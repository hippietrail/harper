#![doc = include_str!("../README.md")]

use harper_core::spell::{Dictionary, FstDictionary, MergedDictionary, MutableDictionary, WordId};
use hashbrown::HashMap;
use std::collections::BTreeMap;
use std::fs::File;
use std::io::BufReader;
use std::path::{Component, Path, PathBuf};
use std::sync::Arc;
use std::{fs, process};

use anyhow::anyhow;
use ariadne::{Color, Label, Report, ReportKind, Source};
use clap::Parser;
use dirs::{config_dir, data_local_dir};
use harper_comments::CommentParser;
use harper_core::linting::{LintGroup, Linter};
use harper_core::parsers::{Markdown, MarkdownOptions, OrgMode, PlainEnglish};
use harper_core::{
    CharStringExt, Dialect, DictWordMetadata, Document, Span, TokenKind, TokenStringExt,
    dict_word_metadata_orthography::OrthFlags, remove_overlaps,
};
use harper_ink::InkParser;
use harper_literate_haskell::LiterateHaskellParser;
#[cfg(feature = "training")]
use harper_pos_utils::{BrillChunker, BrillTagger, BurnChunkerCpu};
use harper_python::PythonParser;

use harper_stats::Stats;
use serde::Serialize;
use serde_json::Value;

mod input;
use input::Input;

mod annotate_tokens;
use annotate_tokens::{Annotation, AnnotationType};

/// A debugging tool for the Harper grammar checker.
#[derive(Debug, Parser)]
#[command(version, about)]
enum Args {
    /// Lint a provided document.
    Lint {
        /// The text or file you wish to grammar check. If not provided, it will be read from
        /// standard input.
        input: Option<Input>,
        /// Whether to merely print out the number of errors encountered,
        /// without further details.
        #[arg(short, long)]
        count: bool,
        /// Restrict linting to only a specific set of rules.
        /// If omitted, `harper-cli` will run every rule.
        #[arg(long, value_delimiter = ',')]
        ignore: Option<Vec<String>>,
        /// Restrict linting to only a specific set of rules.
        /// If omitted, `harper-cli` will run every rule.
        #[arg(long, value_delimiter = ',')]
        only: Option<Vec<String>>,
        /// Specify the dialect.
        #[arg(short, long, default_value = Dialect::American.to_string())]
        dialect: Dialect,
        /// Path to the user dictionary.
        #[arg(short, long, default_value = config_dir().unwrap().join("harper-ls/dictionary.txt").into_os_string())]
        user_dict_path: PathBuf,
        /// Path to the directory for file-local dictionaries.
        #[arg(short, long, default_value = data_local_dir().unwrap().join("harper-ls/file_dictionaries/").into_os_string())]
        file_dict_path: PathBuf,
    },
    /// Parse a provided document and print the detected symbols.
    Parse {
        /// The text or file you wish to parse. If not provided, it will be read from standard
        /// input.
        input: Option<Input>,
    },
    /// Parse a provided document and show the spans of the detected tokens.
    Spans {
        /// The file or text for which you wish to display the spans. If not provided, it will be
        /// read from standard input.
        input: Option<Input>,
        /// Include newlines in the output
        #[arg(short, long)]
        include_newlines: bool,
    },
    /// Parse a provided document and annotate its tokens.
    AnnotateTokens {
        /// The text or file you wish to parse. If not provided, it will be read from standard
        /// input.
        input: Option<Input>,
        /// How the tokens should be annotated.
        #[arg(short, long, value_enum, default_value_t = AnnotationType::Upos)]
        annotation_type: AnnotationType,
    },
    /// Get the metadata associated with one or more words.
    Metadata {
        words: Vec<String>,
        /// Only show the part-of-speech flags and emojis, not the full JSON
        #[arg(short, long)]
        brief: bool,
    },
    /// Get all the forms of a word using the affixes.
    Forms { line: String },
    /// Emit a decompressed, line-separated list of the words in Harper's dictionary.
    Words,
    /// Summarize a lint record
    SummarizeLintRecord { file: PathBuf },
    /// Print the default config with descriptions.
    Config,
    /// Print a list of all the words in a document, sorted by frequency.
    MineWords {
        /// The document to mine words from.
        file: PathBuf,
    },
    #[cfg(feature = "training")]
    TrainBrillTagger {
        #[arg(short, long, default_value = "1.0")]
        candidate_selection_chance: f32,
        /// The path to write the final JSON model file to.
        output: PathBuf,
        /// The number of epochs (and patch rules) to train.
        epochs: usize,
        /// Path to a `.conllu` dataset to train on.
        #[arg(num_args = 1..)]
        datasets: Vec<PathBuf>,
    },
    #[cfg(feature = "training")]
    TrainBrillChunker {
        #[arg(short, long, default_value = "1.0")]
        candidate_selection_chance: f32,
        /// The path to write the final JSON model file to.
        output: PathBuf,
        /// The number of epochs (and patch rules) to train.
        epochs: usize,
        /// Path to a `.conllu` dataset to train on.
        #[arg(num_args = 1..)]
        datasets: Vec<PathBuf>,
    },
    #[cfg(feature = "training")]
    TrainBurnChunker {
        #[arg(short, long)]
        lr: f64,
        // The number of embedding dimensions
        #[arg(long)]
        dim: usize,
        /// The path to write the final  model file to.
        #[arg(short, long)]
        output: PathBuf,
        /// The number of epochs to train.
        #[arg(short, long)]
        epochs: usize,
        /// The dropout probability
        #[arg(long)]
        dropout: f32,
        #[arg(short, long)]
        test_file: PathBuf,
        #[arg(num_args = 1..)]
        datasets: Vec<PathBuf>,
    },
    /// Print harper-core version.
    CoreVersion,
    /// Rename a flag in the dictionary and affixes.
    RenameFlag {
        /// The old flag.
        old: String,
        /// The new flag.
        new: String,
        /// The directory containing the dictionary and affixes.
        dir: PathBuf,
    },
<<<<<<< HEAD
    /// Normalize the `dictionary.dict` file.
    NormalizeDictionary {
=======
    /// Audit the `dictionary.dict` file.
    AuditDictionary {
>>>>>>> fac06999
        /// The directory containing the dictionary and affixes.
        dir: PathBuf,
    },
    /// Emit a decompressed, line-separated list of the compounds in Harper's dictionary.
    /// As long as there's either an open or hyphenated spelling.
    Compounds,
    /// Emit a decompressed, line-separated list of the words in Harper's dictionary
    /// which occur in more than one lettercase variant.    
    CaseVariants,
    /// Emit a list of each noun phrase contained within the input
    NominalPhrases {
        /// The text or file to analyze. If not provided, it will be read from standard input.
        input: Option<Input>,
    },
}

fn main() -> anyhow::Result<()> {
    let args = Args::parse();
    let markdown_options = MarkdownOptions::default();
    let dictionary = FstDictionary::curated();

    match args {
        Args::Lint {
            input,
            count,
            ignore,
            only,
            dialect,
            user_dict_path,
            file_dict_path,
        } => {
            // Try to read from standard input if `input` was not provided.
            let input = input.unwrap_or_else(|| Input::try_from_stdin().unwrap());

            let mut merged_dict = MergedDictionary::new();
            merged_dict.add_dictionary(dictionary);

            // Attempt to load user dictionary.
            match load_dict(&user_dict_path) {
                Ok(user_dict) => merged_dict.add_dictionary(Arc::new(user_dict)),
                Err(err) => println!("{}: {}", user_dict_path.display(), err),
            }

            if let Input::File(ref file) = input {
                // Only attempt to load file dictionary if input is a file.
                let file_dict_path = file_dict_path.join(file_dict_name(file));
                match load_dict(&file_dict_path) {
                    Ok(file_dict) => merged_dict.add_dictionary(Arc::new(file_dict)),
                    Err(err) => println!("{}: {}", file_dict_path.display(), err),
                }
            }

            // Load the file/text.
            let (doc, source) = input.load(markdown_options, &merged_dict)?;

            let mut linter = LintGroup::new_curated(Arc::new(merged_dict), dialect);

            if let Some(rules) = only {
                linter.set_all_rules_to(Some(false));

                for rule in rules {
                    if !linter.contains_key(&rule) {
                        eprintln!("Warning: Cannot enable unknown rule '{}'.", &rule);
                    }
                    linter.config.set_rule_enabled(rule, true);
                }
            }

            if let Some(rules) = ignore {
                for rule in rules {
                    if !linter.contains_key(&rule) {
                        eprintln!("Warning: Cannot disable unknown rule '{}'.", &rule);
                    }
                    linter.config.set_rule_enabled(rule, false);
                }
            }

            let mut lints = linter.lint(&doc);

            if count {
                println!("{}", lints.len());
                return Ok(());
            }

            if lints.is_empty() {
                println!("No lints found");
                return Ok(());
            }

            remove_overlaps(&mut lints);

            let primary_color = Color::Magenta;

            let input_identifier = input.get_identifier();

            let mut report_builder = Report::build(ReportKind::Advice, &input_identifier, 0);

            for lint in lints {
                report_builder = report_builder.with_label(
                    Label::new((&input_identifier, lint.span.into()))
                        .with_message(lint.message)
                        .with_color(primary_color),
                );
            }

            let report = report_builder.finish();
            report.print((&input_identifier, Source::from(source)))?;

            process::exit(1)
        }
        Args::Parse { input } => {
            // Try to read from standard input if `input` was not provided.
            let input = input.unwrap_or_else(|| Input::try_from_stdin().unwrap());

            // Load the file/text.
            let (doc, _) = input.load(markdown_options, &dictionary)?;

            for token in doc.tokens() {
                let json = serde_json::to_string(&token)?;
                println!("{json}");
            }

            Ok(())
        }
        Args::Spans {
            input,
            include_newlines,
        } => {
            // Try to read from standard input if `input` was not provided.
            let input = input.unwrap_or_else(|| Input::try_from_stdin().unwrap());

            // Load the file/text.
            let (doc, source) = input.load(markdown_options, &dictionary)?;

            let primary_color = Color::Blue;
            let secondary_color = Color::Magenta;
            let unlintable_color = Color::Red;
            let input_identifier = input.get_identifier();

            let mut report_builder = Report::build(
                ReportKind::Custom("Spans", primary_color),
                &input_identifier,
                0,
            );
            let mut color = primary_color;

            for token in doc.tokens().filter(|t| {
                include_newlines
                    || !matches!(t.kind, TokenKind::Newline(_) | TokenKind::ParagraphBreak)
            }) {
                report_builder = report_builder.with_label(
                    Label::new((&input_identifier, token.span.into()))
                        .with_message(format!("[{}, {})", token.span.start, token.span.end))
                        .with_color(if matches!(token.kind, TokenKind::Unlintable) {
                            unlintable_color
                        } else {
                            color
                        }),
                );

                // Alternate colors so spans are clear
                color = if color == primary_color {
                    secondary_color
                } else {
                    primary_color
                };
            }

            let report = report_builder.finish();
            report.print((&input_identifier, Source::from(source)))?;

            Ok(())
        }
        Args::AnnotateTokens {
            input,
            annotation_type,
        } => {
            // Try to read from standard input if `input` was not provided.
            let input = input.unwrap_or_else(|| Input::try_from_stdin().unwrap());

            // Load the file/text.
            let (doc, source) = input.load(markdown_options, &dictionary)?;

            let input_identifier = input.get_identifier();

            let mut report_builder = Report::build(
                ReportKind::Custom("AnnotateTokens", Color::Blue),
                &*input_identifier,
                0,
            );

            report_builder = report_builder.with_labels(Annotation::iter_labels_from_document(
                annotation_type,
                &doc,
                &input_identifier,
            ));

            let report = report_builder.finish();
            report.print((&*input_identifier, Source::from(source)))?;

            Ok(())
        }
        Args::Words => {
            let mut word_str = String::new();

            for word in dictionary.words_iter() {
                word_str.clear();
                word_str.extend(word);

                println!("{word_str:?}");
            }

            Ok(())
        }
        Args::Metadata { words, brief } => {
            type PosPredicate = fn(&DictWordMetadata) -> bool;

            const POS: &[(&str, PosPredicate)] = &[
                ("N📦", |m| m.is_noun() && !m.is_proper_noun()),
                ("O📛", DictWordMetadata::is_proper_noun),
                ("V🏃", DictWordMetadata::is_verb),
                ("J🌈", DictWordMetadata::is_adjective),
                ("R🤷", DictWordMetadata::is_adverb),
                ("C🔗", DictWordMetadata::is_conjunction),
                ("D👉", DictWordMetadata::is_determiner),
                ("P📥", |m| m.preposition),
                ("I👤", DictWordMetadata::is_pronoun),
            ];

            for word in words {
                let meta = dictionary.get_word_metadata_str(&word);
                let (flags, emojis) = meta.as_ref().map_or_else(
                    || (String::new(), String::new()),
                    |md| {
                        POS.iter()
                            .filter(|&(_, pred)| pred(md))
                            .map(|(syms, _)| {
                                let mut ch = syms.chars();
                                (ch.next().unwrap(), ch.next().unwrap())
                            })
                            .unzip()
                    },
                );

                let json = brief.then(String::new).unwrap_or_else(|| {
                    format!("\n{}", serde_json::to_string_pretty(&meta).unwrap())
                });
                println!("{}: {} {}{}", word, flags, emojis, json);
            }
            Ok(())
        }
        Args::SummarizeLintRecord { file } => {
            let file = File::open(file)?;
            let mut reader = BufReader::new(file);
            let stats = Stats::read(&mut reader)?;

            let summary = stats.summarize();
            println!("{summary}");

            Ok(())
        }
        Args::Forms { line } => {
            let (word, annot) = line_to_parts(&line);

            let curated_word_list = include_str!("../../harper-core/dictionary.dict");
            let dict_lines = curated_word_list.split('\n');

            let mut entry_in_dict = None;

            // Check if the word is contained in the list.
            for dict_line in dict_lines {
                let (dict_word, dict_annot) = line_to_parts(dict_line);

                if dict_word == word {
                    entry_in_dict = Some((dict_word, dict_annot));
                    break;
                }
            }

            let summary = match &entry_in_dict {
                Some((dict_word, dict_annot)) => {
                    let mut status_summary = if dict_annot.is_empty() {
                        format!("'{dict_word}' is already in the dictionary but not annotated.")
                    } else {
                        format!(
                            "'{dict_word}' is already in the dictionary with annotation `{dict_annot}`."
                        )
                    };

                    if !annot.is_empty() {
                        if annot.as_str() != dict_annot.as_str() {
                            status_summary
                                .push_str("\n  Your annotations differ from the dictionary.\n");
                        } else {
                            status_summary
                                .push_str("\n  Your annotations are the same as the dictionary.\n");
                        }
                    }

                    status_summary
                }
                None => format!("'{word}' is not in the dictionary yet."),
            };

            println!("{summary}");

            if let Some((dict_word, dict_annot)) = &entry_in_dict {
                println!("Old, from the dictionary:");
                print_word_derivations(dict_word, dict_annot, &FstDictionary::curated());
            };

            if !annot.is_empty() {
                let rune_words = format!("1\n{line}");
                let dict = MutableDictionary::from_rune_files(
                    &rune_words,
                    include_str!("../../harper-core/annotations.json"),
                )?;

                println!("New, from you:");
                print_word_derivations(&word, &annot, &dict);
            }

            Ok(())
        }
        Args::Config => {
            #[derive(Serialize)]
            struct Config {
                default_value: bool,
                description: String,
            }

            let linter = LintGroup::new_curated(dictionary, Dialect::American);

            let default_config: HashMap<String, bool> =
                serde_json::from_str(&serde_json::to_string(&linter.config).unwrap()).unwrap();

            // Use `BTreeMap` so output is sorted by keys.
            let mut configs = BTreeMap::new();
            for (key, desc) in linter.all_descriptions() {
                configs.insert(
                    key.to_owned(),
                    Config {
                        default_value: default_config[key],
                        description: desc.to_owned(),
                    },
                );
            }

            println!("{}", serde_json::to_string_pretty(&configs).unwrap());

            Ok(())
        }
        Args::MineWords { file } => {
            let (doc, _source) = load_file(&file, MarkdownOptions::default(), &dictionary)?;

            let mut words = HashMap::new();

            for word in doc.iter_words() {
                let chars = doc.get_span_content(&word.span);

                words
                    .entry(chars.to_lower())
                    .and_modify(|v| *v += 1)
                    .or_insert(1);
            }

            let mut words_ordered: Vec<(String, usize)> = words
                .into_iter()
                .map(|(key, value)| (key.to_string(), value))
                .collect();

            words_ordered.sort_by_key(|v| v.1);

            for (word, _) in words_ordered {
                println!("{word}");
            }

            Ok(())
        }
        Args::CoreVersion => {
            println!("harper-core v{}", harper_core::core_version());
            Ok(())
        }
        #[cfg(feature = "training")]
        Args::TrainBrillTagger {
            datasets: dataset,
            epochs,
            output,
            candidate_selection_chance,
        } => {
            let tagger = BrillTagger::train(&dataset, epochs, candidate_selection_chance);
            fs::write(output, serde_json::to_string_pretty(&tagger)?)?;

            Ok(())
        }
        #[cfg(feature = "training")]
        Args::TrainBrillChunker {
            datasets,
            epochs,
            output,
            candidate_selection_chance,
        } => {
            let chunker = BrillChunker::train(&datasets, epochs, candidate_selection_chance);
            fs::write(output, serde_json::to_string_pretty(&chunker)?)?;
            Ok(())
        }
        #[cfg(feature = "training")]
        Args::TrainBurnChunker {
            datasets,
            test_file,
            epochs,
            dropout,
            output,
            lr,
            dim: embed_dim,
        } => {
            let chunker =
                BurnChunkerCpu::train_cpu(&datasets, &test_file, embed_dim, dropout, epochs, lr);
            chunker.save_to(output);

            Ok(())
        }
        Args::RenameFlag { old, new, dir } => {
            let dict_path = dir.join("dictionary.dict");
            let affixes_path = dir.join("annotations.json");

            // Validate old and new flags are exactly one Unicode code point (Rust char)
            // And not characters used for the dictionary format
            const BAD_CHARS: [char; 3] = ['/', '#', ' '];

            // Then use it like this:
            if old.chars().count() != 1 || BAD_CHARS.iter().any(|&c| old.contains(c)) {
                return Err(anyhow!(
                    "Flags must be one Unicode code point, not / or # or space. Old flag '{old}' is {}",
                    old.chars().count()
                ));
            }
            if new.chars().count() != 1 || BAD_CHARS.iter().any(|&c| new.contains(c)) {
                return Err(anyhow!(
                    "Flags must be one Unicode code point, not / or # or space. New flag '{new}' is {}",
                    new.chars().count()
                ));
            }

            // Load and parse affixes
            let affixes_string = fs::read_to_string(&affixes_path)
                .map_err(|e| anyhow!("Failed to read annotations.json: {e}"))?;

            let affixes_json: Value = serde_json::from_str(&affixes_string)
                .map_err(|e| anyhow!("Failed to parse annotations.json: {e}"))?;

            // Get the nested "affixes" object
            let affixes_obj = &affixes_json
                .get("affixes")
                .and_then(Value::as_object)
                .ok_or_else(|| anyhow!("annotations.json does not contain 'affixes' object"))?;

            let properties_obj = &affixes_json
                .get("properties")
                .and_then(Value::as_object)
                .ok_or_else(|| anyhow!("annotations.json does not contain 'properties' object"))?;

            // Validate old flag exists and get its description
            let old_entry = affixes_obj
                .get(&old)
                .or_else(|| properties_obj.get(&old))
                .ok_or_else(|| anyhow!("Flag '{old}' not found in annotations.json"))?;

            let description = old_entry
                .get("#")
                .and_then(Value::as_str)
                .unwrap_or("(no description)");

            println!("Renaming flag '{old}' ({description})");

            // Validate new flag doesn't exist
            if let Some(new_entry) = affixes_obj.get(&new).or_else(|| properties_obj.get(&new)) {
                let new_desc = new_entry
                    .get("#")
                    .and_then(Value::as_str)
                    .unwrap_or("(no description)");
                return Err(anyhow!(
                    "Cannot rename to '{new}': flag already exists and is used for: {new_desc}"
                ));
            }

            // Create backups
            let backup_dict = format!("{}.bak", dict_path.display());
            let backup_affixes = format!("{}.bak", affixes_path.display());
            fs::copy(&dict_path, &backup_dict)
                .map_err(|e| anyhow!("Failed to create dictionary backup: {e}"))?;
            fs::copy(&affixes_path, &backup_affixes)
                .map_err(|e| anyhow!("Failed to create affixes backup: {e}"))?;

            // Update dictionary with proper comment and whitespace handling
            let dict_content = fs::read_to_string(&dict_path)
                .map_err(|e| anyhow!("Failed to read dictionary: {e}"))?;

            let updated_dict = dict_content
                .lines()
                .map(|line| {
                    if line.is_empty() || line.starts_with('#') {
                        return line.to_string();
                    }

                    let hash_pos = line.find('#').unwrap_or(line.len());
                    let (entry_part, comment_part) = line.split_at(hash_pos);

                    let slash_pos = entry_part.find('/').unwrap_or(entry_part.len());
                    let (lexeme, annotation) = entry_part.split_at(slash_pos);

                    format!(
                        "{}{}{}",
                        lexeme,
                        annotation.replace(&old, &new),
                        comment_part
                    )
                })
                .collect::<Vec<_>>()
                .join("\n");

            // Update affixes (text-based replacement with context awareness)
            let updated_affixes_string =
                affixes_string.replace(&format!("\"{}\":", &old), &format!("\"{}\":", &new));

            // Verify that the updated affixes string is valid JSON
            serde_json::from_str::<Value>(&updated_affixes_string)
                .map_err(|e| anyhow!("Failed to parse updated annotations.json: {e}"))?;

            // Write changes
            fs::write(&dict_path, updated_dict)
                .map_err(|e| anyhow!("Failed to write updated dictionary: {e}"))?;
            fs::write(&affixes_path, updated_affixes_string)
                .map_err(|e| anyhow!("Failed to write updated affixes: {e}"))?;

            println!("Successfully renamed flag '{old}' to '{new}'");
            println!("  Description: {description}");
            println!("  Backups created at:\n    {backup_dict}\n    {backup_affixes}");

            Ok(())
        }
<<<<<<< HEAD
        Args::NormalizeDictionary { dir } => {
=======
        Args::AuditDictionary { dir } => {
            let annotations_path = dir.join("annotations.json");
            let annotations_content = fs::read_to_string(&annotations_path)
                .map_err(|e| anyhow!("Failed to read annotations: {e}"))?;
            let annotations_json: Value = serde_json::from_str(&annotations_content)
                .map_err(|e| anyhow!("Failed to parse annotations.json: {e}"))?;

            let annotations = annotations_json
                .as_object()
                .ok_or_else(|| anyhow!("annotations.json is not an object"))?;

            let (affixes, properties) = ["affixes", "properties"]
                .iter()
                .map(|key| {
                    annotations
                        .get(*key)
                        .and_then(Value::as_object)
                        .ok_or_else(|| {
                            anyhow!("Missing or invalid '{key}' key in annotations.json")
                        })
                })
                .collect::<Result<Vec<_>, _>>()
                .map(|v| (v[0], v[1]))?;

            let all_keys = affixes.keys().chain(properties.keys()).collect::<Vec<_>>();

            let mut annotation_flag_count: HashMap<char, u32> = all_keys
                .iter()
                .filter_map(|key| key.chars().next()) // Get first char of each key
                .map(|c| (c, 0))
                .collect();

            // let mut duplicate_flag_total = 0;
            let mut duplicate_flags = std::collections::HashMap::new();
            let mut unknown_flags = std::collections::HashMap::new();
            let mut unused_flag_total = 0;

>>>>>>> fac06999
            let dict_path = dir.join("dictionary.dict");
            let dict_content = fs::read_to_string(&dict_path)
                .map_err(|e| anyhow!("Failed to read dictionary: {e}"))?;

<<<<<<< HEAD
            for oldline in dict_content.lines() {
                let newline = if oldline.is_empty()
                    || oldline.starts_with('#')
                    || oldline.chars().all(|c| c.is_ascii_digit())
                {
                    oldline.into()
                } else {
                    let (entry_part, comment_part) = oldline
                        .split_once('#')
                        .map_or((oldline, ""), |(e, c)| (e, c));

                    if let Some((lexeme, rest)) = entry_part.split_once('/') {
                        let (annotation, whitespace) = match rest.split_once([' ', '\t']) {
                            Some((a, _)) => (a, &rest[a.len()..]),
                            None => (rest, ""),
                        };

                        let normalized = format!(
                            "{}/{}{}",
                            lexeme,
                            normalize_annotation_flags(annotation),
                            whitespace
                        );
                        if !comment_part.is_empty() {
                            format!("{}{}#{}", normalized.trim_end(), whitespace, comment_part)
                        } else {
                            normalized
                        }
                    } else {
                        oldline.into()
                    }
                };

                println!("{newline}");
=======
            for (line_num, line) in dict_content.lines().enumerate() {
                if line.is_empty()
                    || line.starts_with('#')
                    || line.chars().all(|c| c.is_ascii_digit())
                {
                    continue;
                }

                let (entry_part, _comment_part) =
                    line.split_once('#').map_or((line, ""), |(e, c)| (e, c));

                if let Some((lexeme, rest)) = entry_part.split_once('/') {
                    let (annotation, _whitespace) = match rest.split_once([' ', '\t']) {
                        Some((a, _)) => (a, &rest[a.len()..]),
                        None => (rest, ""),
                    };

                    let mut seen_flags = hashbrown::HashSet::new();

                    for flag in annotation.chars() {
                        if !seen_flags.insert(flag) {
                            eprintln!(
                                "Warning: Line {}: Duplicate annotation flag '{}' in entry: {}/{}",
                                line_num + 1,
                                flag,
                                lexeme,
                                annotation
                            );
                            // duplicate_flag_total += 1;
                            *duplicate_flags.entry(flag).or_insert(0) += 1;
                        }
                        if !annotation_flag_count.contains_key(&flag) {
                            eprintln!(
                                "Warning: Line {}: Unknown annotation flag '{}' in entry: {}/{}",
                                line_num + 1,
                                flag,
                                lexeme,
                                annotation
                            );
                            *unknown_flags.entry(flag).or_insert(0) += 1;
                        } else {
                            *annotation_flag_count.get_mut(&flag).unwrap() += 1;
                        }
                    }
                }
            }

            for (flag, count) in annotation_flag_count {
                if count == 0 {
                    eprintln!("Warning: Unused annotation flag '{}'", flag);
                    unused_flag_total += 1;
                }
            }

            let duplicate_flag_total = duplicate_flags.values().sum::<usize>();
            let unknown_flag_total = unknown_flags.values().sum::<usize>();

            if duplicate_flag_total > 0 || unknown_flag_total > 0 || unused_flag_total > 0 {
                eprintln!("\nAudit found issues:");
                if duplicate_flag_total > 0 {
                    eprintln!(
                        "  - {} duplicate flags found in {} entries",
                        duplicate_flags.len(),
                        duplicate_flag_total
                    );
                }
                if !unknown_flags.is_empty() {
                    let total_unknown = unknown_flags.values().sum::<usize>();
                    eprintln!(
                        "  - {} unknown flags found in {} entries",
                        unknown_flags.len(),
                        total_unknown
                    );
                }
                if unused_flag_total > 0 {
                    eprintln!("  - {} unused flags found", unused_flag_total);
                }
                std::process::exit(1);
>>>>>>> fac06999
            }

            Ok(())
        }
        Args::Compounds => {
            let mut compound_map: HashMap<String, Vec<String>> = HashMap::new();

            // First pass: process open and hyphenated compounds
            for word in dictionary.words_iter() {
                if !word.contains(&' ') && !word.contains(&'-') {
                    continue;
                }

                let normalized_key: String = word
                    .iter()
                    .filter(|&&c| c != ' ' && c != '-')
                    .collect::<String>()
                    .to_lowercase();

                let word_str = word.iter().collect::<String>();
                compound_map
                    .entry(normalized_key)
                    .or_default()
                    .push(word_str);
            }

            // Second pass: process closed compounds
            for word in dictionary.words_iter() {
                if word.contains(&' ') || word.contains(&'-') {
                    continue;
                }

                let normalized_key: String = word.iter().collect::<String>().to_lowercase();
                if let Some(variants) = compound_map.get_mut(&normalized_key) {
                    variants.push(word.iter().collect());
                }
            }

            // Process and print results
            let mut results: Vec<_> = compound_map
                .into_iter()
                .filter(|(_, v)| v.len() > 1)
                .collect();
            results.sort_by_key(|(k, _)| k.clone());

            // Instead of moving `results` into the for loop, iterate over a reference to it
            for (normalized, originals) in &results {
                println!("\nVariants for '{normalized}':");
                for original in originals {
                    println!("  - {original}");
                }
            }

            println!("\nFound {} compound word groups", results.len());
            Ok(())
        }
        Args::CaseVariants => {
            let case_bitmask = OrthFlags::LOWERCASE
                | OrthFlags::TITLECASE
                | OrthFlags::ALLCAPS
                | OrthFlags::LOWER_CAMEL
                | OrthFlags::UPPER_CAMEL;
            let mut processed_words = HashMap::new();
            let mut longest_word = 0;
            for word in dictionary.words_iter() {
                if let Some(metadata) = dictionary.get_word_metadata(word) {
                    let orth = metadata.orth_info;
                    let bits = orth.bits() & case_bitmask.bits();

                    if bits.count_ones() > 1 {
                        longest_word = longest_word.max(word.len());
                        // Mask out all bits except the case-related ones before printing
                        processed_words.insert(
                            word.to_string(),
                            OrthFlags::from_bits_truncate(orth.bits() & case_bitmask.bits()),
                        );
                    }
                }
            }
            let mut processed_words: Vec<_> = processed_words.into_iter().collect();
            processed_words.sort_by_key(|(word, _)| word.clone());
            let longest_num = (processed_words.len() - 1).to_string().len();
            for (i, (word, orth)) in processed_words.iter().enumerate() {
                println!("{i:>longest_num$} {word:<longest_word$} : {orth:?}");
            }
            Ok(())
        }
        Args::NominalPhrases { input } => {
            // Get input from either file or direct text
            let input = match input {
                Some(Input::File(path)) => std::fs::read_to_string(path)?,
                Some(Input::Text(text)) => text,
                None => std::io::read_to_string(std::io::stdin())?,
            };

            let doc = Document::new_markdown_default_curated(&input);
            let phrases: Vec<_> = doc
                .iter_nominal_phrases()
                .map(|toks| {
                    (
                        toks.first().unwrap().span.start,
                        toks.last().unwrap().span.end,
                    )
                })
                .collect();

            let mut last_end = 0;

            for (start, end) in phrases {
                // Plain text between nominal phrases
                if start > last_end {
                    let span = Span::new(last_end, start);
                    let txt = doc.get_span_content_str(&span);
                    if !txt.trim().is_empty() {
                        print!("{}", txt);
                    }
                }

                // Highlighted nominal phrase
                let span = Span::new(start, end);
                let txt = doc.get_span_content_str(&span);

                print!("\x1b[33m{}\x1b[0m", txt);

                last_end = end;
            }

            // Plain text after the last nominal phrase, if any
            let doc_len = doc.get_full_content().len();
            if last_end < doc_len {
                let span = Span::new(last_end, doc_len);
                let txt = doc.get_span_content_str(&span);
                if !txt.trim().is_empty() {
                    print!("{}", txt);
                }
            }

            println!();

            Ok(())
        }
    }
}

fn load_file(
    file: &Path,
    markdown_options: MarkdownOptions,
    dictionary: &impl Dictionary,
) -> anyhow::Result<(Document, String)> {
    let source = std::fs::read_to_string(file)?;

    let parser: Box<dyn harper_core::parsers::Parser> = match file
        .extension()
        .map(|v| v.to_str().unwrap())
    {
        Some("md") => Box::new(Markdown::default()),
        Some("ink") => Box::new(InkParser::default()),

        Some("lhs") => Box::new(LiterateHaskellParser::new_markdown(
            MarkdownOptions::default(),
        )),
        Some("org") => Box::new(OrgMode),
        Some("typ") => Box::new(harper_typst::Typst),
        Some("py") | Some("pyi") => Box::new(PythonParser::default()),
        _ => {
            if let Some(comment_parser) = CommentParser::new_from_filename(file, markdown_options) {
                Box::new(comment_parser)
            } else {
                println!(
                    "Warning: Could not detect language ID; falling back to PlainEnglish parser."
                );
                Box::new(PlainEnglish)
            }
        }
    };

    Ok((Document::new(&source, &parser, dictionary), source))
}

/// Split a dictionary line into its word and annotation segments
fn line_to_parts(line: &str) -> (String, String) {
    if let Some((word, annot)) = line.split_once('/') {
        (word.to_owned(), annot.to_string())
    } else {
        (line.to_owned(), String::new())
    }
}

fn print_word_derivations(word: &str, annot: &str, dictionary: &impl Dictionary) {
    println!("{word}/{annot}");

    let id = WordId::from_word_str(word);

    let children = dictionary
        .words_iter()
        .filter(|e| dictionary.get_word_metadata(e).unwrap().derived_from == Some(id));

    println!(" - {word}");

    for child in children {
        let child_str: String = child.iter().collect();
        println!(" - {child_str}");
    }
}

/// Sync version of harper-ls/src/dictionary_io@load_dict
fn load_dict(path: &Path) -> anyhow::Result<MutableDictionary> {
    let str = fs::read_to_string(path)?;

    let mut dict = MutableDictionary::new();
    dict.extend_words(
        str.lines()
            .map(|l| (l.chars().collect::<Vec<_>>(), DictWordMetadata::default())),
    );

    Ok(dict)
}

/// Path version of harper-ls/src/dictionary_io@file_dict_name
fn file_dict_name(path: &Path) -> PathBuf {
    let mut rewritten = String::new();

    for seg in path.components() {
        if !matches!(seg, Component::RootDir) {
            rewritten.push_str(&seg.as_os_str().to_string_lossy());
            rewritten.push('%');
        }
    }

    rewritten.into()
}

/// Normalize annotation flags
///
/// Ensures any tilde (~) is the first flag.
/// Maintains relative order of POS flags.
/// Groups N (noun) and O (proper noun) flags together.
/// Groups property tags following the POS to which they apply (or pair of POS in the case of N/O).
/// Property tags will maintain relative order, except for 0 (singular) and 9 (plural) which are sorted.
/// Property tags and tags that are neither POS nor property tags will be grouped together at the end and maintain relative order.
/// Duplicate POS and property tags are grouped together.
fn normalize_annotation_flags(flag_str: &str) -> String {
    let flags: Vec<char> = flag_str.chars().collect();

    let pos_to_props: HashMap<_, _> = [
        ('C', ""),            // Conjunction
        ('D', "qM5"),         // Determiner
        ('I', "aso123F"),     // Pronoun
        ('J', ">^cuY*.:"),    // Adjective
        ('N', "09gmw♂♀ªS"),   // Noun
        ('O', "9gS"),         // Proper noun
        ('P', ""),            // Preposition
        ('R', ""),            // Adverb
        ('V', "lAbdGtT6hS>"), // Verb
    ]
    .iter()
    .map(|&(pos, props)| (pos, props.chars().collect::<Vec<_>>()))
    .collect();

    let prop_to_poses: HashMap<_, _> = pos_to_props
        .iter()
        .flat_map(|(&pos, props)| props.iter().map(move |&c| (c, pos)))
        .fold(HashMap::new(), |mut acc, (c, pos)| {
            acc.entry(c).or_insert_with(Vec::new).push(pos);
            acc
        });

    let mut tildes = Vec::with_capacity(flags.len());
    let mut poses_with_props: Vec<Vec<char>> = Vec::new();
    let mut other_flags = Vec::new();

    // First pass: tildes and POS
    for &flag in &flags {
        if flag == '~' {
            tildes.push('~');
        } else if pos_to_props.contains_key(&flag) {
            // Keep noun (N) & proper noun (O) flags together
            let poses = match flag {
                'N' | 'O' => &['N', 'O'][..],
                _ => &[flag][..],
            };
            if let Some(which) = poses_with_props
                .iter()
                // The first entry in each pos-with-props vector is always its POS
                .position(|pos_with_props| poses.contains(pos_with_props.first().unwrap()))
            {
                poses_with_props[which].push(flag);
            } else {
                poses_with_props.push(vec![flag]);
            }
        }
    }

    // Second pass: properties and other flags
    for &flag in &flags {
        if prop_to_poses.contains_key(&flag) {
            let prop = flag;
            let poses = prop_to_poses.get(&prop).unwrap();
            // Find the first POS-with-props vector that contains one of this property's POSes
            if let Some(which) = poses_with_props
                .iter()
                .position(|pos_with_props| pos_with_props.iter().any(|&pos| poses.contains(&pos)))
            {
                // Check if this prop already exists in the group
                let pos_with_props = &mut poses_with_props[which];

                // Keep singular (0) and plural (9) flags together
                let props = match prop {
                    '0' | '9' => &['0', '9'][..],
                    _ => &[prop][..],
                };

                if let Some(mut i) = pos_with_props.iter().position(|&p| props.contains(&p)) {
                    // And keep duplicate 0s and 9s sorted
                    while i < pos_with_props.len() && props.contains(&pos_with_props[i]) {
                        if pos_with_props[i] >= prop {
                            break;
                        }
                        i += 1;
                    }
                    pos_with_props.insert(i, prop);
                } else {
                    // Prop doesn't exist in this group yet, add it
                    pos_with_props.push(prop);
                }
            } else {
                // This property is an orphan
                other_flags.push(prop);
            }
        } else if flag != '~' && !pos_to_props.contains_key(&flag) {
            other_flags.push(flag);
        }
    }

    tildes
        .into_iter()
        .chain(poses_with_props.into_iter().flatten())
        .chain(other_flags)
        .collect::<String>()
}<|MERGE_RESOLUTION|>--- conflicted
+++ resolved
@@ -167,13 +167,13 @@
         /// The directory containing the dictionary and affixes.
         dir: PathBuf,
     },
-<<<<<<< HEAD
+    /// Audit the `dictionary.dict` file.
+    AuditDictionary {
+        /// The directory containing the dictionary and affixes.
+        dir: PathBuf,
+    },
     /// Normalize the `dictionary.dict` file.
     NormalizeDictionary {
-=======
-    /// Audit the `dictionary.dict` file.
-    AuditDictionary {
->>>>>>> fac06999
         /// The directory containing the dictionary and affixes.
         dir: PathBuf,
     },
@@ -715,9 +715,6 @@
 
             Ok(())
         }
-<<<<<<< HEAD
-        Args::NormalizeDictionary { dir } => {
-=======
         Args::AuditDictionary { dir } => {
             let annotations_path = dir.join("annotations.json");
             let annotations_content = fs::read_to_string(&annotations_path)
@@ -755,47 +752,10 @@
             let mut unknown_flags = std::collections::HashMap::new();
             let mut unused_flag_total = 0;
 
->>>>>>> fac06999
             let dict_path = dir.join("dictionary.dict");
             let dict_content = fs::read_to_string(&dict_path)
                 .map_err(|e| anyhow!("Failed to read dictionary: {e}"))?;
 
-<<<<<<< HEAD
-            for oldline in dict_content.lines() {
-                let newline = if oldline.is_empty()
-                    || oldline.starts_with('#')
-                    || oldline.chars().all(|c| c.is_ascii_digit())
-                {
-                    oldline.into()
-                } else {
-                    let (entry_part, comment_part) = oldline
-                        .split_once('#')
-                        .map_or((oldline, ""), |(e, c)| (e, c));
-
-                    if let Some((lexeme, rest)) = entry_part.split_once('/') {
-                        let (annotation, whitespace) = match rest.split_once([' ', '\t']) {
-                            Some((a, _)) => (a, &rest[a.len()..]),
-                            None => (rest, ""),
-                        };
-
-                        let normalized = format!(
-                            "{}/{}{}",
-                            lexeme,
-                            normalize_annotation_flags(annotation),
-                            whitespace
-                        );
-                        if !comment_part.is_empty() {
-                            format!("{}{}#{}", normalized.trim_end(), whitespace, comment_part)
-                        } else {
-                            normalized
-                        }
-                    } else {
-                        oldline.into()
-                    }
-                };
-
-                println!("{newline}");
-=======
             for (line_num, line) in dict_content.lines().enumerate() {
                 if line.is_empty()
                     || line.starts_with('#')
@@ -874,7 +834,49 @@
                     eprintln!("  - {} unused flags found", unused_flag_total);
                 }
                 std::process::exit(1);
->>>>>>> fac06999
+            }
+
+            Ok(())
+        }
+        Args::NormalizeDictionary { dir } => {
+            let dict_path = dir.join("dictionary.dict");
+            let dict_content = fs::read_to_string(&dict_path)
+                .map_err(|e| anyhow!("Failed to read dictionary: {e}"))?;
+
+            for oldline in dict_content.lines() {
+                let newline = if oldline.is_empty()
+                    || oldline.starts_with('#')
+                    || oldline.chars().all(|c| c.is_ascii_digit())
+                {
+                    oldline.into()
+                } else {
+                    let (entry_part, comment_part) = oldline
+                        .split_once('#')
+                        .map_or((oldline, ""), |(e, c)| (e, c));
+
+                    if let Some((lexeme, rest)) = entry_part.split_once('/') {
+                        let (annotation, whitespace) = match rest.split_once([' ', '\t']) {
+                            Some((a, _)) => (a, &rest[a.len()..]),
+                            None => (rest, ""),
+                        };
+
+                        let normalized = format!(
+                            "{}/{}{}",
+                            lexeme,
+                            normalize_annotation_flags(annotation),
+                            whitespace
+                        );
+                        if !comment_part.is_empty() {
+                            format!("{}{}#{}", normalized.trim_end(), whitespace, comment_part)
+                        } else {
+                            normalized
+                        }
+                    } else {
+                        oldline.into()
+                    }
+                };
+
+                println!("{newline}");
             }
 
             Ok(())

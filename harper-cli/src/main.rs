--- conflicted
+++ resolved
@@ -169,17 +169,11 @@
 fn load_file(file: &Path) -> anyhow::Result<(Document, String)> {
     let source = std::fs::read_to_string(file)?;
 
-<<<<<<< HEAD
     let parser: Box<dyn harper_core::parsers::Parser> =
         match file.extension().map(|v| v.to_str().unwrap()) {
             Some("md") => Box::new(Markdown),
+            Some("lhs") => Box::new(LiterateHaskellParser),
             Some("typ") => Box::new(harper_typst::Typst),
-=======
-    let mut parser: Box<dyn harper_core::parsers::Parser> =
-        match file.extension().map(|v| v.to_str().unwrap()) {
-            Some("md") => Box::new(Markdown),
-            Some("lhs") => Box::new(LiterateHaskellParser),
->>>>>>> a697b29c
             _ => Box::new(
                 CommentParser::new_from_filename(file)
                     .map(Box::new)

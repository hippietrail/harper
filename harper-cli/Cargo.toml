--- conflicted
+++ resolved
@@ -9,20 +9,12 @@
 [dependencies]
 anyhow = "1.0.97"
 ariadne = "0.4.1"
-<<<<<<< HEAD
-clap = { version = "4.5.32", features = ["derive", "string"] }
+clap = { version = "4.5.34", features = ["derive", "string"] }
 dirs = "6.0.0"
-harper-literate-haskell = { path = "../harper-literate-haskell", version = "0.26.0" }
-harper-core = { path = "../harper-core", version = "0.26.0" }
-harper-comments = { path = "../harper-comments", version = "0.26.0" }
-harper-typst = { path = "../harper-typst", version = "0.26.0" }
-=======
-clap = { version = "4.5.34", features = ["derive", "string"] }
 harper-literate-haskell = { path = "../harper-literate-haskell", version = "0.27.0" }
 harper-core = { path = "../harper-core", version = "0.27.0" }
 harper-comments = { path = "../harper-comments", version = "0.27.0" }
 harper-typst = { path = "../harper-typst", version = "0.27.0" }
->>>>>>> 0789b8f5
 hashbrown = "0.15.2"
 serde = { version = "1.0.219", features = ["derive"] }
 serde_json = "1.0.140"

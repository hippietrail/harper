--- conflicted
+++ resolved
@@ -10,18 +10,11 @@
 anyhow = "1.0.97"
 ariadne = "0.4.1"
 clap = { version = "4.5.32", features = ["derive"] }
-<<<<<<< HEAD
-harper-stats = { path = "../harper-stats", version = "0.25.0" }
-harper-literate-haskell = { path = "../harper-literate-haskell", version = "0.25.0" }
-harper-core = { path = "../harper-core", version = "0.25.0" }
-harper-comments = { path = "../harper-comments", version = "0.25.0" }
-harper-typst = { path = "../harper-typst", version = "0.25.0" }
-=======
+harper-stats = { path = "../harper-stats", version = "0.26.0" }
 harper-literate-haskell = { path = "../harper-literate-haskell", version = "0.26.0" }
 harper-core = { path = "../harper-core", version = "0.26.0" }
 harper-comments = { path = "../harper-comments", version = "0.26.0" }
 harper-typst = { path = "../harper-typst", version = "0.26.0" }
->>>>>>> 9358f502
 hashbrown = "0.15.2"
 serde = { version = "1.0.219", features = ["derive"] }
 serde_json = "1.0.140"

--- conflicted
+++ resolved
@@ -268,24 +268,6 @@
 # Nᴹ/VB+ VP/J   ISg/D$+ NSg/VB/J C/P NPl/V3+ .
 > I've lived here    for three years .
 # W?   VP/J  NSg/J/R C/P NSg   NPl+  .
-<<<<<<< HEAD
-> They fought for days over    a    silly  pencil .
-# IPl+ V      C/P NPl+ NSg/J/P D/P+ NSg/J+ NSg/V+ .
-> The store  is  closed for the day   .
-# D+  NSg/V+ VL3 VP/J   C/P D+  NPr🅪+ .
-> I    can    see   for miles  .
-# ISg+ NPr/VX NSg/V C/P NPrPl+ .
-> I    will   stand in      for him  .
-# ISg+ NPr/VX NSg/V NPr/J/P C/P ISg+ .
-> I    speak for the Prime    Minister .
-# ISg+ NSg/V C/P D+  NSg/V/J+ NSg/V+   .
-> It       is  unreasonable for our boss     to withhold our wages   .
-# NPr/ISg+ VL3 J            C/P D$+ NSg/V/J+ P  NSg/VB   D$+ NPl/V3+ .
-> I    don't think it's a   good    idea for you    and me       to meet    ever again .
-# ISg+ V     NSg/V +    D/P NPr/V/J NSg+ C/P ISgPl+ V/C NPr/ISg+ P  NSg/V/J J    R     .
-> I    am      aiming  for completion by      the end   of business Thursday .
-# ISg+ NPr/V/J Nᴹ/Vg/J C/P NSg+       NSg/J/P D   NSg/V P  N🅪Sg/J+  NSg+     .
-=======
 > They fought for days over    a    silly  pencil  .
 # IPl+ VB     C/P NPl+ NSg/J/P D/P+ NSg/J+ NSg/VB+ .
 > The store   is  closed for the day   .
@@ -299,10 +281,9 @@
 > It       is  unreasonable for our boss      to withhold our wages   .
 # NPr/ISg+ VL3 J            C/P D$+ NSg/VB/J+ P  NSg/VB   D$+ NPl/V3+ .
 > I       don't think  it's a   good     idea for you    and  me       to meet     ever again .
-# ISg/#r+ VB    NSg/VB +    D/P NPr/VB/J NSg+ C/P ISgPl+ VB/C NPr/ISg+ P  NSg/VB/J J    P     .
+# ISg/#r+ VB    NSg/VB +    D/P NPr/VB/J NSg+ C/P ISgPl+ VB/C NPr/ISg+ P  NSg/VB/J J    R     .
 > I       am       aiming  for completion by      the end    of business Thursday .
 # ISg/#r+ NPr/VB/J Nᴹ/Vg/J C/P NSg+       NSg/J/P D   NSg/VB P  N🅪Sg/J+  NSg+     .
->>>>>>> fa552524
 > He's going   for his     doctorate .
 # NSg$ Nᴹ/Vg/J C/P ISg/D$+ NSg/VB+   .
 > Do      you    want   to go       for coffee     ?
@@ -703,24 +684,8 @@
 # J/P D/P+ NSg/VB+ . J/P D/P+ NSg/VB+ . J/P D/P+ NSg/VB/J+ . J/P D/P+ NSg/VB+ . J/P D/P+ NSg/VB+ .
 > All          of the responsibility is  on  him  .
 # NSg/I/J/C/Dq P  D+  N🅪Sg+          VL3 J/P ISg+ .
-<<<<<<< HEAD
-> I    put   a    bet    on  the winning horse  .
-# ISg+ NSg/V D/P+ NSg/V+ J/P D+  NSg/V/J NSg/V+ .
-> tug    on  the rope   ; push  hard   on  the door   .
-# NSg/V+ J/P D+  NSg/V+ . NSg/V N🅪Sg/J J/P D+  NSg/V+ .
-> I    stubbed my  toe    on  an  old   tree   stump .
-# ISg+ V/J     D$+ NSg/V+ J/P D/P NSg/J NSg/V+ NSg/V .
-> I    caught my  fingernail on  the door   handle .
-# ISg+ V/J    D$+ NSg+       J/P D+  NSg/V+ NSg/V  .
-> The rope   snagged on  a   branch .
-# D+  NSg/V+ V/J     J/P D/P NPr/V+ .
-> to play   on  a   violin or    piano    .
-# P  N🅪Sg/V J/P D/P NSg/V  NPr/C NSg/V/J+ .
-> A    table  can't stand on  two legs    .
-# D/P+ NSg/V+ VX    NSg/V J/P NSg NPl/V3+ .
-=======
-> I       put    a    bet       on  the winning  horse   .
-# ISg/#r+ NSg/VB D/P+ NSg/VB/P+ J/P D+  NSg/VB/J NSg/VB+ .
+> I       put    a    bet     on  the winning  horse   .
+# ISg/#r+ NSg/VB D/P+ NSg/VB+ J/P D+  NSg/VB/J NSg/VB+ .
 > tug     on  the rope    ; push   hard   on  the door    .
 # NSg/VB+ J/P D+  NSg/VB+ . NSg/VB N🅪Sg/J J/P D+  NSg/VB+ .
 > I       stubbed my  toe     on  an  old   tree    stump  .
@@ -733,7 +698,6 @@
 # P  N🅪Sg/VB J/P D/P NSg/VB NPr/C NSg/VB/J+ .
 > A    table   can't stand  on  two legs    .
 # D/P+ NSg/VB+ VXB   NSg/VB J/P NSg NPl/V3+ .
->>>>>>> fa552524
 > After resting  on  his     elbows  , he       stood on  his     toes    , then    walked on  his     heels   .
 # P     Nᴹ/Vg/J+ J/P ISg/D$+ NPl/V3+ . NPr/ISg+ VB    J/P ISg/D$+ NPl/V3+ . NSg/J/C VP/J   J/P ISg/D$+ NPl/V3+ .
 > The Tories are on  twenty - five percent in      this   constituency .
@@ -741,47 +705,6 @@
 > The blue       team    are on  six points and  the red     team    on  five .
 # D+  N🅪Sg/VB/J+ NSg/VB+ VB  J/P NSg NPl/V3 VB/C D+  N🅪Sg/J+ NSg/VB+ J/P NSg  .
 > I'm on  question four .
-<<<<<<< HEAD
-# W?  J/P NSg/V+   NSg  .
-> Born    on  the 4th of July .
-# NPr/V/J J/P D   #   P  NPr+ .
-> On  Sunday I'm busy    . I'll see   you    on  Monday .
-# J/P NSg/V+ W?  NSg/V/J . W?   NSg/V ISgPl+ J/P NSg+   .
-> Can    I    see   you    on  a    different day   ?
-# NPr/VX ISg+ NSg/V ISgPl+ J/P D/P+ NSg/J+    NPr🅪+ .
-> Smith  scored again on  twelve minutes , doubling Mudchester Rovers ' lead     .
-# NPr/V+ VP/J   R     J/P NSg+   NPl/V3+ . Nᴹ/Vg/J  ?          W?     . N🅪Sg/V/J .
-> I    was reading   a   book  on  history .
-# ISg+ VPt NPrᴹ/Vg/J D/P NSg/V J/P N🅪Sg+   .
-> The city hosted the World  Summit on  the Information Society
-# D+  NSg+ VP/J   D+  NSg/V+ NSg/V+ J/P D+  Nᴹ+         N🅪Sg+
-> I    have   no    opinion on  this    subject  .
-# ISg+ NSg/VX NPr/P NSg+    J/P I/Ddem+ NSg/V/J+ .
-> I    saw     it       on  television .
-# ISg+ NSg/VPt NPr/ISg+ J/P N🅪Sg/V+    .
-> Can't you    see   I'm on  the phone  ?
-# VX    ISgPl+ NSg/V W?  J/P D   NSg/V+ .
-> My  favorite    shows   are on  BBC  America .
-# D$+ NSg/V/J/Am+ NPl/V3+ V   J/P NPr+ NPr+    .
-> I'll pay     on  card    .
-# W?   NSg/V/J J/P N🅪Sg/V+ .
-> He       travelled    on  false    documents .
-# NPr/ISg+ VPtPp/J/Comm J/P NSg/V/J+ NPl/V3+   .
-> They planned an  attack  on  London .
-# IPl+ V/J     D/P NSg/V/J J/P NPr+   .
-> The soldiers mutinied and turned their guns    on  their officers .
-# D+  NPl/V3+  VP/J     V/C VP/J   D$+   NPl/V3+ J/P D$+   NPl/V3+  .
-> Her     words   made a    lasting  impression on  my  mind   .
-# ISg/D$+ NPl/V3+ V    D/P+ Nᴹ/Vg/J+ NSg/V+     J/P D$+ NSg/V+ .
-> What   will   be      the effect on  morale ?
-# NSg/I+ NPr/VX NSg/VXB D   NSg/V  J/P Nᴹ+    .
-> I    haven't got any    money   on  me       .
-# ISg+ V       V   I/R/Dq N🅪Sg/J+ J/P NPr/ISg+ .
-> On  Jack's entry , William got up        to leave .
-# J/P NSg$   NSg+  . NPr+    V   NSg/V/J/P P  NSg/V .
-> On  the addition of ammonia , a    chemical reaction  begins .
-# J/P D   NSg      P  Nᴹ+     . D/P+ NSg/J+   N🅪Sg/V/J+ NPl/V3 .
-=======
 # W?  J/P NSg/VB+  NSg  .
 > Born     on  the 4th of July .
 # NPr/VB/J J/P D   #   P  NPr+ .
@@ -790,7 +713,7 @@
 > Can     I       see    you    on  a    different day   ?
 # NPr/VXB ISg/#r+ NSg/VB ISgPl+ J/P D/P+ NSg/J+    NPr🅪+ .
 > Smith   scored again on  twelve minutes , doubling Mudchester Rovers ' lead      .
-# NPr/VB+ VP/J   P     J/P NSg+   NPl/V3+ . Nᴹ/Vg/J  ?          W?     . N🅪Sg/VB/J .
+# NPr/VB+ VP/J   R     J/P NSg+   NPl/V3+ . Nᴹ/Vg/J  ?          W?     . N🅪Sg/VB/J .
 > I       was reading   a   book   on  history .
 # ISg/#r+ VPt NPrᴹ/Vg/J D/P NSg/VB J/P N🅪Sg+   .
 > The city hosted the World   Summit  on  the Information Society
@@ -821,7 +744,6 @@
 # J/P NSg$   NSg+  . NPr+    VB  NSg/VB/J/P P  NSg/VB .
 > On  the addition of ammonia , a    chemical reaction   begins .
 # J/P D   NSg      P  Nᴹ+     . D/P+ NSg/J+   N🅪Sg/VB/J+ NPl/V3 .
->>>>>>> fa552524
 > The drinks  are on  me       tonight , boys    .
 # D+  NPl/V3+ VB  J/P NPr/ISg+ NSg+    . NPl/V3+ .
 > The meal    is  on  the house   .

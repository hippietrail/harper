--- conflicted
+++ resolved
@@ -188,13 +188,8 @@
 # W?   NSg/V NSg/J/P J/P D$+ NSg/J+ NSg/V/J P    NSg/V+ .
 > We're right   near      the lifeguard station . Come    by      before you    leave  .
 # W?    NPr/V/J NSg/V/J/P D+  NSg+      NSg/V+  . NSg/V/P NSg/J/P C/P    ISgPl+ NSg/V+ .
-<<<<<<< HEAD
-> The women spent much    time    after   harvest putting jams   by      for winter and spring .
-# D+  NPl+  V/J   NSg/I/J NSg/V/J J/R/C/P NSg/V+  NSg/V   NPl/V+ NSg/J/P C/P NSg/V  V/C NSg/V+ .
-=======
-> The women spent much    time     after harvest putting jams   by      for winter and spring .
-# D+  NPl+  V/J   NSg/I/J N🅪Sg/V/J J/P   NSg/V+  NSg/V   NPl/V+ NSg/J/P C/P NSg/V  V/C NSg/V+ .
->>>>>>> ec93919a
+> The women spent much    time     after   harvest putting jams   by      for winter and spring .
+# D+  NPl+  V/J   NSg/I/J N🅪Sg/V/J J/R/C/P NSg/V+  NSg/V   NPl/V+ NSg/J/P C/P NSg/V  V/C NSg/V+ .
 >
 #
 > Adjective
@@ -688,15 +683,9 @@
 > on  a    bus    , on  a    train  , on  a    plane    , on  a    ferry  , on  a   yacht  .
 # J/P D/P+ NSg/V+ . J/P D/P+ NSg/V+ . J/P D/P+ NSg/V/J+ . J/P D/P+ NSg/V+ . J/P D/P NSg/V+ .
 > All       of the responsibility is on  him  .
-<<<<<<< HEAD
-# NSg/I/J/C P  D+  NSg+           VL J/P ISg+ .
+# NSg/I/J/C P  D+  N🅪Sg+          VL J/P ISg+ .
 > I    put   a   bet   on  the winning  horse  .
 # ISg+ NSg/V D/P NSg/V J/P D+  NSg/V/J+ NSg/V+ .
-=======
-# NSg/I/J/C P  D+  N🅪Sg+          VL J/P ISg+ .
-> I    put   a   bet     on  the winning  horse  .
-# ISg+ NSg/V D/P NSg/V/P J/P D+  NSg/V/J+ NSg/V+ .
->>>>>>> ec93919a
 > tug   on  the rope   ; push  hard    on  the door   .
 # NSg/V J/P D+  NSg/V+ . NSg/V NSg/V/J J/P D+  NSg/V+ .
 > I    stubbed my  toe    on  an   old    tree   stump  .
@@ -721,17 +710,10 @@
 # NPr/V/J J/P D   #   P  NPr+ .
 > On  Sunday I'm busy     . I'll see   you    on  Monday .
 # J/P NSg/V+ +   NSg/V/J+ . W?   NSg/V ISgPl+ J/P NSg+   .
-<<<<<<< HEAD
-> Can    I    see   you    on  a   different day  ?
-# NPr/VX ISg+ NSg/V ISgPl+ J/P D/P NSg/J     NPr+ .
-> Smith  scored again on  twelve minutes , doubling Mudchester Rovers ' lead    .
-# NPr/V+ V/J    R     J/P NSg+   NPl/V+  . V        ?          W?     . NSg/V/J .
-=======
 > Can    I    see   you    on  a   different day   ?
 # NPr/VX ISg+ NSg/V ISgPl+ J/P D/P NSg/J     NPr🅪+ .
 > Smith  scored again on  twelve minutes , doubling Mudchester Rovers ' lead     .
-# NPr/V+ V/J    P     J/P NSg+   NPl/V+  . V        ?          W?     . N🅪Sg/V/J .
->>>>>>> ec93919a
+# NPr/V+ V/J    R     J/P NSg+   NPl/V+  . V        ?          W?     . N🅪Sg/V/J .
 > I    was reading a   book  on  history .
 # ISg+ V   NPr/V   D/P NSg/V J/P NSg+    .
 > The city hosted the World  Summit on  the Information Society
@@ -924,21 +906,12 @@
 # IPl+ V/J       D+  NSg/V+  P    D/P NSg/V P  D$+   NSg/V+ .
 > Speak with a   confident voice  .
 # NSg/V P    D/P NSg/J+    NSg/V+ .
-<<<<<<< HEAD
-> With what  / whose money  ? I    have   nothing left    to buy   groceries ( with ) .
-# P    NSg/I . I+    NSg/J+ . ISg+ NSg/VX NSg/I/J NPr/V/J P  NSg/V NPl/V+    . P+   . .
-> It       was small   and bumpy , with a   tinge of orange   .
-# NPr/ISg+ V   NPr/V/J V/C J     . P    D/P NSg/V P  NPr/V/J+ .
-> There are lots  of people with no    homes after   the wildfire .
-# +     V   NPl/V P  NSg/V  P    NPr/P NPl/V J/R/C/P D+  NSg+     .
-=======
 > With what  / whose money   ? I    have   nothing left    to buy   groceries ( with ) .
 # P    NSg/I . I+    N🅪Sg/J+ . ISg+ NSg/VX NSg/I/J NPr/V/J P  NSg/V NPl/V+    . P+   . .
 > It       was small   and bumpy , with a   tinge of orange    .
 # NPr/ISg+ V   NPr/V/J V/C J     . P    D/P NSg/V P  NPr🅪/V/J+ .
-> There are lots  of people with no    homes after the wildfire .
-# +     V   NPl/V P  NSg/V  P    NPr/P NPl/V J/P   D+  NSg+     .
->>>>>>> ec93919a
+> There are lots  of people with no    homes after   the wildfire .
+# +     V   NPl/V P  NSg/V  P    NPr/P NPl/V J/R/C/P D+  NSg+     .
 > Speak with confidence .
 # NSg/V P    NSg+       .
 > He       spoke with sadness in      his     voice  .

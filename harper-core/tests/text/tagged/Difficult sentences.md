> Difficult sentences
# V/J       NPl/V
>
#
> A   collection of difficult sentences to test  Harper's ability to correctly tag   unusual / uncommon but     correct sentences .
# D/P NSg        P  V/J       NPl/V     P  NSg/V N$       NSg     P  J/R       NSg/V NSg/J   . NSg/V/J  NSg/C/P NSg/V/J NPl/V     .
>
#
> Note  that    some  word  may      not   be     tagged correctly right     now         .
# NSg/V N/I/C/D I/J/R NSg/V NPrSg/VX NSg/C NSg/VX V/J    J/R       NPrSg/V/J NPrSg/V/J/C .
>
#
> Most    example sentences are taken from https://en.wiktionary.org/. License : CC    BY      - SA        4.0 .
# NSg/I/J NSg/V   NPl/V     V   V/J   P    Url                         NSg/V   . NSg/V NSg/J/P . NPrSg/V/J #   .
>
#
> A
# D/P
>
#
> With one       attack  , he      was torn a   pieces .
# P    NSg/I/V/J NSg/V/J . NPr/ISg V   V/J  D/P NPl    .
> I   brush my teeth twice a   day   .
# ISg NSg/V D  W?    W?    D/P NPrSg .
>
#
> At
# NSg/I/V/P
>
#
> Preposition
# NSg/V
>
#
> Caesar was at        Rome ; a   climate treaty was signed at        Kyoto in 1997 .
# NPrSg  V   NSg/I/V/P NPr  . D/P NSg     NSg/V  V   V/J    NSg/I/V/P NPr   P  #    .
> I   was at        Jim’s house   at the corner of Fourth    Street  and Vine .
# ISg V   NSg/I/V/P N$    NPrSg/V P  D   NSg/J  P  NPrSg/V/J NSg/V/J V/C NSg  .
> at the bottom of the page  ; sitting at the table ; at        church  ; at        sea
# P  D   NSg/J  P  D   NPrSg . NSg/V/J P  D   NSg   . NSg/I/V/P NPrSg/V . NSg/I/V/P NSg
> Target at        five miles . Prepare torpedoes !
# NSg/V  NSg/I/V/P NSg  NPrPl . NSg/V   NSg/V     .
> Look  out         ! UFO at        two o'clock !
# NSg/V NSg/V/J/R/P . NSg NSg/I/V/P NSg W?      .
> Don't pick  at your food !
# V     NSg/V P  D    NSg  .
> My cat   keeps scratching at the furniture .
# D  NSg/J NPl/V V          P  D   NSg       .
> I   was working at the problem all       day   .
# ISg V   V       P  D   NSg/J   NSg/I/J/C NPrSg .
> He      shouted at her   .
# NPr/ISg V/J     P  I/J/D .
> She pointed at the curious animal .
# ISg V/J     P  D   J       NSg/J  .
> At my request , they agreed to move  us      to another hotel .
# P  D  NSg     . IPl  V/J    P  NSg/V NPr/ISg P  I/D     NSg   .
> He      jumped at the sudden noise .
# NPr/ISg V/J    P  D   NSg/J  NSg/V .
> We  laughed at the joke .
# IPl V/J     P  D   NSg  .
> She was mad   at their comments .
# ISg V   N/V/J P  D     NPl      .
> men at        work  ; children at        play
# NSg NSg/I/V/P NSg/V . NPl      NSg/I/V/P NSg/V
> The two countries are at        war   .
# D   NSg NPl       V   NSg/I/V/P NSg/V .
> She is at        sixes and sevens with him .
# ISg VL NSg/I/V/P NPl   V/C NPl    P    I   .
>
#
> Noun
# NSg/V
>
#
> The at      sign  .
# D   NSg/I/P NSg/V .
>
#
> Verb
# NSg/V
>
#
<<<<<<< HEAD
> ( In          online chats : ) Don't @ me        ! Don't at        me        !
# . NPrSg/V/J/P V/J    NPl/V . . V     . NPrSg/ISg . V     NSg/I/V/P NPrSg/ISg .
=======
> ( In        online chats : ) Don't @ me        ! Don't at        me        !
# . NPrSg/J/P V/J    NPl/V . . NSg/V . NPrSg/ISg . NSg/V NSg/I/V/P NPrSg/ISg .
>>>>>>> 8689146c
>
#
> By
# NSg/J/P
>
#
> Preposition
# NSg/V
>
#
> The mailbox is by the bus stop  .
# D   NSg     VL P  D   NSg NSg/V .
> The stream runs  by our back  door  .
# D   NSg    NPl/V P  D   NSg/J NSg/V .
> He      ran   straight by      me        .
# NPr/ISg NSg/V NSg/V/J  NSg/J/P NPrSg/ISg .
> Be     back    by      ten o'clock ! .
# NSg/VX NSg/V/J NSg/J/P NSg W?      . .
> We'll find  someone by the end of March   .
# W?    NSg/V NSg/I   P  D   NSg P  NPrSg/V .
> We  will     send  it        by the first week of July .
# IPl NPrSg/VX NSg/V NPrSg/ISg P  D   NSg/J NSg  P  NPr  .
> The matter was decided by the chairman .
# D   NSg/J  V   NSg/V/J P  D   NSg      .
> The boat was swamped by the water .
# D   NSg  V   V/J     P  D   NSg   .
> He      was protected by his   body armour     .
# NPr/ISg V   V/J       P  ISg/D NSg  NPrSg/V/Br .
> There was a   call by the unions for a   30 % pay     rise  .
# W?    V   D/P NSg  P  D   NPl    C/P D/P #  . NSg/V/J NSg/V .
> I   was aghast by      what  I   saw   .
# ISg V   J      NSg/J/P NSg/I ISg NSg/V .
> There are many    well    - known   plays by      William Shakespeare .
# W?    V   N/I/J/D NSg/V/J . NSg/V/J NPl/V NSg/J/P NPrSg   NPrSg/V     .
> I   avoided the guards by      moving  only when    they weren't looking .
# ISg V/J     D   NPl    NSg/J/P NSg/V/J W?   NSg/I/C IPl  V       V       .
> By      Pythagoras ' theorem , we  can      calculate the length of the hypotenuse .
# NSg/J/P NPr        . NSg/V   . IPl NPrSg/VX V         D   NSg    P  D   NSg        .
> We  went  by      bus   .
# IPl NSg/V NSg/J/P NSg/V .
> I   discovered it        by      chance    .
# ISg V/J        NPrSg/ISg NSg/J/P NPrSg/V/J .
> By      ' maybe   ' she means ' no      ' .
# NSg/J/P . NSg/J/R . ISg NPl/V . NPrSg/P . .
> The electricity was cut     off       , so        we  had to read  by      candlelight .
# D   NSg         V   NSg/V/J NSg/V/J/P . NSg/I/J/C IPl V   P  NSg/V NSg/J/P NSg         .
> By the power vested in        me        , I   now         pronounce you man         and wife  .
# P  D   NSg/J V/J    NPrSg/J/P NPrSg/ISg . ISg NPrSg/V/J/C NSg/V     IPl NPrSg/I/V/J V/C NSg/V .
> By      Jove ! I   think she's got it        !
# NSg/J/P NPr  . ISg NSg/V W?    V   NPrSg/ISg .
> By      all       that    is holy    , I'll put   an  end to this .
# NSg/J/P NSg/I/J/C N/I/C/D VL NSg/J/R . W?   NSg/V D/P NSg P  I/D  .
> I   sorted the items by      category .
# ISg V/J    D   NPl   NSg/J/P NSg      .
> Table 1 shows details of our employees broken down      by      sex   and age   .
# NSg/V # NPl/V NPl/V   P  D   NPl       V/J    NSg/V/J/P NSg/J/P NSg/V V/C NSg/V .
> Our stock is up        by      ten percent .
# D   NSg/J VL NSg/V/J/P NSg/J/P NSg NSg     .
> We  won   by      six goals to three .
# IPl NSg/V NSg/J/P NSg NPl/V P  NSg   .
> His   date of birth   was wrong   by      ten years .
# ISg/D NSg  P  NSg/V/J V   NSg/V/J NSg/J/P NSg NPl   .
> We  went  through the book page    by      page    .
# IPl NSg/V NSg/J/P D   NSg  NPrSg/V NSg/J/P NPrSg/V .
> We  crawled forward by      inches .
# IPl V/J     NSg/V/J NSg/J/P NPl/V  .
> sold  by the yard ; cheaper if    bought by the gross
# NSg/V P  D   NSg  . J       NSg/C NSg/V  P  D   NPrSg/J
> While     sitting listening to the radio by the hour , she can      drink brandy  by the bucketful !
# NSg/V/C/P NSg/V/J V         P  D   NSg   P  D   NSg  . ISg NPrSg/VX NSg/V NPrSg/V P  D   NSg       .
> He      sits  listening to the radio by the hour .
# NPr/ISg NPl/V V         P  D   NSg   P  D   NSg  .
> His   health was deteriorating by the day   .
# ISg/D NSg    V   V             P  D   NPrSg .
> The pickers are paid by the bushel .
# D   W?      V   V/J  P  D   NSg    .
> He      cheated by his   own   admission .
# NPr/ISg V/J     P  ISg/D NSg/J NSg       .
> By my reckoning , we  should be     nearly there .
# P  D  NSg       . IPl VX     NSg/VX J/R    W?    .
> It        is easy    to invert  a   2 - by      - 2 matrix .
# NPrSg/ISg VL NSg/V/J P  NSg/V/J D/P # . NSg/J/P . # NSg    .
> The room  was about 4 foot  by 6 foot  .
# D   NSg/J V   J/P   # NSg/V P  # NSg/V .
> The bricks used to build the wall  measured 10 by 20 by 30 cm .
# D   NPl    V/J  P  NSg/V D   NPrSg V/J      #  P  #  P  #  N  .
> She's a   lovely  little    filly , by      Big     Lad , out         of Damsel in        Distress .
# W?    D/P NSg/J/R NPrSg/I/J NSg   . NSg/J/P NSg/V/J NSg . NSg/V/J/R/P P  NSg    NPrSg/J/P NSg/V    .
> Are you eating by      Rabbi Fischer ? ( at the house of )
# V   IPl V      NSg/J/P NSg   NPr     . . P  D   NPrSg P  .
> By      Chabad , it's different . ( with , among )
# NSg/J/P ?      . W?   NSg/J     . . P    . P     .
>
#
> Adverb
# NSg/V
>
#
> I   watched the parade as    it        passed by      .
# ISg V/J     D   NSg    NSg/R NPrSg/ISg V/J    NSg/J/P .
> There was a   shepherd close   by      .
# W?    V   D/P NPrSg    NSg/V/J NSg/J/P .
> I'll stop  by      on my way   home    from work  .
# W?   NSg/V NSg/J/P P  D  NSg/J NSg/V/J P    NSg/V .
> We're right     near      the lifeguard station . Come    by      before you leave .
# W?    NPrSg/V/J NSg/V/J/P D   NSg       NSg/V   . NSg/V/P NSg/J/P C/P    IPl NSg/V .
> The women spent much  time  after harvest putting jams  by      for winter and spring .
# D   NPl   V/J   N/I/J NSg/V J/P   NSg/V   NSg/V   NPl/V NSg/J/P C/P NSg/V  V/C NSg/V  .
>
#
> Adjective
# NSg/V/J
>
#
> a   by      path  ; a   by      room    ( Out         of the way   , off       to one       side    . )
# D/P NSg/J/P NSg/V . D/P NSg/J/P NSg/V/J . NSg/V/J/R/P P  D   NSg/J . NSg/V/J/P P  NSg/I/V/J NSg/V/J . .
> by      catch ; a   by      issue ( Subsidiary , incidental . )
# NSg/J/P NSg/V . D/P NSg/J/P NSg/V . NSg/J      . NSg/J      . .
>
#
> For
# C/P
>
#
> Conjunction
# NSg/V
>
#
> I   had to stay    with my wicked stepmother , for I   had nowhere else  to go      .
# ISg V   P  NSg/V/J P    D  J      NSg        . C/P ISg V   NSg/J   N/J/C P  NSg/V/J .
>
#
> Preposition
# NSg/V
>
#
> The astronauts headed for the moon  .
# D   NPl        V/J    C/P D   NPrSg .
> Run   for the hills !
# NSg/V C/P D   NPl   .
> He      was headed for the door when    he      remembered .
# NPr/ISg V   V/J    C/P D   NSg  NSg/I/C NPr/ISg V/J        .
> I   have   something for you .
# ISg NSg/VX NSg/I/V/J C/P IPl .
> Everything I   do     , I   do     for you .
# N/I/V      ISg NSg/VX . ISg NSg/VX C/P IPl .
> We're having a   birthday party   for Janet .
# W?    V      D/P NSg      NSg/V/J C/P NPr   .
> The mayor gave a   speech for the charity gala  .
# D   NSg   V    D/P NSg    C/P D   NPrSg   NSg/J .
> If    having to bag   the groceries correctly is more        than you can      handle , then    this isn't the job   for you .
# NSg/C V      P  NSg/V D   NPl       J/R       VL NPrSg/I/V/J C/P  IPl NPrSg/VX NSg/V  . NSg/J/C I/D  NSg/V D   NPrSg C/P IPl .
> This is a   new   bell    for my bicycle .
# I/D  VL D/P NSg/J NPrSg/V C/P D  NSg     .
> The cake is for Tom     and Helen's anniversary .
# D   NSg  VL C/P NPrSg/V V/C N$      NSg         .
> This medicine is for your cough .
# I/D  NSg/V    VL C/P D    NSg   .
> He      wouldn't apologize ; and just for that    , she refused to help  him .
# NPr/ISg VX       V         . V/C V/J  C/P N/I/C/D . ISg V/J     P  NSg/V I   .
> He      looks better   for having lost weight . ( UK  usage )
# NPr/ISg NPl/V NSg/VX/J C/P V      V/J  NSg/V  . . NPr NSg   .
> She was the worse for drink .
# ISg V   D   NSg/J C/P NSg/V .
> All       those for the motion , raise your hands .
# NSg/I/J/C I/D   C/P D   NSg    . NSg/V D    NPl   .
> Who's for ice     - cream   ?
# N$    C/P NPrSg/V . NSg/V/J .
> I'm for going   by      train
# W?  C/P NSg/V/J NSg/J/P NSg/V
> Ten voted for , and three against . ( with implied object )
# NSg V/J   C/P . V/C NSg   C/P     . . P    V/J     NSg/V  .
> Make  way   for the president !
# NSg/V NSg/J C/P D   NSg       .
> Clear   the shelves for our new   Christmas stock   !
# NSg/V/J D   NPl     C/P D   NSg/J NPrSg/V/J NSg/V/J .
> Stand by      for your cue .
# NSg/V NSg/J/P C/P D    NSg .
> Prepare for battle    .
# NSg/V   C/P NPrSg/V/J .
> They swept the area for enemy operatives .
# IPl  V/J   D   NSg  C/P NSg/V NPl        .
> Police combed his   flat  for clues .
# NSg/V  V/J    ISg/D NSg/J C/P NPl/V .
> I've lived here    for three years .
# W?   V/J   NSg/J/R C/P NSg   NPl   .
> They fought for days over      a   silly pencil .
# IPl  V      C/P NPl  NSg/V/J/P D/P NSg/J NSg/V  .
> The store is closed for the day   .
# D   NSg   VL V/J    C/P D   NPrSg .
> I   can      see   for miles .
# ISg NPrSg/VX NSg/V C/P NPrPl .
> I   will     stand in        for him .
# ISg NPrSg/VX NSg/V NPrSg/J/P C/P I   .
> I   speak for the Prime Minister .
# ISg NSg/V C/P D   NSg/J NSg/V    .
> It        is unreasonable for our boss  to withhold our wages .
# NPrSg/ISg VL J            C/P D   NSg/J P  NSg/V    D   NPl   .
> I   don't think it's a   good    idea for you and me        to meet    ever again .
# ISg V     NSg/V W?   D/P NPrSg/J NSg  C/P IPl V/C NPrSg/ISg P  NSg/V/J J    P     .
> I   am        aiming for completion by the end of business Thursday .
# ISg NPrSg/V/J V      C/P NSg        P  D   NSg P  NSg/J    NSg      .
> He's going   for his   doctorate .
# N$   NSg/V/J C/P ISg/D NSg       .
> Do     you want  to go      for coffee  ?
# NSg/VX IPl NSg/V P  NSg/V/J C/P NSg/V/J .
> I'm saving    up        for a   car .
# W?  NSg/V/J/P NSg/V/J/P C/P D/P NSg .
> Don't wait  for an  answer .
# V     NSg/V C/P D/P NSg    .
> Fair    for its   day   .
# NSg/V/J C/P ISg/D NPrSg .
> She's spry for an  old   lady    .
# W?    J    C/P D/P NSg/J NPrSg/V .
> Don't take  me        for a   fool  .
# V     NSg/V NPrSg/ISg C/P D/P NSg/J .
> For all       his   expensive education , he      didn't seem very bright    .
# C/P NSg/I/J/C ISg/D J         NSg       . NPr/ISg V      V    J    NPrSg/V/J .
> And now         for a   slap  - up        meal  !
# V/C NPrSg/V/J/C C/P D/P NSg/J . NSg/V/J/P NSg/V .
> Go      scuba diving  ? For one       thing , I   can't even    swim  .
# NSg/V/J NSg/V NSg/V/J . C/P NSg/I/V/J NSg/V . ISg VX    NSg/V/J NSg/V .
> For another , we  don't have   any   equipment .
# C/P I/D     . IPl V     NSg/VX I/R/D NSg       .
> He      is named for his   grandfather .
# NPr/ISg VL V/J   C/P ISg/D NSg         .
> He      totally screwed up        that    project . Now         he's surely for the sack .
# NPr/ISg J/R     V/J     NSg/V/J/P N/I/C/D NSg/V   . NPrSg/V/J/C N$   J/R    C/P D   NSg  .
> In        term    of base    hits  , Jones   was three for four on the day
# NPrSg/J/P NSg/V/J P  NSg/V/J NPl/V . NPrSg/V V   NSg   C/P NSg  P  D   NPrSg
> At        close   of play  , England were  305 for 3 .
# NSg/I/V/P NSg/V/J P  NSg/V . NPr     NSg/V #   C/P # .
> He      took the swing shift for he      could  get   more        overtime .
# NPr/ISg V    D   NSg   NSg/V C/P NPr/ISg NSg/VX NSg/V NPrSg/I/V/J NSg/V    .
> to account for one's whereabouts .
# P  NSg/V   C/P N$    NSg         .
>
#
> From
# P
>
#
> Paul is from New     Zealand .
# NPr  VL P    NSg/V/J NPr     .
> I   got a   letter from my brother .
# ISg V   D/P NSg    P    D  NSg/J   .
> You can't get   all       your news from the Internet .
# IPl VX    NSg/V NSg/I/J/C D    NSg  P    D   NPrSg    .
> He      had books piled from floor to ceiling .
# NPr/ISg V   NPl/V V/J   P    NSg/V P  NSg/V   .
> He      departed yesterday from Chicago .
# NPr/ISg NSg/V/J  NSg       P    NPr     .
> This figure has been  changed from a   one     to a   seven .
# I/D  NSg/V  V   NSg/V V/J     P    D/P NSg/I/J P  D/P NSg   .
> Face  away from the wall  !
# NSg/V V/J  P    D   NPrSg .
> The working day   runs  from 9 am        to 5 pm    .
# D   N/J     NPrSg NPl/V P    # NPrSg/V/J P  # NSg/V .
> Tickets are available from 17th July .
# NPl/V   V   J         P    #    NPr  .
> Rate  your pain from 1 to 10 .
# NSg/V D    NSg  P    # P  #  .
> Start counting from 1 .
# NSg/V V        P    # .
> You can      study anything from math to literature .
# IPl NPrSg/VX NSg/V NSg/I/V  P    W?   P  NSg        .
> It's hard    to tell    from here    .
# W?   NSg/V/J P  NPrSg/V P    NSg/J/R .
> Try     to see   it        from his   point of view  .
# NSg/V/J P  NSg/V NPrSg/ISg P    ISg/D NSg   P  NSg/V .
> The bomb  went  off       just 100 yards from where they were  standing .
# D   NSg/J NSg/V NSg/V/J/P V/J  #   NPl/V P    NSg/C IPl  NSg/V NSg/V/J  .
> From the top   of the lighthouse you can      just see   the mainland .
# P    D   NSg/J P  D   NSg        IPl NPrSg/VX V/J  NSg/V D   NSg      .
> I’ve been  doing this from pickney .
# W?   NSg/V NSg/V I/D  P    ?       .
> Your opinions differ  from mine    .
# D    W?       NSg/V/J P    NSg/I/V .
> He      knows right     from wrong   .
# NPr/ISg NPl/V NPrSg/V/J P    NSg/V/J .
>
#
> In
# NPrSg/J/P
>
#
> Preposition
# NSg/V
>
#
> Who     lives in a   pineapple under   the sea ?
# NPrSg/I V     P  D/P NSg       NSg/J/P D   NSg .
> The dog   is in the kennel .
# D   NSg/J VL P  D   NSg    .
> There were  three pickles in a   jar .
# W?    NSg/V NSg   NPl/V   P  D/P NSg .
> I   like        living  in the city .
# ISg NSg/V/J/C/P NSg/V/J P  D   NSg  .
> There are lots  of trees in the park  .
# W?    V   NPl/V P  NPl/V P  D   NPrSg .
> We  are in the enemy camp    .
# IPl V   P  D   NSg   NSg/V/J .
> Her   plane   is in the air .
# I/J/D NSg/V/J VL P  D   NSg .
> I   glanced over      at the pretty girl  in the red   dress .
# ISg V/J     NSg/V/J/P P  D   NSg/J  NSg/V P  D   NSg/J NSg/V .
> There wasn't much  of interest in her   speech .
# W?    V      N/I/J P  NSg/V    P  I/J/D NSg/V  .
> He      hasn't got an  original idea in        him .
# NPr/ISg V      V   D/P NSg/J    NSg  NPrSg/J/P I   .
> You are one       in a   million .
# IPl V   NSg/I/V/J P  D/P N       .
> She's in an  orchestra .
# W?    P  D/P NSg       .
> My birthday is in the first week of December .
# D  NSg      VL P  D   NSg/J NSg  P  NPr      .
> Easter    falls in the fourth  lunar month .
# NPrSg/V/J NPl/V P  D   NPrSg/J NSg/J NSg   .
> Will     you be     able    to finish this in a   week ?
# NPrSg/VX IPl NSg/VX NSg/V/J P  NSg/V  I/D  P  D/P NSg  .
> They said they would  call  us      in a   week .
# IPl  V/J  IPl  NSg/VX NSg/V NPr/ISg P  D/P NSg  .
> Less    water gets  in your boots this way   .
# V/J/C/P NSg/V NPl/V P  D    NPl   I/D  NSg/J .
> She stood there looking in the window longingly .
# ISg V     W?    V       P  D   NSg    J/R       .
> In        replacing the faucet washers , he      felt    he      was making his   contribution to the environment .
# NPrSg/J/P V         D   NSg    W?      . NPr/ISg NSg/V/J NPr/ISg V   NSg/V  ISg/D NSg          P  D   NSg         .
> In        trying  to make  amends , she actually made  matters worse   .
# NPrSg/J/P NSg/V/J P  NSg/V NPl/V  . ISg J/R      NSg/V W?      NSg/V/J .
> My aim in        travelling there was to find  my missing friend  .
# D  NSg NPrSg/J/P NSg/V/J/Br W?    V   P  NSg/V D  N/J     NPrSg/V .
> My fat   rolls around in        folds .
# D  NSg/J NPl/V J/P    NPrSg/J/P NPl/V .
> The planes flew    over      in        waves .
# D   NPl    NSg/V/J NSg/V/J/P NPrSg/J/P NPl/V .
> Arrange the chairs in a   circle .
# NSg/V   D   NPl    P  D/P NSg    .
> He      stalked away in        anger .
# NPr/ISg V/J     V/J  NPrSg/J/P NSg/V .
> John  is in a   coma .
# NPrSg VL P  D/P NSg  .
> My fruit trees are in        bud     .
# D  NSg   NPl/V V   NPrSg/J/P NPrSg/V .
> The company is in        profit  .
# D   NSg     VL NPrSg/J/P NSg/V/J .
> You've got a   friend in        me        .
# W?     V   D/P NPrSg  NPrSg/J/P NPrSg/ISg .
> He's met his   match in her   .
# N$   V   ISg/D NSg   P  I/J/D .
> There has been  no      change in his   condition .
# W?    V   NSg/V NPrSg/P NSg    P  ISg/D NSg       .
> What  grade did he      get   in        English   ?
# NSg/I NSg/V V   NPr/ISg NSg/V NPrSg/J/P NPrSg/V/J .
> Please pay     me        in        cash      — preferably in        tens and twenties .
# V      NSg/V/J NPrSg/ISg NPrSg/J/P NPrSg/V/J . R          NPrSg/J/P W?   V/C NPl      .
> The deposit can      be     in any   legal tender  , even    in        gold    .
# D   NSg     NPrSg/VX NSg/VX P  I/R/D NSg/J NSg/V/J . NSg/V/J NPrSg/J/P NSg/V/J .
> Beethoven's " Symphony No      . 5 " in        C         minor   is among his   most    popular .
# N$          . NSg      NPrSg/P . # . NPrSg/J/P NPrSg/V/J NSg/V/J VL P     ISg/D NSg/I/J NSg/J   .
> His   speech was in        French    , but     was simultaneously translated into eight languages .
# ISg/D NSg    V   NPrSg/J/P NPrSg/V/J . NSg/C/P V   J/R            V/J        P    NSg/J NPl/V     .
> When    you write in        cursive , it's illegible .
# NSg/I/C IPl NSg/V NPrSg/J/P NSg/J   . W?   J         .
> Military letters should be     formal in        tone    , but     not   stilted .
# NSg/J    NPl/V   VX     NSg/VX NSg/J  NPrSg/J/P NSg/I/V . NSg/C/P NSg/C V/J     .
>
#
> Verb
# NSg/V
>
#
> He      that    ears  my land  spares my team and gives me        leave to in the crop .
# NPr/ISg N/I/C/D NPl/V D  NPrSg NPl/V  D  NSg  V/C NPl/V NPrSg/ISg NSg/V P  P  D   NSg  .
>
#
> Adverb
# NSg/V
>
#
> Suddenly a   strange man         walked in        .
# J/R      D/P NSg/J   NPrSg/I/V/J V/J    NPrSg/J/P .
> Would  you like        that    to take  away or      eat   in        ?
# NSg/VX IPl NSg/V/J/C/P N/I/C/D P  NSg/V V/J  NPrSg/C NSg/V NPrSg/J/P .
> He      ran   to the edge of the swimming pool  and dived in        .
# NPr/ISg NSg/V P  D   NSg  P  D   NSg      NSg/V V/C V/J   NPrSg/J/P .
> They flew    in        from London last    night .
# IPl  NSg/V/J NPrSg/J/P P    NPr    NSg/V/J NSg/V .
> For six hours the tide flows in        , then    for another six hours it        flows out         .
# C/P NSg NPl   D   NSg  NPl/V NPrSg/J/P . NSg/J/C C/P I/D     NSg NPl   NPrSg/ISg NPl/V NSg/V/J/R/P .
> Bring the water to the boil and drop  the vegetables in        .
# V     D   NSg   P  D   NSg  V/C NSg/V D   NPl        NPrSg/J/P .
> The show still   didn't become interesting 20 minutes in        .
# D   NSg  NSg/V/J V      V      V/J         #  NPl/V   NPrSg/J/P .
>
#
> Noun
# NSg/V
>
#
> His   parents got him an  in        with the company .
# ISg/D NPl     V   I   D/P NPrSg/J/P P    D   NSg     .
>
#
> Adjective
# NSg/V/J
>
#
> Is Mr  . Smith   in        ?
# VL NSg . NPrSg/V NPrSg/J/P .
> Little    by      little    I   pushed the snake into the basket , until finally all       of it        was in        .
# NPrSg/I/J NSg/J/P NPrSg/I/J ISg V/J    D   NPrSg P    D   NSg    . C/P   J/R     NSg/I/J/C P  NPrSg/ISg V   NPrSg/J/P .
> The bullet is about five centimetres in        .
# D   NSg    VL J/P   NSg  NPl         NPrSg/J/P .
> If    the tennis ball    bounces on the line then    it's in        .
# NSg/C D   NSg    NPrSg/V NPl/V   P  D   NSg  NSg/J/C W?   NPrSg/J/P .
> I've discovered why   the TV  wasn't working – the plug wasn't in        !
# W?   V/J        NSg/V D   NSg V      V       . D   NSg  V      NPrSg/J/P .
> The replies to the questionnaires are now         all       in        .
# D   NPl     P  D   NPl            V   NPrSg/V/J/C NSg/I/J/C NPrSg/J/P .
> Skirts are in this year .
# NPl/V  V   P  I/D  NSg  .
> the in        train ( incoming train )
# D   NPrSg/J/P NSg/V . V        NSg/V .
> You can't get   round     the headland when    the tide's in        .
# IPl VX    NSg/V NSg/V/J/P D   NSg      NSg/I/C D   N$     NPrSg/J/P .
> in        by      descent ;            in        by      purchase ;            in        of the seisin of her   husband
# NPrSg/J/P NSg/J/P NSg/V   . Unlintable NPrSg/J/P NSg/J/P NSg/V    . Unlintable NPrSg/J/P P  D   ?      P  I/J/D NSg/V
> He      is very in        with the Joneses .
# NPr/ISg VL J    NPrSg/J/P P    D   NPl     .
> I   need   to keep  in        with the neighbours in        case    I   ever need   a   favour from them .
# ISg NSg/VX P  NSg/V NPrSg/J/P P    D   NPl        NPrSg/J/P NPrSg/V ISg J    NSg/VX D/P NSg/Br P    N/I  .
> I   think that    bird      fancies you . You're in        there , mate  !
# ISg NSg/V N/I/C/D NPrSg/V/J NPl/V   IPl . W?     NPrSg/J/P W?    . NSg/V .
> I'm three drinks in        right     now         .
# W?  NSg   NPl/V  NPrSg/J/P NPrSg/V/J NPrSg/V/J/C .
> I   was 500 dollars in        when    the stock crashed .
# ISg V   #   NPl     NPrSg/J/P NSg/I/C D   NSg/J V/J     .
>
#
> Unit
# NSg
>
#
> The glass is 8 inches .
# D   NPrSg VL # NPl/V  .
> The glass is 8 in        .
# D   NPrSg VL # NPrSg/J/P .
>
#
> Of
# P
>
#
> Take  the chicken out         of the freezer .
# NSg/V D   NSg/J   NSg/V/J/R/P P  D   NSg     .
> He      hasn't been  well    of late  .
# NPr/ISg V      NSg/V NSg/V/J P  NSg/J .
> Finally she was relieved of the burden of caring  for her   sick    husband .
# J/R     ISg V   V/J      P  D   NSg    P  NSg/V/J C/P I/J/D NSg/V/J NSg/V   .
> He      seemed devoid of human   feelings .
# NPr/ISg V/J    V/J    P  NSg/V/J W?       .
> The word is believed to be     of Japanese origin .
# D   NSg  VL V/J      P  NSg/VX P  NPrSg/J  NSg    .
> Jesus   of Nazareth
# NPrSg/V P  NPr
> The invention was born      of necessity .
# D   NSg       V   NPrSg/V/J P  NSg       .
> It        is said that    she died of a   broken heart .
# NPrSg/ISg VL V/J  N/I/C/D ISg V/J  P  D/P J      NSg/V .
> What  a   lot   of nonsense !
# NSg/I D/P NPrSg P  NSg/V/J  .
> I'll have   a   dozen of those apples , please .
# W?   NSg/VX D/P NSg   P  I/D   NPl    . V      .
> Welcome to the historic town of Harwich .
# NSg/V/J P  D   NSg/J    NSg  P  ?       .
> I'm not   driving this wreck of a   car .
# W?  NSg/C V       I/D  NSg/V P  D/P NSg .
> I'm always thinking of you .
# W?  W?     V        P  IPl .
> He      told us      the story of his   journey to India .
# NPr/ISg V    NPr/ISg D   NSg   P  ISg/D NSg     P  NPrSg .
> This behaviour is typical of teenagers .
# I/D  NSg/Br    VL NSg/J   P  W?        .
> He      is a   friend of mine    .
# NPr/ISg VL D/P NPrSg  P  NSg/I/V .
> We  want  a   larger slice   of the cake .
# IPl NSg/V D/P J      NSg/V/J P  D   NSg  .
> The owner of the nightclub was arrested .
# D   NSg   P  D   NSg       V   V/J      .
> My companion seemed affable and easy    of manner .
# D  NSg       V/J    J       V/C NSg/V/J P  NSg    .
> It's not   that    big     of a   deal  .
# W?   NSg/C N/I/C/D NSg/V/J P  D/P NSg/J .
> I’ve not   taken her   out         of a   goodly long      while     .
# W?   NSg/C V/J   I/J/D NSg/V/J/R/P P  D/P J/R    NPrSg/V/J NSg/V/C/P .
> After a   delay of three hours , the plane finally took off       .
# J/P   D/P NSg/J P  NSg   NPl   . D   NSg/J J/R     V    NSg/V/J/P .
>
#
> On
# J/P
>
#
> Adjective
# NSg/V/J
>
#
> All       the lights are on  , so        they must  be     home    .
# NSg/I/J/C D   NPl    V   J/P . NSg/I/J/C IPl  NSg/V NSg/VX NSg/V/J .
> We  had to ration our food because there was a   war on  .
# IPl V   P  NSg/V  D   NSg  C/P     W?    V   D/P NSg J/P .
> Some  of the cast  went  down      with flu , but     the show's still   on  .
# I/J/R P  D   NSg/J NSg/V NSg/V/J/P P    NSg . NSg/C/P D   N$     NSg/V/J J/P .
> That    TV  programme that    you wanted to watch is on  now         .
# N/I/C/D NSg NSg/V/Br  N/I/C/D IPl V/J    P  NSg/V VL J/P NPrSg/V/J/C .
> This is her   last    song . You're on  next    !
# I/D  VL I/J/D NSg/V/J NSg  . W?     J/P NSg/J/P .
> Are we  still   on  for tonight ?
# V   IPl NSg/V/J J/P C/P NSg     .
> Mike    just threw coffee  onto Paul's lap     . It's on  now         .
# NPrSg/V V/J  V     NSg/V/J J/P  N$     NSg/V/J . W?   J/P NPrSg/V/J/C .
> England need   a   hundred runs  , with twenty - five overs remaining . Game    on  !
# NPr     NSg/VX D/P NSg     NPl/V . P    NSg    . NSg  NPl/V V         . NSg/V/J J/P .
> Your feet will     soon warm    up        once  your socks are on  .
# D    NSg  NPrSg/VX J/R  NSg/V/J NSg/V/J/P NSg/C D    NPl   V   J/P .
> I   was trying  to drink out         of the bottle while     the top   was still   on  !
# ISg V   NSg/V/J P  NSg/V NSg/V/J/R/P P  D   NSg    NSg/V/C/P D   NSg/J V   NSg/V/J J/P .
> Climbing up        that    steep   ridge isn't on  . We'll have   to find  another route .
# NSg/V/J  NSg/V/J/P N/I/C/D NSg/V/J NSg/V NSg/V J/P . W?    NSg/VX P  NSg/V I/D     NSg/V .
> He'd like        to play  the red   next    to the black spot    , but     that    shot    isn't on  .
# W?   NSg/V/J/C/P P  NSg/V D   NSg/J NSg/J/P P  D   NSg/J NSg/V/J . NSg/C/P N/I/C/D NSg/V/J NSg/V J/P .
> The captain moved two fielders to the on  side    .
# D   NSg     V/J   NSg W?       P  D   J/P NSg/V/J .
> Ponsonby - Smythe hit       a   thumping on  drive .
# ?        . ?      NSg/I/V/J D/P NSg/J    J/P NSg/V .
> If    the player fails to hit       the ball  on  , it's a   foul  .
# NSg/C D   NSg    NPl/V P  NSg/I/V/J D   NPrSg J/P . W?   D/P NSg/J .
> He      always has to be     on  , it's so        exhausting .
# NPr/ISg W?     V   P  NSg/VX J/P . W?   NSg/I/J/C V          .
>
#
> Adverb
# NSg/V
>
#
> turn  the television on
# NSg/V D   NSg        P
> The lid wasn't screwed on  properly .
# D   NSg V      V/J     J/P J/R      .
> Put   on your hat and gloves .
# NSg/V P  D    NSg V/C NPl/V  .
> The policeman moved the tramp on  .
# D   NSg       V/J   D   NSg   J/P .
> Drive on  past      the railway station .
# NSg/V J/P NSg/V/J/P D   NSg     NSg/V   .
> From now         on  things are going   to be     different .
# P    NPrSg/V/J/C J/P NPl/V  V   NSg/V/J P  NSg/VX NSg/J     .
> and so        on  .
# V/C NSg/I/J/C J/P .
> He      rambled on  and on  .
# NPr/ISg V/J     J/P V/C J/P .
> Ten years on  , nothing had changed in the village .
# NSg NPl   J/P . NSg/I/J V   V/J     P  D   NSg     .
>
#
> Preposition
# NSg/V
>
#
> A   vase of flowers stood on the table .
# D/P NSg  P  NPrPl/V V     P  D   NSg   .
> Please lie     down      on the couch .
# V      NPrSg/V NSg/V/J/P P  D   NSg   .
> The parrot was sitting on  Jim's shoulder .
# D   NSg    V   NSg/V/J J/P N$    NSg/V    .
> He      had a   scar on the side  of his   face .
# NPr/ISg V   D/P NSg  P  D   NSg/J P  ISg/D NSg  .
> There is a   dirty smudge on this window .
# W?    VL D/P J     NSg/V  P  I/D  NSg/V  .
> The painting hangs on the wall  .
# D   NSg      NPl/V P  D   NPrSg .
> The fruit ripened on the trees .
# D   NSg   V/J     P  D   NPl   .
> Should there be     an  accent on the " e       " ?
# VX     W?    NSg/VX D/P NSg    P  D   . NPrSg/I . .
> He      wore old   shoes on his   feet .
# NPr/ISg V    NSg/J NPl/V P  ISg/D NSg  .
> The lighthouse that    you can      see   is on the mainland .
# D   NSg        N/I/C/D IPl NPrSg/VX NSg/V VL P  D   NSg      .
> The suspect is thought to still   be     on the campus .
# D   NSg/J   VL NSg/V   P  NSg/V/J NSg/VX P  D   NSg    .
> We  live on the edge of the city .
# IPl V/J  P  D   NSg  P  D   NSg  .
> on the left    , on the right   , on the side  , on the bottom .
# P  D   NPrSg/J . P  D   NPrSg/J . P  D   NSg/J . P  D   NSg/J  .
> The fleet is on the American coast .
# D   NSg/J VL P  D   NPrSg/J  NSg/V .
> on a   bus , on a   train , on a   plane , on a   ferry , on a   yacht .
# P  D/P NSg . P  D/P NSg   . P  D/P NSg/J . P  D/P NSg   . P  D/P NSg   .
> All       of the responsibility is on  him .
# NSg/I/J/C P  D   NSg            VL J/P I   .
> I   put   a   bet   on the winning horse .
# ISg NSg/V D/P NSg/P P  D   NSg/J   NSg/V .
> tug   on the rope ; push  hard    on the door .
# NSg/V P  D   NSg  . NSg/V NSg/V/J P  D   NSg  .
> I   stubbed my toe on an  old   tree  stump .
# ISg V/J     D  NSg P  D/P NSg/J NSg/V NSg/V .
> I   caught my fingernail on the door handle .
# ISg V/J    D  NSg        P  D   NSg  NSg/V  .
> The rope snagged on a   branch .
# D   NSg  V/J     P  D/P NPrSg  .
> to play  on a   violin or      piano   .
# P  NSg/V P  D/P NSg    NPrSg/C NSg/V/J .
> A   table can't stand on  two legs  .
# D/P NSg   VX    NSg/V J/P NSg NPl/V .
> After resting on his   elbows , he      stood on his   toes , then    walked on his   heels .
# J/P   V       P  ISg/D NPl    . NPr/ISg V     P  ISg/D NPl  . NSg/J/C V/J    P  ISg/D NPl   .
> The Tories are on  twenty - five percent in this constituency .
# D   NPl    V   J/P NSg    . NSg  NSg     P  I/D  NSg          .
> The blue  team  are on  six points and the red   team  on  five .
# D   NSg/J NSg/V V   J/P NSg NPl/V  V/C D   NSg/J NSg/V J/P NSg  .
> I'm on  question four .
# W?  J/P NSg/V    NSg  .
> Born      on the 4th of July .
# NPrSg/V/J P  D   #   P  NPr  .
> On  Sunday I'm busy    . I'll see   you on  Monday .
# J/P NSg/V  W?  NSg/V/J . W?   NSg/V IPl J/P NSg    .
> Can      I   see   you on a   different day   ?
# NPrSg/VX ISg NSg/V IPl P  D/P NSg/J     NPrSg .
> Smith   scored again on  twelve minutes , doubling Mudchester Rovers ' lead    .
# NPrSg/V V/J    P     J/P NSg    NPl/V   . V        ?          W?     . NSg/V/J .
> I   was reading a   book on  history .
# ISg V   NPrSg/V D/P NSg  J/P NSg     .
> The city hosted the World Summit on the Information Society
# D   NSg  V/J    D   NSg   NSg/V  P  D   NSg         NSg
> I   have   no      opinion on this subject .
# ISg NSg/VX NPrSg/P NSg     P  I/D  NSg/V/J .
> I   saw   it        on  television .
# ISg NSg/V NPrSg/ISg J/P NSg/V      .
> Can't you see   I'm on the phone ?
# VX    IPl NSg/V W?  P  D   NSg   .
> My favorite shows are on  BBC   America .
# D  NSg/J    NPl/V V   J/P NPrSg NPr     .
> I'll pay     on  card  .
# W?   NSg/V/J J/P NSg/V .
> He      travelled on  false   documents .
# NPr/ISg V/J/Br    J/P NSg/V/J NPl/V     .
> They planned an  attack on  London .
# IPl  V/J     D/P NSg/J  J/P NPr    .
> The soldiers mutinied and turned their guns on their officers .
# D   NPl      V/J      V/C V/J    D     NPl  P  D     W?       .
> Her   words made  a   lasting impression on my mind .
# I/J/D NPl/V NSg/V D/P NSg/J   NSg/V      P  D  NSg  .
> What  will     be     the effect on  morale ?
# NSg/I NPrSg/VX NSg/VX D   NSg    J/P NSg    .
> I   haven't got any   money on  me        .
# ISg V       V   I/R/D NSg/J J/P NPrSg/ISg .
> On  Jack's entry , William got up        to leave .
# J/P N$     NSg   . NPrSg   V   NSg/V/J/P P  NSg/V .
> On the addition of ammonia , a   chemical reaction begins .
# P  D   NSg      P  NSg     . D/P NSg/J    NSg/V/J  NPl/V  .
> The drinks are on  me        tonight , boys  .
# D   NPl    V   J/P NPrSg/ISg NSg     . NPl/V .
> The meal is on the house .
# D   NSg  VL P  D   NPrSg .
> I   had a   terrible thirst on  me        .
# ISg V   D/P J        NSg/V  J/P NPrSg/ISg .
> Have   pity  or      compassion on  him .
# NSg/VX NSg/V NPrSg/C NSg/V      J/P I   .
> He's on his   lunch break .
# N$   P  ISg/D NSg   NSg/V .
> I'm on  nights all       this week .
# W?  J/P NPl/V  NSg/I/J/C I/D  NSg  .
> You've been  on these antidepressants far     too long      .
# W?     NSg/V P  I/D   NPl             NSg/V/J W?  NPrSg/V/J .
> I   depended on  them for assistance .
# ISg V/J      J/P N/I  C/P NSg        .
> He      will     promise on  certain conditions .
# NPr/ISg NPrSg/VX NSg/V   J/P I/J     NPl/V      .
> A   curse on  him !
# D/P NSg   J/P I   .
<<<<<<< HEAD
> Please don't tell    on her   and get   her   in          trouble .
# V      V     NPrSg/V P  I/J/D V/C NSg/V I/J/D NPrSg/V/J/P NSg/V   .
=======
> Please don't tell    on her   and get   her   in        trouble .
# V      NSg/V NPrSg/V P  I/J/D V/C NSg/V I/J/D NPrSg/J/P NSg/V   .
>>>>>>> 8689146c
>
#
> Verb
# NSg/V
>
#
> Can      you on the light ? ( switch  on  )
# NPrSg/VX IPl P  D   NSg/J . . NSg/V/J J/P .
>
#
> To
# P
>
#
> Particle
# NSg
>
#
> I   want  to leave .
# ISg NSg/V P  NSg/V .
> He      asked me        what  to do     .
# NPr/ISg V/J   NPrSg/ISg NSg/I P  NSg/VX .
> I   have   places to go      and people to see   .
# ISg NSg/VX NPl/V  P  NSg/V/J V/C NSg/V  P  NSg/V .
> To err is human   .
# P  V   VL NSg/V/J .
> Who     am        I   to criticise ? I've done    worse   things myself .
# NPrSg/I NPrSg/V/J ISg P  V/Br      . W?   NSg/V/J NSg/V/J NPl/V  I      .
> Precisely to get   away from you was why   I   did what  I   did .
# J/R       P  NSg/V V/J  P    IPl V   NSg/V ISg V   NSg/I ISg V   .
> I   need   some  more        books to read  and friends to go      partying with .
# ISg NSg/VX I/J/R NPrSg/I/V/J NPl/V P  NSg/V V/C NPl/V   P  NSg/V/J V        P    .
> If    he      hasn't read  it        yet     , he      ought    to .
# NSg/C NPr/ISg V      NSg/V NPrSg/ISg NSg/V/C . NPr/ISg NSg/I/VX P  .
> I   went  to the shops to buy   some  bread .
# ISg NSg/V P  D   NPl   P  NSg/V I/J/R NSg/V .
>
#
> Preposition
# NSg/V
>
#
> She looked to the heavens .
# ISg V/J    P  D   NSg     .
> We  are walking to the shop .
# IPl V   NSg/V/J P  D   NSg  .
> The water came    right     to the top   of this wall    .
# D   NSg   NSg/V/P NPrSg/V/J P  D   NSg/J P  I/D  NPrSg/V .
> The coconut fell    to the ground .
# D   NSg     NSg/V/J P  D   NSg/J  .
> I   gave the book to him .
# ISg V    D   NSg  P  I   .
> His   face was beaten to a   pulp  .
# ISg/D NSg  V   V/J    P  D/P NSg/J .
> I   sang    my baby  to sleep .
# ISg NPrSg/V D  NSg/J P  NSg/V .
> Whisk the mixture to a   smooth consistency .
# NSg/V D   NSg     P  D/P NSg/J  NSg         .
> He      made  several bad     - taste   jokes to groans from the audience .
# NPr/ISg NSg/V J/D     NSg/V/J . NSg/V/J NPl/V P  NPl/V  P    D   NSg      .
> I   tried complaining , but     it        was to no      effect .
# ISg V/J   V           . NSg/C/P NPrSg/ISg V   P  NPrSg/P NSg    .
> It        was to a   large extent true    .
# NPrSg/ISg V   P  D/P NSg/J NSg/J  NSg/V/J .
> We  manufacture these parts to a   very high    tolerance .
# IPl NSg/V       I/D   NPl/V P  D/P J    NSg/V/J NSg/V     .
> This gauge is accurate to a   second .
# I/D  NSg/V VL J        P  D/P NSg/J  .
> There's a   lot   of sense to what  he      says  .
# W?      D/P NPrSg P  NSg/V P  NSg/I NPr/ISg NPl/V .
> The name has a   nice    ring  to it        .
# D   NSg  V   D/P NPrSg/J NSg/V P  NPrSg/ISg .
> There are 100 pence to the pound .
# W?    V   #   NSg   P  D   NPrSg .
> It        takes 2 to 4 weeks to process typical applications .
# NPrSg/ISg NPl/V # P  # NPrPl P  NSg/V   NSg/J   W?           .
> Three to the power of two is nine .
# NSg   P  D   NSg/J P  NSg VL NSg  .
> Three to the second is nine .
# NSg   P  D   NSg/J  VL NSg  .
> Three squared or      three to the second power   is nine .
# NSg   V/J     NPrSg/C NSg   P  D   NSg/J  NSg/V/J VL NSg  .
> What's the time ? – It's quarter to four in the afternoon ( or      3 : 45 pm    ) .
# N$     D   NSg  . . W?   NSg/V/J P  NSg  P  D   NSg       . NPrSg/C # . #  NSg/V . .
>
#
> Adverb
# NSg/V
>
#
> Please push  the door to . ( close   )
# V      NSg/V D   NSg  P  . . NSg/V/J .
>
#
> With
# P
>
#
> Preposition
# NSg/V
>
#
> He      picked a   fight with the class bully   .
# NPr/ISg V/J    D/P NSg   P    D   NSg/J NSg/V/J .
> He      went  with his   friends .
# NPr/ISg NSg/V P    ISg/D NPl     .
> She owns  a   motorcycle with a   sidecar .
# ISg NPl/V D/P NSg        P    D/P NSg     .
> Jim was listening to Bach with his   eyes closed .
# NPr V   V         P  NPr  P    ISg/D NPl  V/J    .
> The match result was 10 - 5 , with John  scoring three goals .
# D   NSg   NSg/V  V   #  . # . P    NPrSg V       NSg   NPl/V .
> With a   heavy sigh  , she looked around the empty room    .
# P    D/P NSg/J NSg/V . ISg V/J    J/P    D   NSg/J NSg/V/J .
> Four people were  injured , with one       of them in        critical condition .
# NSg  NSg/V  NSg/V V/J     . P    NSg/I/V/J P  N/I  NPrSg/J/P NSg/J    NSg/V     .
> With their reputation on the line , they decided to fire    their PR  team  .
# P    D     NSg        P  D   NSg  . IPl  NSg/V/J P  NSg/V/J D     NSg NSg/V .
> We  are with you all       the way   .
# IPl V   P    IPl NSg/I/J/C D   NSg/J .
> There are a   number of problems with your plan .
# W?    V   D/P NSg/J  P  NPl      P    D    NSg  .
> What  on  Earth   is wrong   with my keyboard ?
# NSg/I J/P NPrSg/V VL NSg/V/J P    D  NSg      .
> He      was pleased with the outcome .
# NPr/ISg V   V/J     P    D   NSg     .
> I’m upset   with my father .
# W?  NSg/V/J P    D  NPrSg  .
> slain with robbers .
# NSg/V P    NPl     .
> cut     with a   knife
# NSg/V/J P    D/P NSg
> I   water my plants with this watering can      . This is the watering can      I   water my plants with .
# ISg NSg/V D  NPl    P    I/D  V        NPrSg/VX . I/D  VL D   N/J      NPrSg/VX ISg NSg/V D  NPl    P    .
> Find  what  you want  instantly with our search engine .
# NSg/V NSg/I IPl NSg/V J/R       P    D   NSg    NSg/V  .
> They dismissed the meeting with a   wave of their hand .
# IPl  V/J       D   NSg     P    D/P NSg  P  D     NSg  .
> Speak with a   confident voice .
# NSg/V P    D/P NSg/J     NSg/V .
> With what  / whose money ? I   have   nothing left      to buy   groceries ( with ) .
# P    NSg/I . I     NSg/J . ISg NSg/VX NSg/I/J NPrSg/V/J P  NSg/V NPl/V     . P    . .
> It        was small     and bumpy , with a   tinge of orange    .
# NPrSg/ISg V   NPrSg/V/J V/C J     . P    D/P NSg   P  NPrSg/V/J .
> There are lots  of people with no      homes after the wildfire .
# W?    V   NPl/V P  NSg/V  P    NPrSg/P NPl   J/P   D   NSg      .
> Speak with confidence .
# NSg/V P    NSg        .
> He      spoke with sadness in his   voice .
# NPr/ISg NSg/V P    NSg     P  ISg/D NSg   .
> The sailors were  infected with malaria .
# D   NPl     NSg/V NSg/V/J  P    NSg     .
> overcome with happiness
# NSg/V    P    NSg
> green     with envy  ; flushed with success
# NPrSg/V/J P    NSg/V . V/J     P    NSg
> She was with Acme for twenty years before retiring last    fall  .
# ISg V   P    NSg  C/P NSg    NPl   C/P    V        NSg/V/J NSg/V .
> With your kind  of body  size  , you shouldn’t be     eating pizza at        all       .
# P    D    NSg/J P  NSg/V NSg/V . IPl V         NSg/VX V      NSg   NSg/I/V/P NSg/I/J/C .
> That    was a   lot   to explain ; are you still   with me        ?
# N/I/C/D V   D/P NPrSg P  V       . V   IPl NSg/V/J P    NPrSg/ISg .
>
#
> Adverb
# NSg/V
>
#
> Do     you want  to come    with ?
# NSg/VX IPl NSg/V P  NSg/V/P P    .<|MERGE_RESOLUTION|>--- conflicted
+++ resolved
@@ -80,13 +80,8 @@
 # NSg/V
 >
 #
-<<<<<<< HEAD
-> ( In          online chats : ) Don't @ me        ! Don't at        me        !
-# . NPrSg/V/J/P V/J    NPl/V . . V     . NPrSg/ISg . V     NSg/I/V/P NPrSg/ISg .
-=======
 > ( In        online chats : ) Don't @ me        ! Don't at        me        !
-# . NPrSg/J/P V/J    NPl/V . . NSg/V . NPrSg/ISg . NSg/V NSg/I/V/P NPrSg/ISg .
->>>>>>> 8689146c
+# . NPrSg/J/P V/J    NPl/V . . V     . NPrSg/ISg . V     NSg/I/V/P NPrSg/ISg .
 >
 #
 > By
@@ -769,13 +764,8 @@
 # NPr/ISg NPrSg/VX NSg/V   J/P I/J     NPl/V      .
 > A   curse on  him !
 # D/P NSg   J/P I   .
-<<<<<<< HEAD
-> Please don't tell    on her   and get   her   in          trouble .
-# V      V     NPrSg/V P  I/J/D V/C NSg/V I/J/D NPrSg/V/J/P NSg/V   .
-=======
 > Please don't tell    on her   and get   her   in        trouble .
-# V      NSg/V NPrSg/V P  I/J/D V/C NSg/V I/J/D NPrSg/J/P NSg/V   .
->>>>>>> 8689146c
+# V      V     NPrSg/V P  I/J/D V/C NSg/V I/J/D NPrSg/J/P NSg/V   .
 >
 #
 > Verb

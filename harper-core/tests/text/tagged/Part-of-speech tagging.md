> <!--
# Unlintable
>            source: https://en.wikipedia.org/w/index.php?title=Part-of-speech_tagging&oldid=1275774341
# Unlintable Unlintable
>            license: CC BY-SA 4.0
# Unlintable Unlintable
>            -->
# Unlintable Unlintable
>            Part    - of - speech  tagging
# Unlintable NSg/V/J . P  . N🅪Sg/V+ NSg/V
>
#
> In      corpus linguistics , part    - of - speech tagging ( POS  tagging or    PoS  tagging or
# NPr/J/P NSg+   NSg         . NSg/V/J . P  . N🅪Sg/V NSg/V   . NSg+ NSg/V   NPr/C NSg+ NSg/V   NPr/C
> POST     ) , also called grammatical tagging is the process of marking up        a   word  in      a
# NPr/V/P+ . . W?   V/J    J           NSg/V   VL D   NSg/V   P  NSg/V   NSg/V/J/P D/P NSg/V NPr/J/P D/P
> text  ( corpus ) as    corresponding to a   particular part    of speech  , based on  both its
# NSg/V . NSg+   . NSg/R NSg/V/J       P  D/P NSg/J      NSg/V/J P  N🅪Sg/V+ . V/J   J/P I/C  ISg/D$+
> definition and its     context . A   simplified form  of this    is commonly taught to
# NSg        V/C ISg/D$+ NᴹSg/V+ . D/P V/J        NSg/V P  I/Ddem+ VL R        V      P
> school - age    children , in      the identification of words  as    nouns , verbs  , adjectives ,
# NSg/V  . N🅪Sg/V NPl      . NPr/J/P D   NSg            P  NPl/V+ NSg/R NPl/V . NPl/V+ . NPl/V      .
> adverbs , etc.
# NPl/V   . W?
>
#
> Once  performed by      hand   , POS  tagging is now       done    in      the context of computational
# NSg/C V/J       NSg/J/P NSg/V+ . NSg+ NSg/V   VL NPr/V/J/C NSg/V/J NPr/J/P D   NᴹSg/V  P  J+
> linguistics , using algorithms which associate discrete terms  , as    well    as    hidden
# NSg+        . V     NPl+       I/C+  NSg/V/J+  J        NPl/V+ . NSg/R NSg/V/J NSg/R V/J
> parts of speech  , by      a   set     of descriptive tags   . POS  - tagging algorithms fall  into
# NPl/V P  N🅪Sg/V+ . NSg/J/P D/P NPr/V/J P  NSg/J+      NPl/V+ . NSg+ . NSg/V   NPl        NSg/V P
> two distinctive groups : rule   - based and  stochastic . E. Brill's tagger , one       of the
# NSg NSg/J       NPl/V+ . NSg/V+ . V/J+  V/C+ J+         . ?  ?       NSg    . NSg/I/V/J P  D
> first   and most    widely used English  POS  - taggers , employs rule   - based algorithms .
# NSg/V/J V/C NSg/I/J R      V/J  NPr/V/J+ NSg+ . NPl     . NPl/V   NSg/V+ . V/J   NPl+       .
>
#
> Principle
# N🅪Sg/V
>
#
> Part    - of - speech tagging is harder than just having a   list  of words and their
# NSg/V/J . P  . N🅪Sg/V NSg/V   VL J      C/P  V/J  V      D/P NSg/V P  NPl/V V/C D$+
> parts of speech  , because some   words  can    represent more      than one       part    of speech
# NPl/V P  N🅪Sg/V+ . C/P     I/J/R+ NPl/V+ NPr/VX V         NPr/I/V/J C/P  NSg/I/V/J NSg/V/J P  N🅪Sg/V+
> at    different times  , and because some  parts of speech  are complex  . This    is not
# NSg/P NSg/J+    NPl/V+ . V/C C/P     I/J/R NPl/V P  N🅪Sg/V+ V+  NSg/V/J+ . I/Ddem+ VL NSg/C
> rare    — in      natural languages ( as    opposed to many      artificial languages ) , a   large
# NSg/V/J . NPr/J/P NSg/J   NPl/V+    . NSg/R V/J     P  NSg/I/J/D J          NPl/V+    . . D/P NSg/J
> percentage of word   - forms  are ambiguous . For example , even    " dogs   " , which is
# NSg        P  NSg/V+ . NPl/V+ V+  J+        . C/P NSg/V+  . NSg/V/J . NPl/V+ . . I/C+  VL
> usually thought of as    just a    plural noun   , can    also be     a   verb   :
# R       NSg/V   P  NSg/R V/J  D/P+ NSg/J+ NSg/V+ . NPr/VX W?   NSg/VX D/P NSg/V+ .
>
#
> The sailor dogs  the hatch  .
# D+  NSg    NPl/V D   NSg/V+ .
>
#
> Correct  grammatical tagging will   reflect that          " dogs   " is here    used as    a    verb   , not
# NSg/V/J+ J           NSg/V   NPr/VX V       NSg/I/C/Ddem+ . NPl/V+ . VL NSg/J/R V/J  NSg/R D/P+ NSg/V+ . NSg/C
> as    the more      common  plural noun   . Grammatical context is one       way    to determine
# NSg/R D   NPr/I/V/J NSg/V/J NSg/J  NSg/V+ . J           NᴹSg/V+ VL NSg/I/V/J NSg/J+ P  V
> this    ; semantic analysis can    also be     used to infer that          " sailor " and " hatch "
# I/Ddem+ . NSg/J    N🅪Sg+    NPr/VX W?   NSg/VX V/J  P  J     NSg/I/C/Ddem+ . NSg+   . V/C . NSg/V .
> implicate " dogs  " as    1 ) in      the nautical context and 2 ) an  action   applied to the
# NSg/V     . NPl/V . NSg/R # . NPr/J/P D+  J+       NᴹSg/V+ V/C # . D/P NSg/V/J+ V/J     P  D
> object " hatch " ( in      this    context , " dogs   " is a   nautical term     meaning   " fastens ( a
# NSg/V+ . NSg/V . . NPr/J/P I/Ddem+ NᴹSg/V+ . . NPl/V+ . VL D/P J        NSg/V/J+ N🅪Sg/V/J+ . V       . D/P
> watertight door   ) securely " ) .
# J          NSg/V+ . R        . . .
>
#
> Tag    sets
# NSg/V+ NPl/V
>
#
> Schools commonly teach that         there are 9 parts of speech  in      English : noun   , verb   ,
# NPl/V+  R        NSg/V NSg/I/C/Ddem +     V   # NPl/V P  N🅪Sg/V+ NPr/J/P NPr/V/J . NSg/V+ . NSg/V+ .
> article , adjective , preposition , pronoun , adverb , conjunction , and interjection .
# NSg/V+  . NSg/V/J+  . NSg/V       . NSg/V+  . NSg/V+ . NSg/V+      . V/C NSg+         .
> However , there are clearly many      more      categories and sub     - categories . For nouns ,
# C       . +     V   R       NSg/I/J/D NPr/I/V/J NPl+       V/C NSg/V/P . NPl        . C/P NPl/V .
> the plural , possessive , and singular forms  can     be      distinguished . In      many
# D   NSg/J  . NSg/J      . V/C NSg/J    NPl/V+ NPr/VX+ NSg/VX+ V/J+          . NPr/J/P NSg/I/J/D+
> languages words  are also marked for their " case   " ( role as    subject , object ,
# NPl/V+    NPl/V+ V   W?   V/J    C/P D$+   . NPr/V+ . . NSg  NSg/R NSg/V/J . NSg/V+ .
> etc. ) , grammatical gender   , and so        on  ; while     verbs  are marked for tense   , aspect ,
# +    . . J+          NSg/V/J+ . V/C NSg/I/J/C J/P . NSg/V/C/P NPl/V+ V   V/J    C/P NSg/V/J . NSg/V+ .
> and other    things . In      some   tagging systems , different inflections of the same
# V/C NSg/V/J+ NPl/V+ . NPr/J/P I/J/R+ NSg/V   NPl+    . NSg/J     NPl         P  D+  I/J+
> root   word   will   get   different parts of speech  , resulting in      a   large number  of
# NPr/V+ NSg/V+ NPr/VX NSg/V NSg/J     NPl/V P  N🅪Sg/V+ . V         NPr/J/P D/P NSg/J NSg/V/J P+
> tags   . For example , NN for singular common   nouns , NNS for plural common   nouns , NP
# NPl/V+ . C/P NSg/V+  . ?  C/P NSg/J    NSg/V/J+ NPl/V . ?   C/P NSg/J  NSg/V/J+ NPl/V . NPr
> for singular proper nouns ( see   the POS  tags   used in      the Brown    Corpus ) . Other
# C/P NSg/J    NSg/J  NPl/V . NSg/V D+  NSg+ NPl/V+ V/J  NPr/J/P D+  NPr/V/J+ NSg+   . . NSg/V/J
> tagging systems use   a   smaller number  of tags   and ignore fine    differences or
# NSg/V   NPl+    NSg/V D/P J       NSg/V/J P  NPl/V+ V/C V      NSg/V/J NSg/V       NPr/C
> model    them     as     features somewhat independent from part    - of - speech  .
# NSg/V/J+ NSg/IPl+ NSg/R+ NPl/V+   NSg/I    NSg/J       P    NSg/V/J . P  . N🅪Sg/V+ .
>
#
> In      part    - of - speech tagging by      computer , it       is typical to distinguish from 50 to
# NPr/J/P NSg/V/J . P  . N🅪Sg/V NSg/V   NSg/J/P NSg/V+   . NPr/ISg+ VL NSg/J   P  V           P    #  P
> 150 separate parts of speech for English  . Work  on  stochastic methods for tagging
# #   NSg/V/J  NPl/V P  N🅪Sg/V C/P NPr/V/J+ . NSg/V J/P J          NPl/V   C/P NSg/V
> Koine Greek   ( DeRose 1990 ) has used over      1 , 000 parts of speech  and found that
# ?     NPr/V/J . ?      #    . V   V/J  NSg/V/J/P # . #   NPl/V P  N🅪Sg/V+ V/C NSg/V NSg/I/C/Ddem
> about as    many       words  were  ambiguous in      that          language as    in      English  . A
# J/P   NSg/R NSg/I/J/D+ NPl/V+ NSg/V J         NPr/J/P NSg/I/C/Ddem+ N🅪Sg/V+  NSg/R NPr/J/P NPr/V/J+ . D/P
> morphosyntactic descriptor in      the case  of morphologically rich    languages is
# ?               NSg        NPr/J/P D   NPr/V P  ?               NPr/V/J NPl/V+    VL
> commonly expressed using very short      mnemonics , such  as    Ncmsan for Category = Noun   ,
# R        V/J       V     J/R  NPr/V/J/P+ NPl       . NSg/I NSg/R ?      C/P NSg      . NSg/V+ .
> Type  = common  , Gender  = masculine , Number  = singular , Case  = accusative , Animate
# NSg/V . NSg/V/J . NSg/V/J . NSg/J     . NSg/V/J . NSg/J    . NPr/V . NSg/J      . V/J
> = no    .
# . NPr/P .
>
#
> The most    popular " tag    set     " for POS  tagging for American English  is probably the
# D   NSg/I/J NSg/J   . NSg/V+ NPr/V/J . C/P NSg+ NSg/V   C/P NPr/J    NPr/V/J+ VL R        D+
> Penn tag    set     , developed in      the Penn Treebank project . It       is largely similar to
# NPr+ NSg/V+ NPr/V/J . V/J       NPr/J/P D+  NPr+ ?        NSg/V+  . NPr/ISg+ VL R       NSg/J   P
> the earlier Brown   Corpus and LOB   Corpus tag    sets  , though much     smaller . In
# D   J       NPr/V/J NSg    V/C NSg/V NSg+   NSg/V+ NPl/V . V/C    NSg/I/J+ J+      . NPr/J/P
> Europe , tag    sets  from the Eagles Guidelines see   wide  use    and include versions
# NPr+   . NSg/V+ NPl/V P    D+  NPl/V+ NPl+       NSg/V NSg/J NSg/V+ V/C NSg/V   NPl/V
> for multiple languages .
# C/P NSg/J+   NPl/V+    .
>
#
> POS  tagging work   has been  done    in      a   variety of languages , and the set     of POS
# NSg+ NSg/V   NSg/V+ V   NSg/V NSg/V/J NPr/J/P D/P NSg     P  NPl/V+    . V/C D   NPr/V/J P  NSg+
> tags   used varies greatly with language . Tags   usually are designed to include
# NPl/V+ V/J  NPl/V  R       P    N🅪Sg/V+  . NPl/V+ R       V   V/J      P  NSg/V
> overt morphological distinctions , although this    leads to inconsistencies such  as
# NSg/J J+            NPl+         . C        I/Ddem+ NPl/V P  NPl             NSg/I NSg/R
> case   - marking for pronouns but     not   nouns in      English  , and much    larger
# NPr/V+ . NSg/V   C/P NPl/V    NSg/C/P NSg/C NPl/V NPr/J/P NPr/V/J+ . V/C NSg/I/J J
> cross      - language differences . The tag    sets  for heavily inflected languages such  as
# NPr/V/J/P+ . N🅪Sg/V+  NSg/V       . D+  NSg/V+ NPl/V C/P R       V/J       NPl/V+    NSg/I NSg/R
> Greek   and Latin can    be     very large ; tagging words  in      agglutinative languages such
# NPr/V/J V/C NPr/J NPr/VX NSg/VX J/R  NSg/J . NSg/V   NPl/V+ NPr/J/P ?             NPl/V+    NSg/I
> as    Inuit languages may    be     virtually impossible . At    the other    extreme , Petrov et
# NSg/R NPr/J NPl/V+    NPr/VX NSg/VX R+        NSg/J+     . NSg/P D+  NSg/V/J+ NSg/J   . ?      ?
> al. have   proposed a   " universal " tag    set     , with 12 categories ( for example , no
# ?   NSg/VX V/J      D/P . NSg/J     . NSg/V+ NPr/V/J . P    #  NPl        . C/P NSg/V+  . NPr/P
> subtypes of nouns , verbs  , punctuation , and so        on   ) . Whether a   very small   set     of
# NPl      P  NPl/V . NPl/V+ . NSg+        . V/C NSg/I/J/C J/P+ . . I/C     D/P J/R  NPr/V/J NPr/V/J P
> very broad tags  or    a   much    larger set     of more      precise ones   is preferable , depends
# J/R  NSg/J NPl/V NPr/C D/P NSg/I/J J      NPr/V/J P  NPr/I/V/J V/J     NPl/V+ VL W?         . NPl/V
> on  the purpose at    hand   . Automatic tagging is easier on  smaller tag    - sets   .
# J/P D+  NSg/V   NSg/P NSg/V+ . NSg/J     NSg/V   VL J      J/P J       NSg/V+ . NPl/V+ .
>
#
> History
# NSg
>
#
> The Brown    Corpus
# D   NPr/V/J+ NSg
>
#
> Research on  part    - of - speech tagging has been  closely tied to corpus linguistics .
# NSg/V    J/P NSg/V/J . P  . N🅪Sg/V NSg/V   V   NSg/V R       V/J  P  NSg    NSg+        .
> The first   major   corpus of English  for computer analysis was the Brown   Corpus
# D   NSg/V/J NPr/V/J NSg    P  NPr/V/J+ C/P NSg/V+   N🅪Sg+    V   D   NPr/V/J NSg
> developed at    Brown   University by      Henry Kučera and W. Nelson Francis , in      the
# V/J       NSg/P NPr/V/J NSg        NSg/J/P NPr+  ?      V/C ?  NPr+   NPr+    . NPr/J/P D
> mid      - 1960s . It       consists of about 1 , 000 , 000 words of running   English  prose text   ,
# NSg/J/P+ . #d    . NPr/ISg+ NPl/V    P  J/P   # . #   . #   NPl/V P  NSg/V/J/P NPr/V/J+ NSg/V NSg/V+ .
<<<<<<< HEAD
> made  up        of 500 samples from randomly chosen publications . Each sample is 2 , 000
# NSg/V NSg/V/J/P P  #   NPl/V+  P    R+       V/J    NPl+         . D+   NSg/V+ VL # . #
> or    more      words  ( ending at    the first    sentence - end   after   2 , 000 words  , so        that         the
# NPr/C NPr/I/V/J NPl/V+ . NSg/V  NSg/P D   NSg/V/J+ NSg/V+   . NSg/V J/R/C/P # . #   NPl/V+ . NSg/I/J/C NSg/I/C/Ddem D+
=======
> made  up        of 500 samples from randomly chosen   publications . Each sample is 2 , 000
# NSg/V NSg/V/J/P P  #   NPl/V+  P    R+       NᴹSg/V/J NPl+         . D+   NSg/V+ VL # . #
> or    more      words  ( ending at    the first    sentence - end   after 2 , 000 words  , so        that         the
# NPr/C NPr/I/V/J NPl/V+ . NSg/V  NSg/P D   NSg/V/J+ NSg/V+   . NSg/V J/P   # . #   NPl/V+ . NSg/I/J/C NSg/I/C/Ddem D+
>>>>>>> ec93919a
> corpus contains only  complete sentences ) .
# NSg+   V        J/R/C NSg/V/J+ NPl/V+    . .
>
#
> The Brown   Corpus was painstakingly " tagged " with part    - of - speech markers over
# D+  NPr/V/J NSg    V   R             . V/J    . P    NSg/V/J . P  . N🅪Sg/V NPl/V   NSg/V/J/P
> many       years . A    first    approximation was done    with a   program by      Greene and Rubin ,
# NSg/I/J/D+ NPl+  . D/P+ NSg/V/J+ NSg+          V   NSg/V/J P    D/P NPr/V   NSg/J/P NPr    V/C NPr   .
> which consisted of a   huge handmade list  of what   categories could  co       - occur at
# I/C+  V/J       P  D/P J    NSg/J    NSg/V P  NSg/I+ NPl+       NSg/VX NPr/I/V+ . V     NSg/P+
> all       . For example , article then    noun   can    occur , but     article then    verb   ( arguably )
# NSg/I/J/C . C/P NSg/V+  . NSg/V+  NSg/J/C NSg/V+ NPr/VX V     . NSg/C/P NSg/V+  NSg/J/C NSg/V+ . R        .
> cannot . The program got about 70 % correct  . Its     results were  repeatedly reviewed
# NSg/V  . D+  NPr/V+  V   J/P   #  . NSg/V/J+ . ISg/D$+ NPl/V+  NSg/V R          V/J
> and corrected by      hand   , and later users sent  in      errata so        that          by      the late  70 s
# V/C V/J       NSg/J/P NSg/V+ . V/C J     NPl+  NSg/V NPr/J/P NSg    NSg/I/J/C NSg/I/C/Ddem+ NSg/J/P D   NSg/J #  ?
> the tagging was nearly perfect ( allowing for some  cases  on  which even    human
# D   NSg/V   V   R      NSg/V/J . V        C/P I/J/R NPl/V+ J/P I/C+  NSg/V/J NSg/V/J
> speakers might     not   agree ) .
# +        NᴹSg/VX/J NSg/C V     . .
>
#
> This    corpus has been  used for innumerable studies of word   - frequency and of
# I/Ddem+ NSg    V   NSg/V V/J  C/P J           NPl/V   P  NSg/V+ . NSg       V/C P
> part    - of - speech and inspired the development of similar " tagged " corpora in      many
# NSg/V/J . P  . N🅪Sg/V V/C V/J      D   N🅪Sg        P  NSg/J   . V/J    . NPl     NPr/J/P NSg/I/J/D+
> other    languages . Statistics derived by      analyzing it       formed the basis for most
# NSg/V/J+ NPl/V+    . NPl/V+     V/J     NSg/J/P V         NPr/ISg+ V/J    D   NSg   C/P NSg/I/J
> later part    - of - speech tagging systems , such  as    CLAWS  and VOLSUNGA . However , by
# J     NSg/V/J . P  . N🅪Sg/V NSg/V   NPl     . NSg/I NSg/R NPl/V+ V/C ?        . C       . NSg/J/P
> this    time      ( 2005 ) it       has been  superseded by      larger corpora such  as    the 100
# I/Ddem+ N🅪Sg/V/J+ . #    . NPr/ISg+ V   NSg/V V/J        NSg/J/P J      NPl+    NSg/I NSg/R D   #
> million word   British National Corpus , even    though larger corpora are rarely so
# NSg     NSg/V+ NPr/J   NSg/J+   NSg+   . NSg/V/J V/C    J+     NPl+    V   R      NSg/I/J/C
> thoroughly curated .
# R+         V/J+    .
>
#
> For some  time     , part    - of - speech tagging was considered an  inseparable part    of
# C/P I/J/R N🅪Sg/V/J . NSg/V/J . P  . N🅪Sg/V NSg/V   V   V/J        D/P NSg/J       NSg/V/J P
> natural language processing , because there are certain cases  where the correct
# NSg/J+  N🅪Sg/V+  V+         . C/P     +     V   I/J     NPl/V+ NSg/C D   NSg/V/J
> part    of speech  cannot be     decided without understanding the semantics or    even    the
# NSg/V/J P  N🅪Sg/V+ NSg/V  NSg/VX NSg/V/J C/P     NᴹSg/V/J+     D+  NPl       NPr/C NSg/V/J D
> pragmatics of the context . This    is extremely expensive , especially because
# NPl        P  D+  NᴹSg/V+ . I/Ddem+ VL R         J         . R          C/P
> analyzing the higher levels is much    harder when    multiple part    - of - speech
# V         D+  J+     NPl/V+ VL NSg/I/J J      NSg/I/C NSg/J    NSg/V/J . P  . N🅪Sg/V
> possibilities must  be     considered for each word   .
# NPl           NSg/V NSg/VX V/J        C/P D+   NSg/V+ .
>
#
> Use   of hidden Markov models
# NSg/V P  V/J    NPr+   NPl/V
>
#
> In      the mid     - 1980s , researchers in      Europe began to use   hidden Markov models ( HMMs )
# NPr/J/P D   NSg/J/P . #d    . W?          NPr/J/P NPr+   V     P  NSg/V V/J    NPr    NPl/V+ . ?    .
> to disambiguate parts of speech  , when    working to tag   the Lancaster - Oslo - Bergen
# P  V            NPl/V P  N🅪Sg/V+ . NSg/I/C V       P  NSg/V D   NPr       . NPr+ . NPr
> Corpus of British English  . HMMs involve counting cases ( such  as    from the Brown
# NSg    P  NPr/J+  NPr/V/J+ . ?    V       V        NPl/V . NSg/I NSg/R P    D+  NPr/V/J+
> Corpus ) and making a   table of the probabilities of certain sequences . For
# NSg+   . V/C NSg/V  D/P NSg/V P  D   NPl           P  I/J+    NPl/V+    . C/P
> example , once  you've seen  an  article such  as    ' the ' , perhaps the next     word   is a
# NSg/V+  . NSg/C W?     NSg/V D/P NSg/V+  NSg/I NSg/R . D   . . NSg     D+  NSg/J/P+ NSg/V+ VL D/P
> noun  40 % of the time      , an   adjective 40 % , and a    number   20 % . Knowing   this    , a
# NSg/V #  . P  D+  N🅪Sg/V/J+ . D/P+ NSg/V/J+  #  . . V/C D/P+ NSg/V/J+ #  . . NSg/V/J/P I/Ddem+ . D/P+
> program can    decide that          " can    " in      " the can    " is far     more      likely to be     a   noun  than
# NPr/V+  NPr/VX V      NSg/I/C/Ddem+ . NPr/VX . NPr/J/P . D+  NPr/VX . VL NSg/V/J NPr/I/V/J NSg/J  P  NSg/VX D/P NSg/V C/P
> a   verb  or    a    modal  . The same method can    , of course , be     used to benefit from
# D/P NSg/V NPr/C D/P+ NSg/J+ . D+  I/J+ NSg/V+ NPr/VX . P  NSg/V+ . NSg/VX V/J  P  NSg/V   P
> knowledge about the following  words .
# NᴹSg+     J/P   D+  NSg/V/J/P+ NPl/V .
>
#
> More      advanced ( " higher - order " ) HMMs learn the probabilities not   only  of pairs
# NPr/I/V/J V/J      . . J      . NSg/V . . ?    NSg/V D+  NPl+          NSg/C J/R/C P  NPl/V+
> but     triples or    even    larger sequences . So        , for example , if    you've just seen  a
# NSg/C/P NPl/V   NPr/C NSg/V/J J      NPl/V+    . NSg/I/J/C . C/P NSg/V+  . NSg/C W?     V/J  NSg/V D/P
> noun  followed by      a    verb   , the next     item   may    be     very likely a   preposition ,
# NSg/V V/J      NSg/J/P D/P+ NSg/V+ . D+  NSg/J/P+ NSg/V+ NPr/VX NSg/VX J/R  NSg/J  D/P NSg/V       .
> article , or    noun   , but     much    less    likely another verb  .
# NSg/V+  . NPr/C NSg/V+ . NSg/C/P NSg/I/J V/J/C/P NSg/J+ I/D     NSg/V .
>
#
> When    several ambiguous words  occur together , the possibilities multiply .
# NSg/I/C J/D     J         NPl/V+ V     J        . D+  NPl           NSg/V+   .
> However , it       is easy    to enumerate every combination and to assign a   relative
# C       . NPr/ISg+ VL NSg/V/J P  V         D+    N🅪Sg+       V/C P  NSg/V  D/P NSg/J
> probability to each one        , by      multiplying together the probabilities of each
# NSg         P  D+   NSg/I/V/J+ . NSg/J/P V           J        D   NPl           P  D+
> choice in      turn  . The combination with the highest probability is then     chosen   . The
# NSg/J+ NPr/J/P NSg/V . D   N🅪Sg        P    D+  +       NSg+        VL NSg/J/C+ NᴹSg/V/J . D+
> European group  developed CLAWS  , a   tagging program that          did exactly this    and
# NSg/J+   NSg/V+ V/J       NPl/V+ . D/P NSg/V+  NPr/V+  NSg/I/C/Ddem+ V   R       I/Ddem+ V/C
> achieved accuracy in      the 93 – 95 % range  .
# V/J      NSg+     NPr/J/P D   #  . #  . NSg/V+ .
>
#
> Eugene Charniak points out         in      Statistical techniques for natural language
# NPr+   ?        NPl/V+ NSg/V/J/R/P NPr/J/P J           NPl        C/P NSg/J   N🅪Sg/V+
> parsing ( 1997 ) that          merely assigning the most    common  tag   to each known   word  and
# V       . #    . NSg/I/C/Ddem+ R      V         D   NSg/I/J NSg/V/J NSg/V P  D+   NSg/V/J NSg/V V/C
> the tag    " proper noun  " to all        unknowns will   approach 90 % accuracy because many
# D   NSg/V+ . NSg/J  NSg/V . P  NSg/I/J/C+ NPl/V+   NPr/VX NSg/V    #  . NSg+     C/P     NSg/I/J/D+
> words  are unambiguous , and many       others only  rarely represent their less    - common
# NPl/V+ V   J           . V/C NSg/I/J/D+ NPl/V+ J/R/C R      V         D$+   V/J/C/P . NSg/V/J
> parts of speech  .
# NPl/V P  N🅪Sg/V+ .
>
#
> CLAWS  pioneered the field of HMM - based part    of speech  tagging but     was quite
# NPl/V+ V/J       D   NSg/V P  V   . V/J   NSg/V/J P  N🅪Sg/V+ NSg/V   NSg/C/P V   NSg
> expensive since it       enumerated all        possibilities . It       sometimes had to resort to
# J         C/P   NPr/ISg+ V/J        NSg/I/J/C+ NPl+          . NPr/ISg+ R         V   P  NSg/V  P
> backup methods when    there were  simply too many       options ( the Brown    Corpus
# NSg/J  NPl/V+  NSg/I/C +     NSg/V R      W?  NSg/I/J/D+ NPl/V   . D+  NPr/V/J+ NSg+
> contains a   case  with 17 ambiguous words in      a    row    , and there are words  such  as
# V        D/P NPr/V P    #  J         NPl/V NPr/J/P D/P+ NSg/V+ . V/C +     V   NPl/V+ NSg/I NSg/R
> " still   " that          can    represent as    many      as    7 distinct parts of speech  .
# . NSg/V/J . NSg/I/C/Ddem+ NPr/VX V         NSg/R NSg/I/J/D NSg/R # V/J      NPl/V P  N🅪Sg/V+ .
>
#
> HMMs underlie the functioning of stochastic taggers and are used in      various
# ?    V        D   V           P  J          NPl     V/C V   V/J  NPr/J/P J
> algorithms one       of the most    widely used being   the bi    - directional inference
# NPl+       NSg/I/V/J P  D   NSg/I/J R      V/J  NSg/V/C D   NSg/J . NSg/J       NSg+
> algorithm .
# NSg+      .
>
#
> Dynamic programming methods
# NSg/J+  NSg/V+      NPl/V
>
#
> In      1987 , Steven DeRose and Kenneth W. Church independently developed dynamic
# NPr/J/P #    . NPr+   ?      V/C NPr+    ?  NPr/V+ R             V/J       NSg/J
> programming algorithms to solve the same problem in      vastly less    time      . Their
# NSg/V+      NPl+       P  NSg/V D   I/J  NSg/J   NPr/J/P R      V/J/C/P N🅪Sg/V/J+ . D$+
> methods were  similar to the Viterbi algorithm known   for some  time      in      other
# NPl/V+  NSg/V NSg/J   P  D   ?       NSg       NSg/V/J C/P I/J/R N🅪Sg/V/J+ NPr/J/P NSg/V/J+
> fields   . DeRose used a   table of pairs  , while     Church used a   table of triples and a
# NPrPl/V+ . ?      V/J  D/P NSg/V P  NPl/V+ . NSg/V/C/P NPr/V+ V/J  D/P NSg/V P  NPl/V   V/C D/P
> method of estimating the values for triples that          were  rare    or    nonexistent in      the
# NSg/V  P  V          D   NPl/V  C/P NPl/V   NSg/I/C/Ddem+ NSg/V NSg/V/J NPr/C NSg/J       NPr/J/P D+
> Brown    Corpus ( an  actual measurement of triple  probabilities would  require a   much
# NPr/V/J+ NSg    . D/P NSg/J  NSg         P  NSg/V/J NPl+          NSg/VX NSg/V   D/P NSg/I/J
> larger corpus ) . Both methods achieved an  accuracy of over      95 % . DeRose's 1990
# J      NSg+   . . I/C  NPl/V+  V/J      D/P NSg      P  NSg/V/J/P #  . . ?        #
> dissertation at    Brown   University included analyses    of the specific error  types  ,
# NSg+         NSg/P NPr/V/J NSg+       V/J      NPl/V/Au/Br P  D+  NSg/J+   NSg/V+ NPl/V+ .
> probabilities , and other    related data  , and replicated his     work  for Greek   , where
# NPl+          . V/C NSg/V/J+ J+      N🅪Pl+ . V/C V/J        ISg/D$+ NSg/V C/P NPr/V/J . NSg/C
> it       proved similarly effective .
# NPr/ISg+ V/J    R+        NSg/J     .
>
#
> These   findings were  surprisingly disruptive to the field of natural language
# I/Ddem+ NSg      NSg/V R            J          P  D   NSg/V P  NSg/J+  N🅪Sg/V+
> processing . The accuracy reported was higher than the typical accuracy of very
# V+         . D+  NSg+     V/J      V   J      C/P  D   NSg/J   NSg      P  J/R
> sophisticated algorithms that          integrated part    of speech  choice with many      higher
# V/J           NPl+       NSg/I/C/Ddem+ V/J        NSg/V/J P  N🅪Sg/V+ NSg/J  P    NSg/I/J/D J
> levels of linguistic analysis : syntax , morphology , semantics , and so         on  . CLAWS ,
# NPl/V  P  J          N🅪Sg+    . NSg+   . NSg+       . NPl+      . V/C NSg/I/J/C+ J/P . NPl/V .
> DeRose's and Church's methods did fail    for some  of the known    cases  where
# ?        V/C NSg$     NPl/V+  V   NSg/V/J C/P I/J/R P  D+  NSg/V/J+ NPl/V+ NSg/C
> semantics is required , but     those   proved negligibly rare     . This    convinced many      in
# NPl+      VL V/J      . NSg/C/P I/Ddem+ V/J    R+         NSg/V/J+ . I/Ddem+ V/J       NSg/I/J/D NPr/J/P
> the field  that          part    - of - speech tagging could  usefully be     separated from the other
# D+  NSg/V+ NSg/I/C/Ddem+ NSg/V/J . P  . N🅪Sg/V NSg/V   NSg/VX R        NSg/VX V/J       P    D   NSg/V/J
> levels of processing ; this    , in      turn  , simplified the theory and practice of
# NPl/V  P  V          . I/Ddem+ . NPr/J/P NSg/V . V/J        D+  NSg    V/C NSg/V    P
> computerized language analysis and encouraged researchers to find  ways to
# V/J          N🅪Sg/V+  N🅪Sg+    V/C V/J        +           P  NSg/V NPl+ P
> separate other    pieces as     well    . Markov Models became the standard method for the
# NSg/V/J  NSg/V/J+ NPl/V+ NSg/R+ NSg/V/J . NPr    NPl/V+ V      D   NSg/J    NSg/V  C/P D
> part    - of - speech  assignment .
# NSg/V/J . P  . N🅪Sg/V+ NSg+       .
>
#
> Unsupervised taggers
# V/J+         NPl
>
#
> The methods already discussed involve working from a   pre      - existing corpus to
# D+  NPl/V   W?      V/J       V       V       P    D/P NSg/V/P+ . V        NSg    P
> learn tag    probabilities . It       is , however , also possible to bootstrap using
# NSg/V NSg/V+ NPl+          . NPr/ISg+ VL . C       . W?   NSg/J    P  NSg/V     V
> " unsupervised " tagging . Unsupervised tagging techniques use   an  untagged corpus
# . V/J          . NSg/V   . V/J          NSg/V   NPl+       NSg/V D/P J        NSg
> for their training data  and produce the tagset by       induction . That          is , they
# C/P D$+   NSg/V+   N🅪Pl+ V/C NSg/V   D   NSg    NSg/J/P+ NSg       . NSg/I/C/Ddem+ VL . IPl+
> observe patterns in      word   use   , and derive part    - of - speech categories themselves .
# NSg/V   NPl/V+   NPr/J/P NSg/V+ NSg/V . V/C NSg/V  NSg/V/J . P  . N🅪Sg/V NPl+       IPl+       .
> For example , statistics readily reveal that          " the " , " a   " , and " an  " occur in
# C/P NSg/V+  . NPl/V+     R       NSg/V  NSg/I/C/Ddem+ . D   . . . D/P . . V/C . D/P . V     NPr/J/P
> similar contexts , while     " eat " occurs in      very different ones   . With sufficient
# NSg/J+  NPl/V+   . NSg/V/C/P . V   . V      NPr/J/P J/R  NSg/J+    NPl/V+ . P    J+
> iteration , similarity classes of words  emerge that          are remarkably similar to
# NSg       . NSg        NPl/V   P  NPl/V+ NSg/V  NSg/I/C/Ddem+ V   R          NSg/J   P
> those   human   linguists would  expect ; and the differences themselves sometimes
# I/Ddem+ NSg/V/J NPl+      NSg/VX V      . V/C D+  NSg/V+      IPl+       R
> suggest valuable new      insights .
# V       NSg/J+   NSg/V/J+ NPl+     .
>
#
> These  two  categories can    be     further subdivided into rule  - based , stochastic , and
# I/Ddem NSg+ NPl        NPr/VX NSg/VX V/J     V/J        P    NSg/V . V/J   . J          . V/C
> neural approaches .
# J+     NPl/V+     .
>
#
> Other    taggers and methods
# NSg/V/J+ NPl     V/C NPl/V
>
#
> Some   current major   algorithms for part    - of - speech tagging include the Viterbi
# I/J/R+ NSg/J   NPr/V/J NPl        C/P NSg/V/J . P  . N🅪Sg/V NSg/V   NSg/V   D   ?
> algorithm , Brill tagger , Constraint Grammar , and the Baum - Welch algorithm ( also
# NSg       . NSg/J NSg    . NSg+       NSg/V+  . V/C D   NPr  . ?     NSg       . W?
> known   as    the forward - backward algorithm ) . Hidden Markov model    and visible Markov
# NSg/V/J NSg/R D   NSg/V/J . NSg/J    NSg+      . . V/J    NPr    NSg/V/J+ V/C J       NPr
> model    taggers can    both be     implemented using the Viterbi algorithm . The
# NSg/V/J+ NPl     NPr/VX I/C  NSg/VX V/J         V     D+  ?       NSg       . D
> rule   - based Brill tagger is unusual in      that         it       learns a   set     of rule   patterns , and
# NSg/V+ . V/J   NSg/J NSg    VL NSg/J   NPr/J/P NSg/I/C/Ddem NPr/ISg+ NPl/V  D/P NPr/V/J P  NSg/V+ NPl/V+   . V/C
> then    applies those   patterns rather  than optimizing a    statistical quantity .
# NSg/J/C V       I/Ddem+ NPl/V+   NPr/V/J C/P  V          D/P+ J+          NSg+     .
>
#
> Many       machine learning methods have   also been  applied to the problem of POS
# NSg/I/J/D+ NSg/V   V+       NPl/V+  NSg/VX W?   NSg/V V/J     P  D   NSg/J   P  NSg+
> tagging . Methods such  as    SVM , maximum entropy classifier , perceptron , and
# NSg/V+  . NPl/V+  NSg/I NSg/R ?   . NSg/J   NSg     NSg        . NSg        . V/C
> nearest - neighbor   have   all       been  tried , and most    can    achieve accuracy above
# W?      . NSg/V/J/Am NSg/VX NSg/I/J/C NSg/V V/J   . V/C NSg/I/J NPr/VX V       NSg+     NSg/J/P
> 95 % . [ citation needed ]
# #  . . . NSg+     V/J+   .
>
#
> A   direct comparison of several methods is reported ( with references ) at    the ACL
# D/P V/J    NSg        P  J/D+    NPl/V+  VL V/J      . P    NPl/V+     . NSg/P D+  NSg+
> Wiki   . This    comparison uses  the Penn tag    set     on  some  of the Penn Treebank data  ,
# NSg/V+ . I/Ddem+ NSg+       NPl/V D+  NPr+ NSg/V+ NPr/V/J J/P I/J/R P  D+  NPr+ ?        N🅪Pl+ .
> so        the results are directly comparable . However , many      significant taggers are
# NSg/I/J/C D+  NPl/V+  V   R/C      NSg/J+     . C       . NSg/I/J/D NSg/J       NPl     V
> not   included ( perhaps because of the labor        involved in      reconfiguring them     for
# NSg/C V/J      . NSg     C/P     P  D+  NPr/V/Am/Au+ V/J      NPr/J/P V             NSg/IPl+ C/P
> this    particular dataset ) . Thus , it       should not   be     assumed that         the results
# I/Ddem+ NSg/J+     NSg     . . NSg  . NPr/ISg+ VX     NSg/C NSg/VX V/J     NSg/I/C/Ddem D+  NPl/V+
> reported here    are the best     that          can    be     achieved with a    given      approach ; nor   even
# V/J      NSg/J/R V   D   NPr/VX/J NSg/I/C/Ddem+ NPr/VX NSg/VX V/J      P    D/P+ NSg/V/J/P+ NSg/V+   . NSg/C NSg/V/J
> the best      that          have   been  achieved with a    given      approach .
# D+  NPr/VX/J+ NSg/I/C/Ddem+ NSg/VX NSg/V V/J      P    D/P+ NSg/V/J/P+ NSg/V+   .
>
#
> In      2014 , a    paper     reporting using the structure regularization method for
# NPr/J/P #    . D/P+ N🅪Sg/V/J+ V         V     D+  NSg/V+    N🅪Sg           NSg/V  C/P
> part    - of - speech tagging , achieving 97.36 % on  a   standard benchmark dataset .
# NSg/V/J . P  . N🅪Sg/V NSg/V   . V         #     . J/P D/P NSg/J+   NSg/V+    NSg     .<|MERGE_RESOLUTION|>--- conflicted
+++ resolved
@@ -172,17 +172,10 @@
 # V/J       NSg/P NPr/V/J NSg        NSg/J/P NPr+  ?      V/C ?  NPr+   NPr+    . NPr/J/P D
 > mid      - 1960s . It       consists of about 1 , 000 , 000 words of running   English  prose text   ,
 # NSg/J/P+ . #d    . NPr/ISg+ NPl/V    P  J/P   # . #   . #   NPl/V P  NSg/V/J/P NPr/V/J+ NSg/V NSg/V+ .
-<<<<<<< HEAD
-> made  up        of 500 samples from randomly chosen publications . Each sample is 2 , 000
-# NSg/V NSg/V/J/P P  #   NPl/V+  P    R+       V/J    NPl+         . D+   NSg/V+ VL # . #
+> made  up        of 500 samples from randomly chosen   publications . Each sample is 2 , 000
+# NSg/V NSg/V/J/P P  #   NPl/V+  P    R+       NᴹSg/V/J NPl+         . D+   NSg/V+ VL # . #
 > or    more      words  ( ending at    the first    sentence - end   after   2 , 000 words  , so        that         the
 # NPr/C NPr/I/V/J NPl/V+ . NSg/V  NSg/P D   NSg/V/J+ NSg/V+   . NSg/V J/R/C/P # . #   NPl/V+ . NSg/I/J/C NSg/I/C/Ddem D+
-=======
-> made  up        of 500 samples from randomly chosen   publications . Each sample is 2 , 000
-# NSg/V NSg/V/J/P P  #   NPl/V+  P    R+       NᴹSg/V/J NPl+         . D+   NSg/V+ VL # . #
-> or    more      words  ( ending at    the first    sentence - end   after 2 , 000 words  , so        that         the
-# NPr/C NPr/I/V/J NPl/V+ . NSg/V  NSg/P D   NSg/V/J+ NSg/V+   . NSg/V J/P   # . #   NPl/V+ . NSg/I/J/C NSg/I/C/Ddem D+
->>>>>>> ec93919a
 > corpus contains only  complete sentences ) .
 # NSg+   V        J/R/C NSg/V/J+ NPl/V+    . .
 >

> Alice’s Adventures in      Wonderland
# NSg$    NPl/V      NPr/J/P NSg+
>
#
> by      Lewis Carroll
# NSg/J/P NPr+  NPr+
>
#
> THE MILLENNIUM FULCRUM EDITION 3.0
# D   NSg+       NSg     NSg+    #
>
#
> CHAPTER I    : Down       the Rabbit - Hole
# NSg/V+  ISg+ . N🅪Sg/V/J/P D   NSg/V+ . NSg/V+
>
#
> Alice was beginning to get   very tired of sitting by      her     sister on  the bank   , and
# NPr+  V   NSg/V/J   P  NSg/V J/R  V/J   P  NSg/V/J NSg/J/P ISg/D$+ NSg/V+ J/P D+  NSg/V+ . V/C
> of having nothing  to do     : once  or    twice she  had peeped into the book   her     sister
# P  V      NSg/I/J+ P  NSg/VX . NSg/C NPr/C W?    ISg+ V   V/J    P    D+  NSg/V+ ISg/D$+ NSg/V+
> was reading , but     it       had no    pictures or    conversations in      it       , “ and what   is the use
# V   NPr/V   . NSg/C/P NPr/ISg+ V   NPr/P NPl/V    NPr/C NPl/V+        NPr/J/P NPr/ISg+ . . V/C NSg/I+ VL D   NSg/V
> of a   book   , ” thought Alice “ without pictures or    conversations ? ”
# P  D/P NSg/V+ . . NSg/V   NPr+  . C/P     NPl/V    NPr/C NPl/V+        . .
>
#
> So        she  was considering in      her     own      mind   ( as    well    as    she  could  , for the hot      day
# NSg/I/J/C ISg+ V   V           NPr/J/P ISg/D$+ NSg/V/J+ NSg/V+ . NSg/R NSg/V/J NSg/R ISg+ NSg/VX . C/P D+  NSg/V/J+ NPr🅪+
> made her     feel    very sleepy and stupid ) , whether the pleasure of making a
# V    ISg/D$+ NSg/I/V J/R  NSg/J  V/C NSg/J  . . I/C     D   NSg/V    P  NSg/V  D/P+
> daisy - chain  would be     worth   the trouble of getting up        and picking the daisies ,
# NPr+  . NSg/V+ VX    NSg/VX NSg/V/J D   NSg/V   P  NSg/V   NSg/V/J/P V/C V       D   NPl     .
> when    suddenly a   White    Rabbit with pink     eyes   ran   close   by      her     .
# NSg/I/C R        D/P NPr🅪/V/J NSg/V+ P    N🅪Sg/V/J NPl/V+ NSg/V NSg/V/J NSg/J/P ISg/D$+ .
>
#
> There was nothing  so        very remarkable in      that          ; nor   did Alice think it       so        very
# +     V   NSg/I/J+ NSg/I/J/C J/R  W?         NPr/J/P NSg/I/C/Ddem+ . NSg/C V   NPr+  NSg/V NPr/ISg+ NSg/I/J/C J/R
> much         out         of the way    to hear the Rabbit say   to itself , “ Oh    dear    ! Oh    dear    ! I    shall
# NSg/I/J/R/Dq NSg/V/J/R/P P  D+  NSg/J+ P  V    D+  NSg/V+ NSg/V P  ISg+   . . NPr/V NSg/V/J . NPr/V NSg/V/J . ISg+ VX
> be     late  ! ” ( when    she  thought it       over    afterwards , it       occurred to her     that         she
# NSg/VX NSg/J . . . NSg/I/C ISg+ NSg/V   NPr/ISg+ NSg/J/P R/Comm     . NPr/ISg+ V        P  ISg/D$+ NSg/I/C/Ddem ISg+
> ought    to have   wondered at    this    , but     at    the time      it       all          seemed quite natural ) ;
# NSg/I/VX P  NSg/VX V/J      NSg/P I/Ddem+ . NSg/C/P NSg/P D+  N🅪Sg/V/J+ NPr/ISg+ NSg/I/J/C/Dq V/J    R     NSg/J   . .
> but     when    the Rabbit actually took a    watch  out         of its     waistcoat - pocket   , and
# NSg/C/P NSg/I/C D+  NSg/V+ R        V    D/P+ NSg/V+ NSg/V/J/R/P P  ISg/D$+ NSg       . NSg/V/J+ . V/C
> looked at    it       , and then    hurried on  , Alice started to her     feet , for it       flashed
# V/J    NSg/P NPr/ISg+ . V/C NSg/J/C V/J     J/P . NPr+  V/J     P  ISg/D$+ NPl+ . C/P NPr/ISg+ V/J
> across her     mind   that          she  had never before seen  a   rabbit with either a
# NSg/P  ISg/D$+ NSg/V+ NSg/I/C/Ddem+ ISg+ V   R     C/P    NSg/V D/P NSg/V+ P    I/C    D/P
> waistcoat - pocket   , or    a   watch to take  out         of it       , and burning with curiosity , she
# NSg       . NSg/V/J+ . NPr/C D/P NSg/V P  NSg/V NSg/V/J/R/P P  NPr/ISg+ . V/C V       P    NSg+      . ISg+
> ran   across the field  after it       , and fortunately was just in      time      to see   it       pop
# NSg/V NSg/P  D   NSg/V+ P     NPr/ISg+ . V/C R           V   V/J  NPr/J/P N🅪Sg/V/J+ P  NSg/V NPr/ISg+ N🅪Sg/V/J+
> down       a   large rabbit - hole   under   the hedge  .
# N🅪Sg/V/J/P D/P NSg/J NSg/V+ . NSg/V+ NSg/J/P D   NSg/V+ .
>
#
> In      another moment down       went  Alice after it       , never once  considering how   in      the
# NPr/J/P I/D+    NSg+   N🅪Sg/V/J/P NSg/V NPr+  P     NPr/ISg+ . R     NSg/C V           NSg/C NPr/J/P D+
> world  she  was to get   out         again .
# NSg/V+ ISg+ V   P  NSg/V NSg/V/J/R/P R     .
>
#
> The rabbit - hole   went  straight on  like        a   tunnel for some      way    , and then    dipped
# D+  NSg/V+ . NSg/V+ NSg/V NSg/V/J  J/P NSg/V/J/C/P D/P NSg/V  C/P I/J/R/Dq+ NSg/J+ . V/C NSg/J/C V/J
> suddenly down       , so        suddenly that         Alice had not   a   moment to think about stopping
# R        N🅪Sg/V/J/P . NSg/I/J/C R        NSg/I/C/Ddem NPr+  V   NSg/C D/P NSg    P  NSg/V J/P   NSg/V
> herself before she  found herself falling down       a   very deep  well    .
# ISg+    C/P    ISg+ NSg/V ISg+    V       N🅪Sg/V/J/P D/P J/R  NSg/J NSg/V/J .
>
#
> Either the well    was very deep  , or    she  fell    very slowly , for she  had plenty  of
# I/C    D   NSg/V/J V   J/R  NSg/J . NPr/C ISg+ NSg/V/J J/R  R      . C/P ISg+ V   NSg/I/J P
> time      as    she  went  down       to look  about her     and to wonder what   was going   to happen
# N🅪Sg/V/J+ NSg/R ISg+ NSg/V N🅪Sg/V/J/P P  NSg/V J/P   ISg/D$+ V/C P  N🅪Sg/V NSg/I+ V   NSg/V/J P  V
> next    . First   , she  tried to look  down       and make  out         what   she  was coming  to , but     it
# NSg/J/P . NSg/V/J . ISg+ V/J   P  NSg/V N🅪Sg/V/J/P V/C NSg/V NSg/V/J/R/P NSg/I+ ISg+ V   NSg/V/J P  . NSg/C/P NPr/ISg+
> was too dark    to see   anything ; then    she  looked at    the sides of the well    , and
# V   W?  NSg/V/J P  NSg/V NSg/I/V+ . NSg/J/C ISg+ V/J    NSg/P D   NPl/V P  D   NSg/V/J . V/C
> noticed that         they were  filled with cupboards and book   - shelves ; here    and there
# V/J     NSg/I/C/Ddem IPl+ NSg/V V/J    P    NPl/V     V/C NSg/V+ . NPl/V+  . NSg/J/R V/C +
> she  saw   maps  and pictures hung    upon pegs  . She  took down       a    jar    from one       of the
# ISg+ NSg/V NPl/V V/C NPl/V+   NPr/V/J P    NPl/V . ISg+ V    N🅪Sg/V/J/P D/P+ NSg/V+ P    NSg/I/V/J P  D+
> shelves as    she  passed ; it       was labelled “ ORANGE   MARMALADE ” , but     to her     great
# NPl/V+  NSg/R ISg+ V/J    . NPr/ISg+ V   V/J/Comm . NPr🅪/V/J Nᴹ/V      . . NSg/C/P P  ISg/D$+ NSg/J
> disappointment it       was empty   : she  did not   like        to drop  the jar    for fear    of
# NSg+           NPr/ISg+ V   NSg/V/J . ISg+ V   NSg/C NSg/V/J/C/P P  NSg/V D   NSg/V+ C/P N🅪Sg/V+ P
> killing somebody underneath , so        managed to put   it       into one       of the cupboards as
# NSg/V/J NSg/I+   NSg/J/P    . NSg/I/J/C V/J     P  NSg/V NPr/ISg+ P    NSg/I/V/J P  D   NPl/V     NSg/R
> she  fell    past      it       .
# ISg+ NSg/V/J NSg/V/J/P NPr/ISg+ .
>
#
> “ Well    ! ” thought Alice to herself , “ after such  a    fall   as    this    , I    shall think
# . NSg/V/J . . NSg/V   NPr+  P  ISg+    . . P     NSg/I D/P+ NSg/V+ NSg/R I/Ddem+ . ISg+ VX    NSg/V
> nothing  of tumbling down       stairs ! How   brave   they’ll all          think me       at    home     ! Why   , I
# NSg/I/J+ P  NSg/V    N🅪Sg/V/J/P NPl+   . NSg/C NSg/V/J W?      NSg/I/J/C/Dq NSg/V NPr/ISg+ NSg/P NSg/V/J+ . NSg/V . ISg+
> wouldn’t say   anything about it       , even    if    I    fell    off       the top     of the house  ! ” ( Which
# VX       NSg/V NSg/I/V+ J/P   NPr/ISg+ . NSg/V/J NSg/C ISg+ NSg/V/J NSg/V/J/P D   NSg/V/J P  D   NPr/V+ . . . I/C+
> was very likely true    . )
# V   J/R  NSg/J  NSg/V/J . .
>
#
> Down       , down       , down       . Would the fall   never come    to an   end    ? “ I    wonder how   many        miles
# N🅪Sg/V/J/P . N🅪Sg/V/J/P . N🅪Sg/V/J/P . VX    D+  NSg/V+ R     NSg/V/P P  D/P+ NSg/V+ . . ISg+ N🅪Sg/V NSg/C NSg/I/J/Dq+ NPrPl+
> I’ve fallen by      this   time      ? ” she  said aloud . “ I    must  be     getting somewhere near      the
# W?   W?     NSg/J/P I/Ddem N🅪Sg/V/J+ . . ISg+ V/J  J     . . ISg+ NSg/V NSg/VX NSg/V   NSg       NSg/V/J/P D
> centre     of the earth   . Let   me       see   : that          would be     four thousand miles  down       , I
# NSg/V/Comm P  D+  NPrᴹ/V+ . NSg/V NPr/ISg+ NSg/V . NSg/I/C/Ddem+ VX    NSg/VX NSg+ NSg+     NPrPl+ N🅪Sg/V/J/P . ISg+
> think — ” ( for , you    see   , Alice had learnt several things of this    sort   in      her
# NSg/V . . . C/P . ISgPl+ NSg/V . NPr+  V   V      J/Dq    NPl/V  P  I/Ddem+ NSg/V+ NPr/J/P ISg/D$+
> lessons in      the schoolroom , and though this    was not   a   very good    opportunity for
# NPl/V+  NPr/J/P D   NSg        . V/C V/C    I/Ddem+ V   NSg/C D/P J/R  NPr/V/J NSg+        C/P
> showing off       her     knowledge , as    there was no    one        to listen to her     , still   it       was
# NSg/V+  NSg/V/J/P ISg/D$+ Nᴹ+       . NSg/R +     V   NPr/P NSg/I/V/J+ P  NSg/V  P  ISg/D$+ . NSg/V/J NPr/ISg+ V
> good    practice to say   it       over    ) “ — yes   , that’s about the right   distance — but     then    I
# NPr/V/J NSg/V+   P  NSg/V NPr/ISg+ NSg/J/P . . . NPl/V . NSg$   J/P   D   NPr/V/J N🅪Sg/V+  . NSg/C/P NSg/J/C ISg+
> wonder what   Latitude or    Longitude I’ve got to ? ” ( Alice had no     idea what   Latitude
# N🅪Sg/V NSg/I+ NSg      NPr/C NSg+      W?   V   P  . . . NPr+  V   NPr/P+ NSg+ NSg/I+ NSg+
> was , or    Longitude either , but     thought they were  nice    grand words to say   . )
# V   . NPr/C NSg+      I/C    . NSg/C/P NSg/V   IPl+ NSg/V NPr/V/J NSg/J NPl/V P  NSg/V . .
>
#
> Presently she  began again . “ I    wonder if    I    shall fall   right   through the earth   !
# R         ISg+ V     R     . . ISg+ N🅪Sg/V NSg/C ISg+ VX    NSg/V+ NPr/V/J NSg/J/P D+  NPrᴹ/V+ .
> How   funny it’ll seem to come    out         among the people that          walk  with their heads
# NSg/C NSg/J W?    V    P  NSg/V/P NSg/V/J/R/P P     D   NPl/V+ NSg/I/C/Ddem+ NSg/V P    D$+   NPl/V+
> downward ! The Antipathies , I    think — ” ( she  was rather    glad    there was no    one
# J        . D   NPl         . ISg+ NSg/V . . . ISg+ V   NPr/V/J/R NSg/V/J +     V   NPr/P NSg/I/V/J+
> listening , this   time      , as    it       didn’t sound     at    all          the right   word   ) “ — but     I    shall
# V         . I/Ddem N🅪Sg/V/J+ . NSg/R NPr/ISg+ V      N🅪Sg/V/J+ NSg/P NSg/I/J/C/Dq D   NPr/V/J NSg/V+ . . . NSg/C/P ISg+ VX
> have   to ask   them     what   the name  of the country is , you    know  . Please , Ma’am , is
# NSg/VX P  NSg/V NSg/IPl+ NSg/I+ D   NSg/V P  D   NSg/J+  VL . ISgPl+ NSg/V . V      . NSg/V . VL
> this   New     Zealand or    Australia ? ” ( and she  tried to curtsey as    she  spoke — fancy
# I/Ddem NSg/V/J NPr     NPr/C NPr+      . . . V/C ISg+ V/J   P  ?       NSg/R ISg+ NSg/V . NSg/V/J
> curtseying as    you’re falling through the air     ! Do     you    think you    could  manage it       ? )
# ?          NSg/R W?     V       NSg/J/P D   N🅪Sg/V+ . NSg/VX ISgPl+ NSg/V ISgPl+ NSg/VX NSg/V  NPr/ISg+ . .
> “ And what   an   ignorant little      girl   she’ll think me       for asking ! No    , it’ll never do
# . V/C NSg/I+ D/P+ NSg/J+   NPr/I/J/Dq+ NSg/V+ W?     NSg/V NPr/ISg+ C/P V      . NPr/P . W?    R     NSg/VX
> to ask   : perhaps I    shall see   it       written up        somewhere . ”
# P  NSg/V . NSg/R   ISg+ VX    NSg/V NPr/ISg+ V/J     NSg/V/J/P NSg       . .
>
#
> Down       , down       , down       . There was nothing  else    to do     , so        Alice soon began talking
# N🅪Sg/V/J/P . N🅪Sg/V/J/P . N🅪Sg/V/J/P . +     V   NSg/I/J+ NSg/J/C P  NSg/VX . NSg/I/J/C NPr+  J/R  V     V
> again . “ Dinah’ll miss  me       very much         to - night   , I    should think ! ” ( Dinah was the
# R     . . ?        NSg/V NPr/ISg+ J/R  NSg/I/J/R/Dq P  . N🅪Sg/V+ . ISg+ VX     NSg/V . . . NPr   V   D
> cat      . ) “ I    hope   they’ll remember her     saucer of milk    at    tea     - time      . Dinah my  dear    ! I
# NSg/V/J+ . . . ISg+ NPr🅪/V W?      NSg/V    ISg/D$+ NSg/V  P  N🅪Sg/V+ NSg/P N🅪Sg/V+ . N🅪Sg/V/J+ . NPr   D$+ NSg/V/J . ISg+
> wish  you    were  down       here    with me       ! There are no    mice  in      the air     , I’m afraid , but
# NSg/V ISgPl+ NSg/V N🅪Sg/V/J/P NSg/J/R P    NPr/ISg+ . +     V   NPr/P NPl/V NPr/J/P D+  N🅪Sg/V+ . W?  J      . NSg/C/P
> you    might   catch a   bat    , and that’s very like        a   mouse  , you    know  . But     do     cats   eat
# ISgPl+ Nᴹ/VX/J NSg/V D/P NSg/V+ . V/C NSg$   J/R  NSg/V/J/C/P D/P NSg/V+ . ISgPl+ NSg/V . NSg/C/P NSg/VX NPl/V+ V
> bats  , I    wonder ? ” And here    Alice began to get   rather    sleepy , and went  on  saying
# NPl/V . ISg+ N🅪Sg/V . . V/C NSg/J/R NPr+  V     P  NSg/V NPr/V/J/R NSg/J  . V/C NSg/V J/P NSg/V
> to herself , in      a   dreamy sort  of way    , “ Do     cats   eat bats  ? Do     cats   eat bats  ? ” and
# P  ISg+    . NPr/J/P D/P J      NSg/V P  NSg/J+ . . NSg/VX NPl/V+ V   NPl/V . NSg/VX NPl/V+ V   NPl/V . . V/C
> sometimes , “ Do     bats  eat cats   ? ” for , you    see   , as    she  couldn’t answer either
# R         . . NSg/VX NPl/V V   NPl/V+ . . C/P . ISgPl+ NSg/V . NSg/R ISg+ V        NSg/V+ I/C
> question , it       didn’t much         matter which way    she  put   it       . She  felt     that         she  was
# NSg/V+   . NPr/ISg+ V      NSg/I/J/R/Dq N🅪Sg/V I/C+  NSg/J+ ISg+ NSg/V NPr/ISg+ . ISg+ N🅪Sg/V/J NSg/I/C/Ddem ISg+ V
> dozing off       , and had just begun to dream   that         she  was walking hand   in      hand   with
# V      NSg/V/J/P . V/C V   V/J  V     P  NSg/V/J NSg/I/C/Ddem ISg+ V   NSg/V/J NSg/V+ NPr/J/P NSg/V+ P
> Dinah , and saying to her     very earnestly , “ Now       , Dinah , tell  me       the truth   : did you
# NPr   . V/C NSg/V  P  ISg/D$+ J/R  R         . . NPr/V/J/C . NPr   . NPr/V NPr/ISg+ D   N🅪Sg/V+ . V   ISgPl+
> ever eat a   bat    ? ” when    suddenly , thump  ! thump  ! down       she  came    upon a   heap  of
# J    V   D/P NSg/V+ . . NSg/I/C R        . NSg/V+ . NSg/V+ . N🅪Sg/V/J/P ISg+ NSg/V/P P    D/P NSg/V P
> sticks and dry      leaves , and the fall   was over    .
# NPl/V  V/C NSg/V/J+ NPl/V+ . V/C D+  NSg/V+ V   NSg/J/P .
>
#
> Alice was not   a   bit   hurt    , and she  jumped up        on  to her     feet in      a    moment : she
# NPr+  V   NSg/C D/P NSg/V NSg/V/J . V/C ISg+ V/J    NSg/V/J/P J/P P  ISg/D$+ NPl+ NPr/J/P D/P+ NSg+   . ISg+
> looked up        , but     it       was all          dark    overhead ; before her     was another long    passage ,
# V/J    NSg/V/J/P . NSg/C/P NPr/ISg+ V   NSg/I/J/C/Dq NSg/V/J NSg/J/P  . C/P    ISg/D$+ V   I/D     NPr/V/J NSg/V/J .
> and the White     Rabbit was still   in      sight   , hurrying down       it       . There was not   a
# V/C D+  NPr🅪/V/J+ NSg/V+ V   NSg/V/J NPr/J/P N🅪Sg/V+ . V        N🅪Sg/V/J/P NPr/ISg+ . +     V   NSg/C D/P
> moment to be     lost : away went  Alice like        the wind    , and was just in      time      to hear
# NSg+   P  NSg/VX V/J  . V/J  NSg/V NPr+  NSg/V/J/C/P D+  N🅪Sg/V+ . V/C V   V/J  NPr/J/P N🅪Sg/V/J+ P  V
> it       say   , as    it       turned a    corner , “ Oh    my  ears   and whiskers , how   late  it’s getting ! ”
# NPr/ISg+ NSg/V . NSg/R NPr/ISg+ V/J    D/P+ NSg/V+ . . NPr/V D$+ NPl/V+ V/C W?       . NSg/C NSg/J W?   NSg/V   . .
> She  was close   behind  it       when    she  turned the corner , but     the Rabbit was no    longer
# ISg+ V   NSg/V/J NSg/J/P NPr/ISg+ NSg/I/C ISg+ V/J    D+  NSg/V+ . NSg/C/P D+  NSg/V+ V   NPr/P NSg/JC
> to be     seen  : she  found herself in      a   long    , low      hall , which was lit     up        by      a   row   of
# P  NSg/VX NSg/V . ISg+ NSg/V ISg+    NPr/J/P D/P NPr/V/J . NSg/V/J+ NPr+ . I/C+  V   NSg/V/J NSg/V/J/P NSg/J/P D/P NSg/V P
> lamps  hanging from the roof   .
# NPl/V+ NSg/V/J P    D+  NSg/V+ .
>
#
> There were  doors  all          round     the hall , but     they were  all          locked ; and when    Alice
# +     NSg/V NPl/V+ NSg/I/J/C/Dq NSg/V/J/P D+  NPr+ . NSg/C/P IPl+ NSg/V NSg/I/J/C/Dq V/J    . V/C NSg/I/C NPr+
> had been  all          the way   down       one        side     and up        the other   , trying  every door   , she
# V   NSg/V NSg/I/J/C/Dq D   NSg/J N🅪Sg/V/J/P NSg/I/V/J+ NSg/V/J+ V/C NSg/V/J/P D   NSg/V/J . NSg/V/J Dq+   NSg/V+ . ISg+
> walked sadly down       the middle  , wondering how   she  was ever to get   out         again .
# V/J    R     N🅪Sg/V/J/P D   NSg/V/J . NSg/V/J   NSg/C ISg+ V   J    P  NSg/V NSg/V/J/R/P R     .
>
#
> Suddenly she  came    upon a   little     three - legged  table  , all          made of solid glass   ;
# R        ISg+ NSg/V/P P    D/P NPr/I/J/Dq NSg   . NSg/V/J NSg/V+ . NSg/I/J/C/Dq V    P  NSg/J NPr🅪/V+ .
> there was nothing  on  it       except a   tiny  golden  key     , and Alice’s first    thought was
# +     V   NSg/I/J+ J/P NPr/ISg+ V/C/P  D/P NSg/J NPr/V/J NPr/V/J . V/C NSg$    NSg/V/J+ NSg/V+  V
> that         it       might   belong to one       of the doors of the hall ; but     , alas ! either the
# NSg/I/C/Ddem NPr/ISg+ Nᴹ/VX/J V/P    P  NSg/I/V/J P  D   NPl/V P  D   NPr+ . NSg/C/P . NPl  . I/C    D+
> locks  were  too large , or    the key     was too small   , but     at    any     rate   it       would not
# NPl/V+ NSg/V W?  NSg/J . NPr/C D   NPr/V/J V   W?  NPr/V/J . NSg/C/P NSg/P I/R/Dq+ NSg/V+ NPr/ISg+ VX    NSg/C
> open    any    of them     . However , on  the second   time      round     , she  came    upon a    low      curtain
# NSg/V/J I/R/Dq P  NSg/IPl+ . C       . J/P D+  NSg/V/J+ N🅪Sg/V/J+ NSg/V/J/P . ISg+ NSg/V/P P    D/P+ NSg/V/J+ NSg/V+
> she  had not   noticed before , and behind  it       was a   little     door  about fifteen inches
# ISg+ V   NSg/C V/J     C/P    . V/C NSg/J/P NPr/ISg+ V   D/P NPr/I/J/Dq NSg/V J/P   NSg+    NPl/V+
> high    : she  tried the little     golden  key     in      the lock   , and to her     great  delight   it
# NSg/V/J . ISg+ V/J   D   NPr/I/J/Dq NPr/V/J NPr/V/J NPr/J/P D+  NSg/V+ . V/C P  ISg/D$+ NSg/J+ N🅪Sg/V/J+ NPr/ISg+
> fitted  !
# NSg/V/J .
>
#
> Alice opened the door   and found that         it       led     into a    small    passage  , not   much
# NPr+  V/J    D+  NSg/V+ V/C NSg/V NSg/I/C/Ddem NPr/ISg+ NSg/V/J P    D/P+ NPr/V/J+ NSg/V/J+ . NSg/C NSg/I/J/R/Dq
> larger than a   rat    - hole   : she  knelt down       and looked along the passage  into the
# JC     C/P  D/P NSg/V+ . NSg/V+ . ISg+ V     N🅪Sg/V/J/P V/C V/J    P     D   NSg/V/J+ P    D
> loveliest garden   you    ever saw   . How   she  longed to get   out         of that          dark     hall , and
# JS        NSg/V/J+ ISgPl+ J    NSg/V . NSg/C ISg+ V/J    P  NSg/V NSg/V/J/R/P P  NSg/I/C/Ddem+ NSg/V/J+ NPr+ . V/C
> wander about among those  beds  of bright   flowers  and those  cool    fountains , but
# NSg/V  J/P   P     I/Ddem NPl/V P  NPr/V/J+ NPrPl/V+ V/C I/Ddem NSg/V/J NPl/V     . NSg/C/P
> she  could  not   even    get   her     head     through the doorway ; “ and even    if    my  head     would
# ISg+ NSg/VX NSg/C NSg/V/J NSg/V ISg/D$+ NPr/V/J+ NSg/J/P D   NSg+    . . V/C NSg/V/J NSg/C D$+ NPr/V/J+ VX
> go      through , ” thought poor    Alice , “ it       would be     of very little     use   without my
# NSg/V/J NSg/J/P . . NSg/V   NSg/V/J NPr+  . . NPr/ISg+ VX    NSg/VX P  J/R  NPr/I/J/Dq NSg/V C/P     D$+
> shoulders . Oh    , how   I    wish  I    could  shut    up        like        a    telescope ! I    think I    could  , if
# NPl/V+    . NPr/V . NSg/C ISg+ NSg/V ISg+ NSg/VX NSg/V/J NSg/V/J/P NSg/V/J/C/P D/P+ NSg/V+    . ISg+ NSg/V ISg+ NSg/VX . NSg/C
> I    only  knew how   to begin . ” For , you    see   , so        many       out         - of - the - way   things had
# ISg+ J/R/C V    NSg/C P  NSg/V . . C/P . ISgPl+ NSg/V . NSg/I/J/C NSg/I/J/Dq NSg/V/J/R/P . P  . D   . NSg/J NPl/V+ V
> happened lately , that         Alice had begun to think that         very few       things indeed were
# V/J      R      . NSg/I/C/Ddem NPr+  V   V     P  NSg/V NSg/I/C/Ddem J/R  NSg/I/Dq+ NPl/V+ W?     NSg/V
> really impossible .
# R      NSg/J      .
>
#
> There seemed to be     no    use   in      waiting by      the little      door   , so        she  went  back    to the
# +     V/J    P  NSg/VX NPr/P NSg/V NPr/J/P NSg/V+  NSg/J/P D+  NPr/I/J/Dq+ NSg/V+ . NSg/I/J/C ISg+ NSg/V NSg/V/J P  D+
> table  , half        hoping she  might   find  another key     on  it       , or    at    any    rate   a   book  of
# NSg/V+ . N🅪Sg/V/J/P+ V      ISg+ Nᴹ/VX/J NSg/V I/D     NPr/V/J J/P NPr/ISg+ . NPr/C NSg/P I/R/Dq NSg/V+ D/P NSg/V P
> rules  for shutting people up        like        telescopes : this   time      she  found a   little
# NPl/V+ C/P NSg/V    NPl/V+ NSg/V/J/P NSg/V/J/C/P NPl/V      . I/Ddem N🅪Sg/V/J+ ISg+ NSg/V D/P NPr/I/J/Dq
> bottle on  it       , ( “ which certainly was not   here    before , ” said Alice , ) and round     the
# NSg/V+ J/P NPr/ISg+ . . . I/C+  R         V   NSg/C NSg/J/R C/P    . . V/J  NPr+  . . V/C NSg/V/J/P D
> neck  of the bottle was a   paper     label  , with the words  “ DRINK  ME       , ” beautifully
# NSg/V P  D   NSg/V+ V   D/P N🅪Sg/V/J+ NSg/V+ . P    D   NPl/V+ . NSg/V+ NPr/ISg+ . . R
> printed on  it       in      large letters .
# V/J     J/P NPr/ISg+ NPr/J/P NSg/J NPl/V+  .
>
#
> It       was all          very well    to say   “ Drink  me       , ” but     the wise     little      Alice was not   going
# NPr/ISg+ V   NSg/I/J/C/Dq J/R  NSg/V/J P  NSg/V . NSg/V+ NPr/ISg+ . . NSg/C/P D+  NPr/V/J+ NPr/I/J/Dq+ NPr+  V   NSg/C NSg/V/J
> to do     that          in      a    hurry  . “ No    , I’ll look  first   , ” she  said , “ and see   whether it’s
# P  NSg/VX NSg/I/C/Ddem+ NPr/J/P D/P+ NSg/V+ . . NPr/P . W?   NSg/V NSg/V/J . . ISg+ V/J  . . V/C NSg/V I/C     W?
> marked ‘          poison  ’ or    not   ” ; for she  had read  several nice    little     histories about
# V/J    Unlintable N🅪Sg/V+ . NPr/C NSg/C . . C/P ISg+ V   NSg/V J/Dq    NPr/V/J NPr/I/J/Dq NPl       J/P
> children who    had got burnt , and eaten up        by      wild    beasts and other   unpleasant
# NPl+     NPr/I+ V   V   V/J   . V/C V/J   NSg/V/J/P NSg/J/P NSg/V/J NPl/V  V/C NSg/V/J NSg/J
> things , all          because they would not   remember the simple  rules  their friends had
# NPl/V+ . NSg/I/J/C/Dq C/P     IPl+ VX    NSg/C NSg/V    D   NSg/V/J NPl/V+ D$+   NPl/V+  V
> taught them     : such  as    , that         a   red    - hot     poker  will   burn  you    if    you    hold    it       too
# V      NSg/IPl+ . NSg/I NSg/R . NSg/I/C/Ddem D/P N🅪Sg/J . NSg/V/J NSg/V+ NPr/VX NSg/V ISgPl+ NSg/C ISgPl+ NSg/V/J NPr/ISg+ W?
> long    ; and that         if    you    cut     your finger very deeply with a   knife  , it       usually
# NPr/V/J . V/C NSg/I/C/Ddem NSg/C ISgPl+ NSg/V/J D$+  NSg/V+ J/R  R      P    D/P NSg/V+ . NPr/ISg+ R
> bleeds ; and she  had never forgotten that          , if    you    drink  much         from a   bottle marked
# NPl/V  . V/C ISg+ V   R     NSg/V/J   NSg/I/C/Ddem+ . NSg/C ISgPl+ NSg/V+ NSg/I/J/R/Dq P    D/P NSg/V+ V/J
> “ poison  , ” it       is almost certain to disagree with you    , sooner or    later .
# . N🅪Sg/V+ . . NPr/ISg+ VL R      I/J     P  V        P    ISgPl+ . JC     NPr/C JC    .
>
#
> However , this    bottle was not   marked “ poison  , ” so        Alice ventured to taste   it       , and
# C       . I/Ddem+ NSg/V+ V   NSg/C V/J    . N🅪Sg/V+ . . NSg/I/J/C NPr+  V/J      P  NSg/V/J NPr/ISg+ . V/C
> finding it       very nice    , ( it       had , in      fact , a   sort  of mixed flavour     of cherry  - tart    ,
# NSg/V   NPr/ISg+ J/R  NPr/V/J . . NPr/ISg+ V   . NPr/J/P NSg+ . D/P NSg/V P  V/J   N🅪Sg/V/Comm P  NPr🅪/J+ . NSg/V/J .
> custard , pine  - apple , roast    turkey  , toffee , and hot     buttered toast  , ) she  very
# N🅪Sg    . NSg/V . NPr🅪+ . N🅪Sg/V/J NPr🅪/J+ . NSg/V  . V/C NSg/V/J V/J      NSg/V+ . . ISg+ J/R
> soon finished it       off       .
# J/R  V/J      NPr/ISg+ NSg/V/J/P .
>
#
> “ What   a    curious feeling  ! ” said Alice ; “ I    must  be     shutting up        like        a   telescope . ”
# . NSg/I+ D/P+ J+      NSg/V/J+ . . V/J  NPr+  . . ISg+ NSg/V NSg/VX NSg/V    NSg/V/J/P NSg/V/J/C/P D/P NSg/V+    . .
>
#
> And so        it       was indeed : she  was now       only  ten inches high    , and her     face   brightened
# V/C NSg/I/J/C NPr/ISg+ V   W?     . ISg+ V   NPr/V/J/C J/R/C NSg NPl/V+ NSg/V/J . V/C ISg/D$+ NSg/V+ V/J
> up        at    the thought that         she  was now       the right   size    for going   through the little
# NSg/V/J/P NSg/P D   NSg/V   NSg/I/C/Ddem ISg+ V   NPr/V/J/C D   NPr/V/J N🅪Sg/V+ C/P NSg/V/J NSg/J/P D   NPr/I/J/Dq
> door   into that         lovely garden   . First   , however , she  waited for a    few       minutes to
# NSg/V+ P    NSg/I/C/Ddem NSg/J  NSg/V/J+ . NSg/V/J . C       . ISg+ V/J    C/P D/P+ NSg/I/Dq+ NPl/V+  P
> see   if    she  was going   to shrink any    further : she  felt     a   little     nervous about
# NSg/V NSg/C ISg+ V   NSg/V/J P  NSg/V  I/R/Dq V/J     . ISg+ N🅪Sg/V/J D/P NPr/I/J/Dq J       J/P
> this    ; “ for it       might   end    , you    know  , ” said Alice to herself , “ in      my  going   out
# I/Ddem+ . . C/P NPr/ISg+ Nᴹ/VX/J NSg/V+ . ISgPl+ NSg/V . . V/J  NPr+  P  ISg+    . . NPr/J/P D$+ NSg/V/J NSg/V/J/R/P
> altogether , like        a    candle . I    wonder what   I    should be     like        then    ? ” And she  tried
# NSg        . NSg/V/J/C/P D/P+ NSg/V+ . ISg+ N🅪Sg/V NSg/I+ ISg+ VX     NSg/VX NSg/V/J/C/P NSg/J/C . . V/C ISg+ V/J
> to fancy   what   the flame   of a    candle is like        after the candle is blown out         , for
# P  NSg/V/J NSg/I+ D   NSg/V/J P  D/P+ NSg/V+ VL NSg/V/J/C/P P     D+  NSg/V+ VL V/J   NSg/V/J/R/P . C/P
> she  could  not   remember ever having seen  such   a    thing  .
# ISg+ NSg/VX NSg/C NSg/V    J    V      NSg/V NSg/I+ D/P+ NSg/V+ .
>
#
> After a    while      , finding that         nothing  more         happened , she  decided on  going   into the
# P     D/P+ NSg/V/C/P+ . NSg/V   NSg/I/C/Ddem NSg/I/J+ NPr/I/V/J/Dq V/J      . ISg+ NSg/V/J J/P NSg/V/J P    D+
> garden   at    once  ; but     , alas for poor     Alice ! when    she  got to the door   , she  found
# NSg/V/J+ NSg/P NSg/C . NSg/C/P . NPl  C/P NSg/V/J+ NPr+  . NSg/I/C ISg+ V   P  D+  NSg/V+ . ISg+ NSg/V
> she  had forgotten the little     golden  key     , and when    she  went  back    to the table  for
# ISg+ V   NSg/V/J   D   NPr/I/J/Dq NPr/V/J NPr/V/J . V/C NSg/I/C ISg+ NSg/V NSg/V/J P  D+  NSg/V+ C/P
> it       , she  found she  could  not   possibly reach it       : she  could  see   it       quite plainly
# NPr/ISg+ . ISg+ NSg/V ISg+ NSg/VX NSg/C R        NSg/V NPr/ISg+ . ISg+ NSg/VX NSg/V NPr/ISg+ R     R
> through the glass   , and she  tried her     best      to climb up        one       of the legs  of the
# NSg/J/P D   NPr🅪/V+ . V/C ISg+ V/J   ISg/D$+ NPr/VX/JS P  NSg/V NSg/V/J/P NSg/I/V/J P  D   NPl/V P  D
> table  , but     it       was too slippery ; and when    she  had tired herself out         with trying  ,
# NSg/V+ . NSg/C/P NPr/ISg+ V   W?  J        . V/C NSg/I/C ISg+ V   V/J   ISg+    NSg/V/J/R/P P    NSg/V/J .
> the poor    little     thing  sat     down       and cried .
# D   NSg/V/J NPr/I/J/Dq NSg/V+ NSg/V/J N🅪Sg/V/J/P V/C V/J   .
>
#
> “ Come    , there’s no    use   in      crying like        that          ! ” said Alice to herself , rather
# . NSg/V/P . W?      NPr/P NSg/V NPr/J/P V      NSg/V/J/C/P NSg/I/C/Ddem+ . . V/J  NPr+  P  ISg+    . NPr/V/J/R
> sharply ; “ I    advise you    to leave off       this    minute   ! ” She  generally gave herself
# R       . . ISg+ NSg/V  ISgPl+ P  NSg/V NSg/V/J/P I/Ddem+ NSg/V/J+ . . ISg+ R         V    ISg+
> very good     advice , ( though she  very seldom followed it       ) , and sometimes she
# J/R  NPr/V/J+ Nᴹ+    . . V/C    ISg+ J/R  R      V/J      NPr/ISg+ . . V/C R         ISg+
> scolded herself so        severely as    to bring tears  into her     eyes   ; and once  she
# V/J     ISg+    NSg/I/J/C R        NSg/R P  V     NPl/V+ P    ISg/D$+ NPl/V+ . V/C NSg/C ISg+
> remembered trying  to box   her     own     ears   for having cheated herself in      a   game     of
# V/J        NSg/V/J P  NSg/V ISg/D$+ NSg/V/J NPl/V+ C/P V      V/J     ISg+    NPr/J/P D/P NSg/V/J+ P
> croquet she  was playing against herself , for this   curious child  was very fond    of
# NSg/V   ISg+ V   V       C/P     ISg+    . C/P I/Ddem J       NSg/V+ V   J/R  NSg/V/J P
> pretending to be     two people . “ But     it’s no    use   now       , ” thought poor    Alice , “ to
# V          P  NSg/VX NSg NPl/V+ . . NSg/C/P W?   NPr/P NSg/V NPr/V/J/C . . NSg/V   NSg/V/J NPr+  . . P
> pretend to be     two people ! Why   , there’s hardly enough of me       left    to make  one
# NSg/V/J P  NSg/VX NSg NPl/V+ . NSg/V . W?      R      NSg/I  P  NPr/ISg+ NPr/V/J P  NSg/V NSg/I/V/J
> respectable person ! ”
# NSg/J       NSg/V+ . .
>
#
> Soon her     eye    fell    on  a    little      glass   box    that          was lying   under   the table  : she
# J/R  ISg/D$+ NSg/V+ NSg/V/J J/P D/P+ NPr/I/J/Dq+ NPr🅪/V+ NSg/V+ NSg/I/C/Ddem+ V   NSg/V/J NSg/J/P D+  NSg/V+ . ISg+
> opened it       , and found in      it       a   very small    cake    , on  which the words  “ EAT ME       ” were
# V/J    NPr/ISg+ . V/C NSg/V NPr/J/P NPr/ISg+ D/P J/R  NPr/V/J+ N🅪Sg/V+ . J/P I/C+  D+  NPl/V+ . V   NPr/ISg+ . NSg/V
> beautifully marked in      currants . “ Well    , I’ll eat it       , ” said Alice , “ and if    it
# R           V/J    NPr/J/P NPl      . . NSg/V/J . W?   V   NPr/ISg+ . . V/J  NPr+  . . V/C NSg/C NPr/ISg+
> makes me       grow larger , I    can    reach the key     ; and if    it       makes me       grow smaller , I
# NPl/V NPr/ISg+ V    JC     . ISg+ NPr/VX NSg/V D   NPr/V/J . V/C NSg/C NPr/ISg+ NPl/V NPr/ISg+ V    NSg/JC  . ISg+
> can    creep  under   the door   ; so        either way    I’ll get   into the garden   , and I    don’t
# NPr/VX NSg/V+ NSg/J/P D   NSg/V+ . NSg/I/J/C I/C    NSg/J+ W?   NSg/V P    D   NSg/V/J+ . V/C ISg+ V
> care    which happens ! ”
# N🅪Sg/V+ I/C+  V       . .
>
#
> She  ate   a    little      bit    , and said anxiously to herself , “ Which way    ? Which way    ? ” ,
# ISg+ NSg/V D/P+ NPr/I/J/Dq+ NSg/V+ . V/C V/J  R         P  ISg+    . . I/C+  NSg/J+ . I/C+  NSg/J+ . . .
> holding her     hand   on  the top     of her     head     to feel    which way    it       was growing , and
# NSg/V   ISg/D$+ NSg/V+ J/P D   NSg/V/J P  ISg/D$+ NPr/V/J+ P  NSg/I/V I/C+  NSg/J+ NPr/ISg+ V   NSg/V   . V/C
> she  was quite surprised to find  that         she  remained the same size    : to be     sure ,
# ISg+ V   R     V/J       P  NSg/V NSg/I/C/Ddem ISg+ V/J      D+  I/J+ N🅪Sg/V+ . P  NSg/VX J    .
> this   generally happens when    one       eats cake    , but     Alice had got so        much         into the
# I/Ddem R         V       NSg/I/C NSg/I/V/J V    N🅪Sg/V+ . NSg/C/P NPr+  V   V   NSg/I/J/C NSg/I/J/R/Dq P    D
> way   of expecting nothing  but     out         - of - the - way   things to happen , that         it       seemed
# NSg/J P  V         NSg/I/J+ NSg/C/P NSg/V/J/R/P . P  . D   . NSg/J NPl/V  P  V      . NSg/I/C/Ddem NPr/ISg+ V/J
> quite dull and stupid for life    to go      on  in      the common   way    .
# R     V/J  V/C NSg/J  C/P N🅪Sg/V+ P  NSg/V/J J/P NPr/J/P D+  NSg/V/J+ NSg/J+ .
>
#
> So        she  set     to work   , and very soon finished off       the cake    .
# NSg/I/J/C ISg+ NPr/V/J P  N🅪Sg/V . V/C J/R  J/R  V/J      NSg/V/J/P D+  N🅪Sg/V+ .
>
#
> CHAPTER II : The Pool  of Tears
# NSg/V+  W? . D   NSg/V P  NPl/V+
>
#
> “ Curiouser and curiouser ! ” cried Alice ( she  was so        much         surprised , that         for the
# . ?         V/C ?         . . V/J   NPr+  . ISg+ V   NSg/I/J/C NSg/I/J/R/Dq V/J       . NSg/I/C/Ddem C/P D+
> moment she  quite forgot how   to speak good     English   ) ; “ now       I’m opening out         like
# NSg+   ISg+ R     V      NSg/C P  NSg/V NPr/V/J+ NPr🅪/V/J+ . . . NPr/V/J/C W?  NSg/V/J NSg/V/J/R/P NSg/V/J/C/P
> the largest telescope that          ever was ! Good    - bye     , feet ! ” ( for when    she  looked down
# D   JS      NSg/V+    NSg/I/C/Ddem+ J    V   . NPr/V/J . NSg/J/P . NPl+ . . . C/P NSg/I/C ISg+ V/J    N🅪Sg/V/J/P
> at    her     feet , they seemed to be     almost out         of sight   , they were  getting so        far
# NSg/P ISg/D$+ NPl+ . IPl+ V/J    P  NSg/VX R      NSg/V/J/R/P P  N🅪Sg/V+ . IPl+ NSg/V NSg/V   NSg/I/J/C NSg/V/J
> off       ) . “ Oh    , my  poor     little      feet , I    wonder who    will   put   on  your shoes and
# NSg/V/J/P . . . NPr/V . D$+ NSg/V/J+ NPr/I/J/Dq+ NPl+ . ISg+ N🅪Sg/V NPr/I+ NPr/VX NSg/V J/P D$+  NPl/V V/C
> stockings for you    now       , dears  ? I’m sure I    shan’t be     able    ! I    shall be     a    great  deal
# NPl/V+    C/P ISgPl+ NPr/V/J/C . NPl/V+ . W?  J    ISg+ V      NSg/VX NSg/V/J . ISg+ VX    NSg/VX D/P+ NSg/J+ NSg/V/J+
> too far     off       to trouble myself about you    : you    must  manage the best       way    you
# W?  NSg/V/J NSg/V/J/P P  NSg/V   ISg+   J/P   ISgPl+ . ISgPl+ NSg/V NSg/V  D+  NPr/VX/JS+ NSg/J+ ISgPl+
> can    ; — but     I    must  be     kind  to them     , ” thought Alice , “ or    perhaps they won’t walk  the
# NPr/VX . . NSg/C/P ISg+ NSg/V NSg/VX NSg/J P  NSg/IPl+ . . NSg/V   NPr+  . . NPr/C NSg/R   IPl+ V     NSg/V D
> way    I    want  to go      ! Let   me       see   : I’ll give  them     a   new     pair  of boots  every
# NSg/J+ ISg+ NSg/V P  NSg/V/J . NSg/V NPr/ISg+ NSg/V . W?   NSg/V NSg/IPl+ D/P NSg/V/J NSg/V P  NPl/V+ Dq
> Christmas . ”
# NPr/V/J+  . .
>
#
> And she  went  on  planning to herself how   she  would manage it       . “ They must  go      by
# V/C ISg+ NSg/V J/P NSg/V    P  ISg+    NSg/C ISg+ VX    NSg/V  NPr/ISg+ . . IPl+ NSg/V NSg/V/J NSg/J/P
> the carrier , ” she  thought ; “ and how   funny it’ll seem , sending presents to one’s
# D+  NPr+    . . ISg+ NSg/V   . . V/C NSg/C NSg/J W?    V    . V       NPl/V+   P  NSg$
> own     feet ! And how   odd    the directions will   look  !
# NSg/V/J NPl+ . V/C NSg/C NSg/J+ D+  NPl+       NPr/VX NSg/V .
>
#
> Alice’s Right    Foot   , Esq . , Hearthrug , near      the Fender , ( with Alice’s love   ) .
# NSg$    NPr/V/J+ NSg/V+ . NSg . . NSg       . NSg/V/J/P D   NSg/V  . . P    NSg$    NPr🅪/V . .
>
#
> Oh    dear    , what   nonsense I’m talking ! ”
# NPr/V NSg/V/J . NSg/I+ Nᴹ/V/J+  W?  V       . .
>
#
> Just then    her     head     struck against the roof  of the hall : in      fact she  was now       more
# V/J  NSg/J/C ISg/D$+ NPr/V/J+ V      C/P     D   NSg/V P  D+  NPr+ . NPr/J/P NSg+ ISg+ V   NPr/V/J/C NPr/I/V/J/Dq
> than nine feet high    , and she  at    once  took up        the little     golden  key     and hurried
# C/P  NSg+ NPl+ NSg/V/J . V/C ISg+ NSg/P NSg/C V    NSg/V/J/P D   NPr/I/J/Dq NPr/V/J NPr/V/J V/C V/J
> off       to the garden   door   .
# NSg/V/J/P P  D+  NSg/V/J+ NSg/V+ .
>
#
> Poor     Alice ! It       was as    much         as    she  could  do     , lying   down       on  one        side     , to look
# NSg/V/J+ NPr+  . NPr/ISg+ V   NSg/R NSg/I/J/R/Dq NSg/R ISg+ NSg/VX NSg/VX . NSg/V/J N🅪Sg/V/J/P J/P NSg/I/V/J+ NSg/V/J+ . P  NSg/V
> through into the garden   with one        eye    ; but     to get   through was more         hopeless than
# NSg/J/P P    D   NSg/V/J+ P    NSg/I/V/J+ NSg/V+ . NSg/C/P P  NSg/V NSg/J/P V   NPr/I/V/J/Dq J        C/P
> ever : she  sat     down       and began to cry   again .
# J    . ISg+ NSg/V/J N🅪Sg/V/J/P V/C V     P  NSg/V R     .
>
#
> “ You    ought    to be     ashamed of yourself , ” said Alice , “ a   great girl   like        you    , ” ( she
# . ISgPl+ NSg/I/VX P  NSg/VX V/J     P  ISg+     . . V/J  NPr+  . . D/P NSg/J NSg/V+ NSg/V/J/C/P ISgPl+ . . . ISg+
> might   well    say   this    ) , “ to go      on  crying in      this    way    ! Stop  this    moment , I    tell
# Nᴹ/VX/J NSg/V/J NSg/V I/Ddem+ . . . P  NSg/V/J J/P V      NPr/J/P I/Ddem+ NSg/J+ . NSg/V I/Ddem+ NSg+   . ISg+ NPr/V
> you    ! ” But     she  went  on  all          the same , shedding gallons of tears  , until there was a
# ISgPl+ . . NSg/C/P ISg+ NSg/V J/P NSg/I/J/C/Dq D   I/J  . NSg/V    NPl     P  NPl/V+ . C/P   +     V   D/P
> large pool   all          round     her     , about four inches deep  and reaching half        down       the
# NSg/J NSg/V+ NSg/I/J/C/Dq NSg/V/J/P ISg/D$+ . J/P   NSg  NPl/V+ NSg/J V/C V        N🅪Sg/V/J/P+ N🅪Sg/V/J/P D
> hall .
# NPr+ .
>
#
> After a    time      she  heard a   little     pattering of feet in      the distance , and she
# P     D/P+ N🅪Sg/V/J+ ISg+ V/J   D/P NPr/I/J/Dq V         P  NPl  NPr/J/P D   N🅪Sg/V+  . V/C ISg+
> hastily dried her     eyes   to see   what   was coming  . It       was the White    Rabbit
# R       V/J   ISg/D$+ NPl/V+ P  NSg/V NSg/I+ V   NSg/V/J . NPr/ISg+ V   D   NPr🅪/V/J NSg/V
> returning , splendidly dressed , with a   pair  of white     kid    gloves in      one       hand  and a
# V         . R          V/J     . P    D/P NSg/V P  NPr🅪/V/J+ NSg/V+ NPl/V+ NPr/J/P NSg/I/V/J NSg/V V/C D/P+
> large  fan    in      the other   : he       came    trotting along in      a    great  hurry  , muttering to
# NSg/J+ NSg/V+ NPr/J/P D   NSg/V/J . NPr/ISg+ NSg/V/P NSg/V/J  P     NPr/J/P D/P+ NSg/J+ NSg/V+ . NSg/V     P
> himself as    he       came    , “ Oh    ! the Duchess , the Duchess ! Oh    ! won’t she  be     savage   if
# ISg+    NSg/R NPr/ISg+ NSg/V/P . . NPr/V . D   NSg/V   . D   NSg/V   . NPr/V . V     ISg+ NSg/VX NPr/V/J+ NSg/C
> I’ve kept her     waiting ! ” Alice felt     so        desperate that         she  was ready   to ask   help
# W?   V    ISg/D$+ NSg/V   . . NPr+  N🅪Sg/V/J NSg/I/J/C NSg/J     NSg/I/C/Ddem ISg+ V   NSg/V/J P  NSg/V NSg/V
> of any     one        ; so        , when    the Rabbit came    near      her     , she  began , in      a   low     , timid voice  ,
# P  I/R/Dq+ NSg/I/V/J+ . NSg/I/J/C . NSg/I/C D+  NSg/V+ NSg/V/P NSg/V/J/P ISg/D$+ . ISg+ V     . NPr/J/P D/P NSg/V/J . J+    NSg/V+ .
> “ If    you    please , sir    — ” The Rabbit started violently , dropped the white     kid    gloves
# . NSg/C ISgPl+ V      . NPr/V+ . . D+  NSg/V+ V/J     R         . V/J     D+  NPr🅪/V/J+ NSg/V+ NPl/V
> and the fan    , and skurried away into the darkness as    hard   as    he       could  go      .
# V/C D+  NSg/V+ . V/C ?        V/J  P    D   Nᴹ+      NSg/R N🅪Sg/J NSg/R NPr/ISg+ NSg/VX NSg/V/J .
>
#
> Alice took up        the fan   and gloves , and , as    the hall was very hot     , she  kept
# NPr+  V    NSg/V/J/P D   NSg/V V/C NPl/V+ . V/C . NSg/R D+  NPr+ V   J/R  NSg/V/J . ISg+ V
> fanning herself all          the time      she  went  on  talking : “ Dear    , dear    ! How   queer
# NSg/V   ISg+    NSg/I/J/C/Dq D   N🅪Sg/V/J+ ISg+ NSg/V J/P V       . . NSg/V/J . NSg/V/J . NSg/C NSg/V/J
> everything is to - day   ! And yesterday things went  on  just as    usual . I    wonder if
# NSg/I/V+   VL P  . NPr🅪+ . V/C NSg+      NPl/V+ NSg/V J/P V/J  NSg/R NSg/J . ISg+ N🅪Sg/V NSg/C
> I’ve been  changed in      the night   ? Let   me       think : was I    the same when    I    got up        this
# W?   NSg/V V/J     NPr/J/P D   N🅪Sg/V+ . NSg/V NPr/ISg+ NSg/V . V   ISg+ D   I/J  NSg/I/C ISg+ V   NSg/V/J/P I/Ddem+
> morning ? I    almost think I    can    remember feeling a   little     different . But     if    I’m
# N🅪Sg/V+ . ISg+ R      NSg/V ISg+ NPr/VX NSg/V    NSg/V/J D/P NPr/I/J/Dq NSg/J     . NSg/C/P NSg/C W?
> not   the same , the next    question is , Who    in      the world  am      I    ? Ah      , that’s the great
# NSg/C D   I/J  . D   NSg/J/P NSg/V+   VL . NPr/I+ NPr/J/P D   NSg/V+ NPr/V/J ISg+ . NSg/I/V . NSg$   D   NSg/J
> puzzle ! ” And she  began thinking over    all           the children she  knew that          were  of the
# NSg/V  . . V/C ISg+ V     V        NSg/J/P NSg/I/J/C/Dq+ D+  NPl+     ISg+ V    NSg/I/C/Ddem+ NSg/V P  D+
> same age     as    herself , to see   if    she  could  have   been  changed for any    of them     .
# I/J+ N🅪Sg/V+ NSg/R ISg+    . P  NSg/V NSg/C ISg+ NSg/VX NSg/VX NSg/V V/J     C/P I/R/Dq P  NSg/IPl+ .
>
#
> “ I’m sure I’m not   Ada  , ” she  said , “ for her     hair    goes  in      such  long    ringlets , and
# . W?  J    W?  NSg/C NPr+ . . ISg+ V/J  . . C/P ISg/D$+ N🅪Sg/V+ NPl/V NPr/J/P NSg/I NPr/V/J NPl/V    . V/C
> mine     doesn’t go      in      ringlets at    all          ; and I’m sure I    can’t be     Mabel , for I    know
# NSg/I/V+ V       NSg/V/J NPr/J/P NPl/V    NSg/P NSg/I/J/C/Dq . V/C W?  J    ISg+ VX    NSg/VX NPr   . C/P ISg+ NSg/V
> all          sorts of things , and she  , oh    ! she  knows such  a   very little     ! Besides , she’s
# NSg/I/J/C/Dq NPl/V P  NPl/V+ . V/C ISg+ . NPr/V . ISg+ NPl/V NSg/I D/P J/R  NPr/I/J/Dq . W?      . W?
> she  , and I’m I    , and — oh    dear    , how   puzzling it       all          is ! I’ll try     if    I    know  all          the
# ISg+ . V/C W?  ISg+ . V/C . NPr/V NSg/V/J . NSg/C V        NPr/ISg+ NSg/I/J/C/Dq VL . W?   NSg/V/J NSg/C ISg+ NSg/V NSg/I/J/C/Dq D
> things I    used to know  . Let   me       see   : four times  five is  twelve , and four times  six
# NPl/V+ ISg+ V/J  P  NSg/V . NSg/V NPr/ISg+ NSg/V . NSg  NPl/V+ NSg  VL+ NSg    . V/C NSg+ NPl/V+ NSg
> is  thirteen , and four times  seven is  — oh    dear    ! I    shall never get   to twenty at
# VL+ NSg      . V/C NSg+ NPl/V+ NSg+  VL+ . NPr/V NSg/V/J . ISg+ VX    R     NSg/V P  NSg    NSg/P
> that          rate   ! However , the Multiplication Table  doesn’t signify : let’s try
# NSg/I/C/Ddem+ NSg/V+ . C       . D   Nᴹ             NSg/V+ V       V       . NSg$  NSg/V/J
> Geography . London is the capital of Paris , and Paris is the capital of Rome , and
# N🅪Sg+     . NPr+   VL D   NSg/J   P  NPr+  . V/C NPr+  VL D   NSg/J   P  NPr+ . V/C
> Rome — no    , that’s all          wrong   , I’m certain ! I    must  have   been  changed for Mabel ! I’ll
# NPr+ . NPr/P . NSg$   NSg/I/J/C/Dq NSg/V/J . W?  I/J     . ISg+ NSg/V NSg/VX NSg/V V/J     C/P NPr   . W?
> try     and say   ‘          How   doth the little     — ’ ” and she  crossed her     hands  on  her     lap      as    if
# NSg/V/J V/C NSg/V Unlintable NSg/C W?   D   NPr/I/J/Dq . . . V/C ISg+ V/J     ISg/D$+ NPl/V+ J/P ISg/D$+ NSg/V/J+ NSg/R NSg/C
> she  were  saying lessons , and began to repeat it       , but     her     voice  sounded hoarse
# ISg+ NSg/V NSg/V  NPl/V+  . V/C V     P  NSg/V  NPr/ISg+ . NSg/C/P ISg/D$+ NSg/V+ V/J     NSg/V/J
> and strange , and the words  did not   come    the same as    they used to do     : —
# V/C NSg/V/J . V/C D   NPl/V+ V   NSg/C NSg/V/P D   I/J  NSg/R IPl+ V/J  P  NSg/VX . .
>
#
> “ How   doth the little     crocodile Improve his     shining tail     , And pour  the waters
# . NSg/C W?   D+  NPr/I/J/Dq NSg/V+    V       ISg/D$+ V       NSg/V/J+ . V/C NSg/V D   NPrPl/V
> of the Nile On  every golden  scale   !
# P  D   NPr+ J/P Dq    NPr/V/J N🅪Sg/V+ .
>
#
> “ How   cheerfully he       seems to grin  , How   neatly spread his     claws  , And welcome
# . NSg/C R          NPr/ISg+ V     P  NSg/V . NSg/C R      N🅪Sg/V ISg/D$+ NPl/V+ . V/C NSg/V/J
> little     fishes in      With gently smiling jaws   ! ”
# NPr/I/J/Dq NPl/V+ NPr/J/P P    R      Nᴹ/V/J  NPl/V+ . .
>
#
> “ I’m sure those   are not   the right   words  , ” said poor    Alice , and her     eyes   filled
# . W?  J    I/Ddem+ V   NSg/C D   NPr/V/J NPl/V+ . . V/J  NSg/V/J NPr+  . V/C ISg/D$+ NPl/V+ V/J
> with tears  again as    she  went  on  , “ I    must  be     Mabel after all          , and I    shall have   to
# P    NPl/V+ R     NSg/R ISg+ NSg/V J/P . . ISg+ NSg/V NSg/VX NPr   P     NSg/I/J/C/Dq . V/C ISg+ VX    NSg/VX P
> go      and live in      that         poky  little     house  , and have   next    to no    toys   to play  with ,
# NSg/V/J V/C V/J  NPr/J/P NSg/I/C/Ddem NSg/J NPr/I/J/Dq NPr/V+ . V/C NSg/VX NSg/J/P P  NPr/P NPl/V+ P  NSg/V P    .
> and oh    ! ever so        many       lessons to learn ! No    , I’ve made up        my  mind   about it       ; if    I’m
# V/C NPr/V . J    NSg/I/J/C NSg/I/J/Dq NPl/V+  P  NSg/V . NPr/P . W?   V    NSg/V/J/P D$+ NSg/V+ J/P   NPr/ISg+ . NSg/C W?
> Mabel , I’ll stay    down       here    ! It’ll be     no    use   their putting their heads  down       and
# NPr   . W?   NSg/V/J N🅪Sg/V/J/P NSg/J/R . W?    NSg/VX NPr/P NSg/V D$+   NSg/V   D$+   NPl/V+ N🅪Sg/V/J/P V/C
> saying ‘          Come    up        again , dear    ! ’ I    shall only  look  up        and say   ‘          Who    am      I    then    ? Tell
# NSg/V  Unlintable NSg/V/P NSg/V/J/P R     . NSg/V/J . . ISg+ VX    J/R/C NSg/V NSg/V/J/P V/C NSg/V Unlintable NPr/I+ NPr/V/J ISg+ NSg/J/C . NPr/V
> me       that         first   , and then    , if    I    like        being    that          person , I’ll come    up        : if    not   , I’ll
# NPr/ISg+ NSg/I/C/Ddem NSg/V/J . V/C NSg/J/C . NSg/C ISg+ NSg/V/J/C/P N🅪Sg/V/C NSg/I/C/Ddem+ NSg/V+ . W?   NSg/V/P NSg/V/J/P . NSg/C NSg/C . W?
> stay    down       here    till      I’m somebody else    ’ — but     , oh    dear    ! ” cried Alice , with a   sudden
# NSg/V/J N🅪Sg/V/J/P NSg/J/R NSg/V/C/P W?  NSg/I+   NSg/J/C . . NSg/C/P . NPr/V NSg/V/J . . V/J   NPr+  . P    D/P NSg/J
> burst of tears  , “ I    do     wish  they would put   their heads  down       ! I    am      so        very tired
# NSg/V P  NPl/V+ . . ISg+ NSg/VX NSg/V IPl+ VX    NSg/V D$+   NPl/V+ N🅪Sg/V/J/P . ISg+ NPr/V/J NSg/I/J/C J/R  V/J
> of being    all          alone here    ! ”
# P  N🅪Sg/V/C NSg/I/J/C/Dq J     NSg/J/R . .
>
#
> As    she  said this    she  looked down       at    her     hands  , and was surprised to see   that         she
# NSg/R ISg+ V/J  I/Ddem+ ISg+ V/J    N🅪Sg/V/J/P NSg/P ISg/D$+ NPl/V+ . V/C V   V/J       P  NSg/V NSg/I/C/Ddem ISg+
> had put   on  one       of the Rabbit’s little     white    kid    gloves while     she  was talking .
# V   NSg/V J/P NSg/I/V/J P  D   NSg$     NPr/I/J/Dq NPr🅪/V/J NSg/V+ NPl/V+ NSg/V/C/P ISg+ V   V       .
> “ How   can    I    have   done    that          ? ” she  thought . “ I    must  be     growing small   again . ” She
# . NSg/C NPr/VX ISg+ NSg/VX NSg/V/J NSg/I/C/Ddem+ . . ISg+ NSg/V   . . ISg+ NSg/V NSg/VX NSg/V   NPr/V/J R     . . ISg+
> got up        and went  to the table  to measure herself by      it       , and found that          , as    nearly
# V   NSg/V/J/P V/C NSg/V P  D+  NSg/V+ P  NSg/V   ISg+    NSg/J/P NPr/ISg+ . V/C NSg/V NSg/I/C/Ddem+ . NSg/R R
> as    she  could  guess , she  was now       about two  feet high    , and was going   on  shrinking
# NSg/R ISg+ NSg/VX NSg/V . ISg+ V   NPr/V/J/C J/P   NSg+ NPl+ NSg/V/J . V/C V   NSg/V/J J/P V
> rapidly : she  soon found out         that         the cause    of this    was the fan   she  was holding ,
# R       . ISg+ J/R  NSg/V NSg/V/J/R/P NSg/I/C/Ddem D   N🅪Sg/V/C P  I/Ddem+ V   D+  NSg/V ISg+ V   NSg/V   .
> and she  dropped it       hastily , just in      time      to avoid shrinking away altogether .
# V/C ISg+ V/J     NPr/ISg+ R       . V/J  NPr/J/P N🅪Sg/V/J+ P  V     V         V/J  NSg        .
>
#
> “ That          was a   narrow  escape ! ” said Alice , a    good     deal     frightened at    the sudden
# . NSg/I/C/Ddem+ V   D/P NSg/V/J NSg/V  . . V/J  NPr+  . D/P+ NPr/V/J+ NSg/V/J+ V/J        NSg/P D+  NSg/J+
> change  , but     very glad    to find  herself still   in      existence ; “ and now       for the
# N🅪Sg/V+ . NSg/C/P J/R  NSg/V/J P  NSg/V ISg+    NSg/V/J NPr/J/P NSg+      . . V/C NPr/V/J/C C/P D+
> garden   ! ” and she  ran   with all           speed   back    to the little      door   : but     , alas ! the
# NSg/V/J+ . . V/C ISg+ NSg/V P    NSg/I/J/C/Dq+ N🅪Sg/V+ NSg/V/J P  D+  NPr/I/J/Dq+ NSg/V+ . NSg/C/P . NPl  . D+
> little      door   was shut    again , and the little      golden   key      was lying   on  the glass
# NPr/I/J/Dq+ NSg/V+ V   NSg/V/J R     . V/C D+  NPr/I/J/Dq+ NPr/V/J+ NPr/V/J+ V   NSg/V/J J/P D+  NPr🅪/V+
> table  as    before , “ and things are worse    than ever , ” thought the poor     child  , “ for
# NSg/V+ NSg/R C/P    . . V/C NPl/V+ V   NSg/V/JC C/P  J    . . NSg/V   D+  NSg/V/J+ NSg/V+ . . C/P
> I    never was so        small   as    this   before , never ! And I    declare it’s too bad     , that         it
# ISg+ R     V   NSg/I/J/C NPr/V/J NSg/R I/Ddem C/P    . R     . V/C ISg+ V       W?   W?  NSg/V/J . NSg/I/C/Ddem NPr/ISg+
> is ! ”
# VL . .
>
#
> As    she  said these   words  her     foot   slipped , and in      another moment , splash ! she  was
# NSg/R ISg+ V/J  I/Ddem+ NPl/V+ ISg/D$+ NSg/V+ V/J     . V/C NPr/J/P I/D+    NSg+   . NSg/V+ . ISg+ V
> up        to her     chin   in      salt      water   . Her     first    idea was that         she  had somehow fallen
# NSg/V/J/P P  ISg/D$+ NPr/V+ NPr/J/P NPr🅪/V/J+ N🅪Sg/V+ . ISg/D$+ NSg/V/J+ NSg+ V   NSg/I/C/Ddem ISg+ V   W?      W?
> into the sea  , “ and in      that         case    I    can    go      back    by      railway , ” she  said to herself .
# P    D+  NSg+ . . V/C NPr/J/P NSg/I/C/Ddem NPr🅪/V+ ISg+ NPr/VX NSg/V/J NSg/V/J NSg/J/P NSg+    . . ISg+ V/J  P  ISg+    .
> ( Alice had been  to the seaside once  in      her     life    , and had come    to the general
# . NPr+  V   NSg/V P  D   NPr/J   NSg/C NPr/J/P ISg/D$+ N🅪Sg/V+ . V/C V   NSg/V/P P  D   NSg/V/J
> conclusion , that          wherever you    go      to on  the English   coast  you    find  a   number    of
# NSg+       . NSg/I/C/Ddem+ C        ISgPl+ NSg/V/J P  J/P D   NPr🅪/V/J+ NSg/V+ ISgPl+ NSg/V D/P N🅪Sg/V/JC P
> bathing machines in      the sea  , some     children digging in      the sand     with wooden
# NSg/V   NPl/V+   NPr/J/P D   NSg+ . I/J/R/Dq NPl+     NSg/V   NPr/J/P D   NSg/V/J+ P    J
> spades , then    a   row   of lodging houses , and behind  them     a   railway station . )
# NPl/V  . NSg/J/C D/P NSg/V P  N🅪Sg/V+ NPl/V+ . V/C NSg/J/P NSg/IPl+ D/P NSg+    NSg/V+  . .
> However , she  soon made out         that         she  was in      the pool  of tears  which she  had wept
# C       . ISg+ J/R  V    NSg/V/J/R/P NSg/I/C/Ddem ISg+ V   NPr/J/P D   NSg/V P  NPl/V+ I/C+  ISg+ V   V
> when    she  was nine feet high    .
# NSg/I/C ISg+ V   NSg  NPl  NSg/V/J .
>
#
> “ I    wish  I    hadn’t cried so        much         ! ” said Alice , as    she  swam about , trying  to find
# . ISg+ NSg/V ISg+ V      V/J   NSg/I/J/C NSg/I/J/R/Dq . . V/J  NPr+  . NSg/R ISg+ V    J/P   . NSg/V/J P  NSg/V
> her     way    out         . “ I    shall be     punished for it       now       , I    suppose , by      being    drowned in      my
# ISg/D$+ NSg/J+ NSg/V/J/R/P . . ISg+ VX    NSg/VX V/J      C/P NPr/ISg+ NPr/V/J/C . ISg+ V       . NSg/J/P N🅪Sg/V/C V/J     NPr/J/P D$+
> own      tears  ! That          will   be     a   queer    thing  , to be     sure ! However , everything is queer
# NSg/V/J+ NPl/V+ . NSg/I/C/Ddem+ NPr/VX NSg/VX D/P NSg/V/J+ NSg/V+ . P  NSg/VX J    . C       . NSg/I/V+   VL NSg/V/J
> to - day   . ”
# P  . NPr🅪+ . .
>
#
> Just then    she  heard something  splashing about in      the pool   a   little     way    off       , and
# V/J  NSg/J/C ISg+ V/J   NSg/I/V/J+ V         J/P   NPr/J/P D   NSg/V+ D/P NPr/I/J/Dq NSg/J+ NSg/V/J/P . V/C
> she  swam nearer to make  out         what   it       was : at    first   she  thought it       must  be     a
# ISg+ V    NSg/JC P  NSg/V NSg/V/J/R/P NSg/I+ NPr/ISg+ V   . NSg/P NSg/V/J ISg+ NSg/V   NPr/ISg+ NSg/V NSg/VX D/P
> walrus or    hippopotamus , but     then    she  remembered how   small   she  was now       , and she
# NSg/V+ NPr/C NSg          . NSg/C/P NSg/J/C ISg+ V/J        NSg/C NPr/V/J ISg+ V   NPr/V/J/C . V/C ISg+
> soon made out         that         it       was only  a   mouse  that          had slipped in      like        herself .
# J/R  V    NSg/V/J/R/P NSg/I/C/Ddem NPr/ISg+ V   J/R/C D/P NSg/V+ NSg/I/C/Ddem+ V   V/J     NPr/J/P NSg/V/J/C/P ISg+    .
>
#
> “ Would it       be     of any     use    , now       , ” thought Alice , “ to speak to this    mouse  ?
# . VX    NPr/ISg+ NSg/VX P  I/R/Dq+ NSg/V+ . NPr/V/J/C . . NSg/V   NPr+  . . P  NSg/V P  I/Ddem+ NSg/V+ .
> Everything is so        out         - of - the - way   down       here    , that         I    should think very likely it
# NSg/I/V+   VL NSg/I/J/C NSg/V/J/R/P . P  . D   . NSg/J N🅪Sg/V/J/P NSg/J/R . NSg/I/C/Ddem ISg+ VX     NSg/V J/R  NSg/J  NPr/ISg+
> can    talk   : at    any     rate   , there’s no     harm   in      trying  . ” So        she  began : “ O       Mouse  , do
# NPr/VX N🅪Sg/V . NSg/P I/R/Dq+ NSg/V+ . W?      NPr/P+ NSg/V+ NPr/J/P NSg/V/J . . NSg/I/J/C ISg+ V     . . NPr/J/P NSg/V+ . NSg/VX
> you    know  the way    out         of this    pool   ? I    am      very tired of swimming about here    , O
# ISgPl+ NSg/V D+  NSg/J+ NSg/V/J/R/P P  I/Ddem+ NSg/V+ . ISg+ NPr/V/J J/R  V/J   P  NSg/V    J/P   NSg/J/R . NPr/J/P
> Mouse  ! ” ( Alice thought this    must  be     the right   way   of speaking to a    mouse  : she
# NSg/V+ . . . NPr+  NSg/V   I/Ddem+ NSg/V NSg/VX D   NPr/V/J NSg/J P  V        P  D/P+ NSg/V+ . ISg+
> had never done    such  a    thing  before , but     she  remembered having seen  in      her
# V   R     NSg/V/J NSg/I D/P+ NSg/V+ C/P    . NSg/C/P ISg+ V/J        V      NSg/V NPr/J/P ISg/D$+
> brother’s Latin Grammar , “ A   mouse  — of a   mouse  — to a   mouse  — a   mouse  — O       mouse  ! ” ) The
# NSg$      NPr/J N🅪Sg/V+ . . D/P NSg/V+ . P  D/P NSg/V+ . P  D/P NSg/V+ . D/P NSg/V+ . NPr/J/P NSg/V+ . . . D+
> Mouse  looked at    her     rather    inquisitively , and seemed to her     to wink  with one       of
# NSg/V+ V/J    NSg/P ISg/D$+ NPr/V/J/R R             . V/C V/J    P  ISg/D$+ P  NSg/V P    NSg/I/V/J P
> its     little     eyes   , but     it       said nothing  .
# ISg/D$+ NPr/I/J/Dq NPl/V+ . NSg/C/P NPr/ISg+ V/J  NSg/I/J+ .
>
#
> “ Perhaps it       doesn’t understand English   , ” thought Alice ; “ I    daresay it’s a   French
# . NSg/R   NPr/ISg+ V       V          NPr🅪/V/J+ . . NSg/V   NPr+  . . ISg+ V       W?   D/P NPr🅪/V/J
> mouse  , come    over    with William the Conqueror . ” ( For , with all          her     knowledge of
# NSg/V+ . NSg/V/P NSg/J/P P    NPr+    D   NSg       . . . C/P . P    NSg/I/J/C/Dq ISg/D$+ Nᴹ        P
> history , Alice had no    very clear    notion how   long    ago anything had happened . ) So
# N🅪Sg+   . NPr+  V   NPr/P J/R  NSg/V/J+ NSg+   NSg/C NPr/V/J J/P NSg/I/V+ V   V/J      . . NSg/I/J/C
> she  began again : “ Où est  ma     chatte ? ” which was the first   sentence in      her     French
# ISg+ V     R     . . ?  NPr+ NPr/J+ ?      . . I/C+  V   D   NSg/V/J NSg/V    NPr/J/P ISg/D$+ NPr🅪/V/J
> lesson - book   . The Mouse  gave a    sudden leap     out         of the water   , and seemed to quiver
# NSg/V+ . NSg/V+ . D+  NSg/V+ V    D/P+ NSg/J+ NSg/V/J+ NSg/V/J/R/P P  D+  N🅪Sg/V+ . V/C V/J    P  NSg/V/J
> all          over     with fright  . “ Oh    , I    beg   your pardon ! ” cried Alice hastily , afraid that
# NSg/I/J/C/Dq NSg/J/P+ P    NSg/V/J . . NPr/V . ISg+ NSg/V D$+  NSg/V  . . V/J   NPr+  R       . J      NSg/I/C/Ddem
> she  had hurt    the poor    animal’s feelings . “ I    quite forgot you    didn’t like        cats   . ”
# ISg+ V   NSg/V/J D   NSg/V/J NSg$     +        . . ISg+ R     V      ISgPl+ V      NSg/V/J/C/P NPl/V+ . .
>
#
> “ Not   like        cats   ! ” cried the Mouse  , in      a   shrill  , passionate voice  . “ Would you    like
# . NSg/C NSg/V/J/C/P NPl/V+ . . V/J   D+  NSg/V+ . NPr/J/P D/P NSg/V/J . NSg/V/J+   NSg/V+ . . VX    ISgPl+ NSg/V/J/C/P
> cats   if    you    were  me       ? ”
# NPl/V+ NSg/C ISgPl+ NSg/V NPr/ISg+ . .
>
#
> “ Well    , perhaps not   , ” said Alice in      a    soothing tone      : “ don’t be     angry about it       .
# . NSg/V/J . NSg/R   NSg/C . . V/J  NPr+  NPr/J/P D/P+ NSg/V/J+ N🅪Sg/I/V+ . . V     NSg/VX V/J   J/P   NPr/ISg+ .
> And yet     I    wish  I    could  show  you    our cat      Dinah : I    think you’d take  a   fancy    to
# V/C NSg/V/C ISg+ NSg/V ISg+ NSg/VX NSg/V ISgPl+ D$+ NSg/V/J+ NPr   . ISg+ NSg/V W?    NSg/V D/P NSg/V/J+ P
> cats  if    you    could  only  see   her     . She  is such  a   dear    quiet    thing , ” Alice went  on  ,
# NPl/V NSg/C ISgPl+ NSg/VX J/R/C NSg/V ISg/D$+ . ISg+ VL NSg/I D/P NSg/V/J N🅪Sg/V/J NSg/V . . NPr+  NSg/V J/P .
> half        to herself , as    she  swam lazily about in      the pool   , “ and she  sits  purring so
# N🅪Sg/V/J/P+ P  ISg+    . NSg/R ISg+ V    R      J/P   NPr/J/P D+  NSg/V+ . . V/C ISg+ NPl/V V       NSg/I/J/C
> nicely by      the fire      , licking her     paws   and washing her     face   — and she  is such  a   nice
# R      NSg/J/P D   N🅪Sg/V/J+ . NSg/V   ISg/D$+ NPl/V+ V/C NSg/V   ISg/D$+ NSg/V+ . V/C ISg+ VL NSg/I D/P NPr/V/J
> soft  thing  to nurse — and she’s such  a   capital one        for catching mice   — oh    , I    beg
# NSg/J NSg/V+ P  NSg/V . V/C W?    NSg/I D/P NSg/J+  NSg/I/V/J+ C/P V        NPl/V+ . NPr/V . ISg+ NSg/V
> your pardon ! ” cried Alice again , for this    time      the Mouse  was bristling all          over    ,
# D$+  NSg/V  . . V/J   NPr+  R     . C/P I/Ddem+ N🅪Sg/V/J+ D+  NSg/V+ V   V         NSg/I/J/C/Dq NSg/J/P .
> and she  felt     certain it       must  be     really offended . “ We   won’t talk   about her     any
# V/C ISg+ N🅪Sg/V/J I/J     NPr/ISg+ NSg/V NSg/VX R      V/J      . . IPl+ V     N🅪Sg/V J/P   ISg/D$+ I/R/Dq
> more         if    you’d rather    not   . ”
# NPr/I/V/J/Dq NSg/C W?    NPr/V/J/R NSg/C . .
>
#
> “ We   indeed ! ” cried the Mouse  , who    was trembling down       to the end   of his     tail     . “ As
# . IPl+ W?     . . V/J   D+  NSg/V+ . NPr/I+ V   V         N🅪Sg/V/J/P P  D   NSg/V P  ISg/D$+ NSg/V/J+ . . NSg/R
> if    I    would talk   on  such  a    subject  ! Our family  always hated cats   : nasty , low     ,
# NSg/C ISg+ VX    N🅪Sg/V J/P NSg/I D/P+ NSg/V/J+ . D$+ N🅪Sg/J+ R      V/J   NPl/V+ . NSg/J . NSg/V/J .
> vulgar things ! Don’t let   me       hear the name   again ! ”
# NSg/J  NPl/V+ . V     NSg/V NPr/ISg+ V    D   NSg/V+ R     . .
>
#
> “ I    won’t indeed ! ” said Alice , in      a   great hurry  to change the subject of
# . ISg+ V     W?     . . V/J  NPr+  . NPr/J/P D/P NSg/J NSg/V+ P  N🅪Sg/V D   NSg/V/J P
> conversation . “ Are you    — are you    fond    — of — of dogs   ? ” The Mouse  did not   answer , so
# N🅪Sg/V+      . . V   ISgPl+ . V   ISgPl+ NSg/V/J . P  . P  NPl/V+ . . D+  NSg/V+ V   NSg/C NSg/V+ . NSg/I/J/C
> Alice went  on  eagerly : “ There is such  a   nice    little     dog      near      our house  I    should
# NPr+  NSg/V J/P R       . . +     VL NSg/I D/P NPr/V/J NPr/I/J/Dq NSg/V/J+ NSg/V/J/P D$+ NPr/V+ ISg+ VX
> like        to show  you    ! A   little     bright  - eyed terrier , you    know  , with oh    , such  long
# NSg/V/J/C/P P  NSg/V ISgPl+ . D/P NPr/I/J/Dq NPr/V/J . V/J  NSg     . ISgPl+ NSg/V . P    NPr/V . NSg/I NPr/V/J
> curly   brown    hair    ! And it’ll fetch things when    you    throw them     , and it’ll sit   up
# NSg/J/R NPr🅪/V/J N🅪Sg/V+ . V/C W?    NSg/V NPl/V+ NSg/I/C ISgPl+ NSg/V NSg/IPl+ . V/C W?    NSg/V NSg/V/J/P
> and beg   for its     dinner  , and all          sorts of things — I    can’t remember half       of
# V/C NSg/V C/P ISg/D$+ N🅪Sg/V+ . V/C NSg/I/J/C/Dq NPl/V P  NPl/V+ . ISg+ VX    NSg/V    N🅪Sg/V/J/P P
> them     — and it       belongs to a   farmer , you    know  , and he       says  it’s so        useful , it’s
# NSg/IPl+ . V/C NPr/ISg+ V       P  D/P NPr+   . ISgPl+ NSg/V . V/C NPr/ISg+ NPl/V W?   NSg/I/J/C J      . W?
> worth   a   hundred pounds ! He       says  it       kills all           the rats   and — oh    dear    ! ” cried Alice
# NSg/V/J D/P NSg     NPl/V+ . NPr/ISg+ NPl/V NPr/ISg+ NPl/V NSg/I/J/C/Dq+ D+  NPl/V+ V/C . NPr/V NSg/V/J . . V/J   NPr+
> in      a   sorrowful tone      , “ I’m afraid I’ve offended it       again ! ” For the Mouse  was
# NPr/J/P D/P J         N🅪Sg/I/V+ . . W?  J      W?   V/J      NPr/ISg+ R     . . C/P D+  NSg/V+ V
> swimming away from her     as    hard   as    it       could  go      , and making quite a   commotion in
# NSg/V    V/J  P    ISg/D$+ NSg/R N🅪Sg/J NSg/R NPr/ISg+ NSg/VX NSg/V/J . V/C NSg/V  R     D/P NSg       NPr/J/P
> the pool   as    it       went  .
# D   NSg/V+ NSg/R NPr/ISg+ NSg/V .
>
#
> So        she  called softly after it       , “ Mouse  dear    ! Do     come    back    again , and we   won’t
# NSg/I/J/C ISg+ V/J    R      P     NPr/ISg+ . . NSg/V+ NSg/V/J . NSg/VX NSg/V/P NSg/V/J R     . V/C IPl+ V
> talk   about cats   or    dogs   either , if    you    don’t like        them     ! ” When    the Mouse  heard
# N🅪Sg/V J/P   NPl/V+ NPr/C NPl/V+ I/C    . NSg/C ISgPl+ V     NSg/V/J/C/P NSg/IPl+ . . NSg/I/C D+  NSg/V+ V/J
> this    , it       turned round     and swam slowly back    to her     : its     face   was quite pale    ( with
# I/Ddem+ . NPr/ISg+ V/J    NSg/V/J/P V/C V    R      NSg/V/J P  ISg/D$+ . ISg/D$+ NSg/V+ V   R     NSg/V/J . P
> passion , Alice thought ) , and it       said in      a    low      trembling voice  , “ Let   us       get   to
# NPr/V+  . NPr+  NSg/V   . . V/C NPr/ISg+ V/J  NPr/J/P D/P+ NSg/V/J+ V+        NSg/V+ . . NSg/V NPr/IPl+ NSg/V P
> the shore  , and then    I’ll tell  you    my  history , and you’ll understand why   it       is I
# D+  NSg/V+ . V/C NSg/J/C W?   NPr/V ISgPl+ D$+ N🅪Sg+   . V/C W?     V          NSg/V NPr/ISg+ VL ISg+
> hate   cats  and dogs   . ”
# N🅪Sg/V NPl/V V/C NPl/V+ . .
>
#
> It       was high    time     to go      , for the pool   was getting quite crowded with the birds
# NPr/ISg+ V   NSg/V/J N🅪Sg/V/J P  NSg/V/J . C/P D+  NSg/V+ V   NSg/V   R     V/J     P    D   NPl/V
> and animals that          had fallen into it       : there were  a    Duck   and a   Dodo , a   Lory and an
# V/C NPl+    NSg/I/C/Ddem+ V   W?     P    NPr/ISg+ . +     NSg/V D/P+ NSg/V+ V/C D/P NSg  . D/P ?    V/C D/P
> Eaglet , and several other   curious creatures . Alice led     the way    , and the whole
# NSg    . V/C J/Dq    NSg/V/J J       NPl+      . NPr+  NSg/V/J D+  NSg/J+ . V/C D+  NSg/J+
> party    swam to the shore  .
# NSg/V/J+ V    P  D+  NSg/V+ .
>
#
> CHAPTER III : A   Caucus - Race   and a    Long     Tale
# NSg/V+  W?  . D/P NSg/V+ . N🅪Sg/V V/C D/P+ NPr/V/J+ NSg/V+
>
#
> They were  indeed a   queer   - looking party    that          assembled on  the bank  — the birds with
# IPl+ NSg/V W?     D/P NSg/V/J . V       NSg/V/J+ NSg/I/C/Ddem+ V/J       J/P D   NSg/V . D   NPl/V P
> draggled feathers , the animals with their fur         clinging close   to them     , and all
# ?        NPl/V+   . D   NPl+    P    D$+   N🅪Sg/V/C/P+ V        NSg/V/J P  NSg/IPl+ . V/C NSg/I/J/C/Dq
> dripping wet     , cross      , and uncomfortable .
# NSg/V    NSg/V/J . NPr/V/J/P+ . V/C J             .
>
#
> The first   question of course was , how   to get   dry     again : they had a   consultation
# D   NSg/V/J NSg/V    P  NSg/V+ V   . NSg/C P  NSg/V NSg/V/J R     . IPl+ V   D/P NSg+
> about this    , and after a    few       minutes it       seemed quite natural to Alice to find
# J/P   I/Ddem+ . V/C P     D/P+ NSg/I/Dq+ NPl/V+  NPr/ISg+ V/J    R     NSg/J   P  NPr+  P  NSg/V
> herself talking familiarly with them     , as    if    she  had known them     all          her     life    .
# ISg+    V       R          P    NSg/IPl+ . NSg/R NSg/C ISg+ V   V/J   NSg/IPl+ NSg/I/J/C/Dq ISg/D$+ N🅪Sg/V+ .
> Indeed , she  had quite a   long    argument with the Lory , who    at    last    turned sulky ,
# W?     . ISg+ V   R     D/P NPr/V/J N🅪Sg/V   P    D   ?    . NPr/I+ NSg/P NSg/V/J V/J    NSg/J .
> and would only  say   , “ I    am      older than you    , and must  know  better    ; ” and this   Alice
# V/C VX    J/R/C NSg/V . . ISg+ NPr/V/J JC    C/P  ISgPl+ . V/C NSg/V NSg/V NSg/VX/JC . . V/C I/Ddem NPr+
> would not   allow without knowing   how   old   it       was , and , as    the Lory positively
# VX    NSg/C V     C/P     NSg/V/J/P NSg/C NSg/J NPr/ISg+ V   . V/C . NSg/R D   ?    R
> refused to tell  its     age     , there was no    more         to be     said .
# V/J     P  NPr/V ISg/D$+ N🅪Sg/V+ . +     V   NPr/P NPr/I/V/J/Dq P  NSg/VX V/J  .
>
#
> At    last    the Mouse  , who    seemed to be     a   person of authority among them     , called
# NSg/P NSg/V/J D+  NSg/V+ . NPr/I+ V/J    P  NSg/VX D/P NSg/V  P  N🅪Sg+     P     NSg/IPl+ . V/J
> out         , “ Sit   down       , all          of you    , and listen to me       ! I’ll soon make  you    dry     enough ! ”
# NSg/V/J/R/P . . NSg/V N🅪Sg/V/J/P . NSg/I/J/C/Dq P  ISgPl+ . V/C NSg/V  P  NPr/ISg+ . W?   J/R  NSg/V ISgPl+ NSg/V/J NSg/I  . .
> They all          sat     down       at    once  , in      a    large  ring   , with the Mouse  in      the middle  . Alice
# IPl+ NSg/I/J/C/Dq NSg/V/J N🅪Sg/V/J/P NSg/P NSg/C . NPr/J/P D/P+ NSg/J+ NSg/V+ . P    D+  NSg/V+ NPr/J/P D   NSg/V/J . NPr+
> kept her     eyes   anxiously fixed on  it       , for she  felt     sure she  would catch a   bad
# V    ISg/D$+ NPl/V+ R         V/J   J/P NPr/ISg+ . C/P ISg+ N🅪Sg/V/J J    ISg+ VX    NSg/V D/P NSg/V/J
> cold  if    she  did not   get   dry     very soon .
# NSg/J NSg/C ISg+ V   NSg/C NSg/V NSg/V/J J/R  J/R  .
>
#
> “ Ahem ! ” said the Mouse  with an   important air     , “ are you    all          ready   ? This    is the
# . V    . . V/J  D   NSg/V+ P    D/P+ J+        N🅪Sg/V+ . . V   ISgPl+ NSg/I/J/C/Dq NSg/V/J . I/Ddem+ VL D
> driest thing I    know  . Silence all          round     , if    you    please ! ‘          William the Conqueror ,
# JS     NSg/V ISg+ NSg/V . NSg/V+  NSg/I/J/C/Dq NSg/V/J/P . NSg/C ISgPl+ V      . Unlintable NPr+    D   NSg       .
> whose cause     was favoured by      the pope   , was soon submitted to by      the English   , who
# I+    N🅪Sg/V/C+ V   V/J/Comm NSg/J/P D   NPr/V+ . V   J/R  V         P  NSg/J/P D   NPr🅪/V/J+ . NPr/I+
> wanted leaders , and had been  of late  much         accustomed to usurpation and conquest .
# V/J    +       . V/C V   NSg/V P  NSg/J NSg/I/J/R/Dq V/J        P  NSg        V/C NSg/V+   .
> Edwin and Morcar , the earls of Mercia and Northumbria — ’ ”
# NPr+  V/C ?      . D   NPl+  P  NPr    V/C ?           . . .
>
#
> “ Ugh ! ” said the Lory , with a   shiver .
# . W?  . . V/J  D   ?    . P    D/P NSg/V  .
>
#
> “ I    beg   your pardon ! ” said the Mouse  , frowning , but     very politely : “ Did you
# . ISg+ NSg/V D$+  NSg/V  . . V/J  D+  NSg/V+ . V        . NSg/C/P J/R  R        . . V   ISgPl+
> speak ? ”
# NSg/V . .
>
#
> “ Not   I    ! ” said the Lory hastily .
# . NSg/C ISg+ . . V/J  D   ?    R       .
>
#
> “ I    thought you    did , ” said the Mouse  . “ — I    proceed . ‘          Edwin and Morcar , the earls
# . ISg+ NSg/V   ISgPl+ V   . . V/J  D+  NSg/V+ . . . ISg+ V       . Unlintable NPr+  V/C ?      . D   NPl+
> of Mercia and Northumbria , declared for him  : and even    Stigand , the patriotic
# P  NPr    V/C ?           . V/J      C/P ISg+ . V/C NSg/V/J ?       . D   NSg/J
> archbishop of Canterbury , found it       advisable — ’ ”
# NSg        P  NPr        . NSg/V NPr/ISg+ J         . . .
>
#
> “ Found what   ? ” said the Duck   .
# . NSg/V NSg/I+ . . V/J  D+  NSg/V+ .
>
#
> “ Found it       , ” the Mouse  replied rather    crossly : “ of course you    know  what   ‘          it       ’
# . NSg/V NPr/ISg+ . . D+  NSg/V+ V/J     NPr/V/J/R R       . . P  NSg/V+ ISgPl+ NSg/V NSg/I+ Unlintable NPr/ISg+ .
> means . ”
# NPl/V . .
>
#
> “ I    know  what   ‘          it       ’ means well    enough , when    I    find  a    thing  , ” said the Duck   : “ it’s
# . ISg+ NSg/V NSg/I+ Unlintable NPr/ISg+ . NPl/V NSg/V/J NSg/I  . NSg/I/C ISg+ NSg/V D/P+ NSg/V+ . . V/J  D+  NSg/V+ . . W?
> generally a   frog  or    a   worm   . The question is , what   did the archbishop find  ? ”
# R         D/P NSg/V NPr/C D/P NSg/V+ . D+  NSg/V+   VL . NSg/I+ V   D   NSg        NSg/V . .
>
#
> The Mouse  did not   notice this    question , but     hurriedly went  on  , “ ‘          — found it
# D+  NSg/V+ V   NSg/C NSg/V  I/Ddem+ NSg/V+   . NSg/C/P R         NSg/V J/P . . Unlintable . NSg/V NPr/ISg+
> advisable to go      with Edgar Atheling to meet    William and offer    him  the crown    .
# J         P  NSg/V/J P    NPr+  ?        P  NSg/V/J NPr+    V/C NSg/V/JC ISg+ D   NSg/V/J+ .
> William’s conduct at    first   was moderate . But     the insolence of his     Normans — ’ How
# NSg$      NSg/V   NSg/P NSg/V/J V   NSg/V/J  . NSg/C/P D   NSg/V     P  ISg/D$+ NPl     . . NSg/C
> are you    getting on  now       , my  dear    ? ” it       continued , turning to Alice as    it       spoke .
# V   ISgPl+ NSg/V   J/P NPr/V/J/C . D$+ NSg/V/J . . NPr/ISg+ V/J       . NSg/V   P  NPr+  NSg/R NPr/ISg+ NSg/V .
>
#
> “ As    wet     as    ever , ” said Alice in      a   melancholy tone      : “ it       doesn’t seem to dry     me       at
# . NSg/R NSg/V/J NSg/R J    . . V/J  NPr+  NPr/J/P D/P NSg/J      N🅪Sg/I/V+ . . NPr/ISg+ V       V    P  NSg/V/J NPr/ISg+ NSg/P
> all          . ”
# NSg/I/J/C/Dq . .
>
#
> “ In      that          case    , ” said the Dodo solemnly , rising    to its     feet , “ I    move  that         the
# . NPr/J/P NSg/I/C/Ddem+ NPr🅪/V+ . . V/J  D   NSg  R        . NSg/V/J/P P  ISg/D$+ NPl+ . . ISg+ NSg/V NSg/I/C/Ddem D
> meeting adjourn , for the immediate adoption of more         energetic remedies — ”
# NSg/V+  V       . C/P D   J         NSg      P  NPr/I/V/J/Dq NSg/J     NPl/V+   . .
>
#
> “ Speak English   ! ” said the Eaglet . “ I    don’t know  the meaning  of half        those  long
# . NSg/V NPr🅪/V/J+ . . V/J  D   NSg    . . ISg+ V     NSg/V D   N🅪Sg/V/J P  N🅪Sg/V/J/P+ I/Ddem NPr/V/J
> words  , and , what’s more         , I    don’t believe you    do     either ! ” And the Eaglet bent
# NPl/V+ . V/C . NSg$   NPr/I/V/J/Dq . ISg+ V     V       ISgPl+ NSg/VX I/C    . . V/C D   NSg    NSg/V/J
> down       its     head     to hide  a   smile  : some     of the other   birds  tittered audibly .
# N🅪Sg/V/J/P ISg/D$+ NPr/V/J+ P  NSg/V D/P NSg/V+ . I/J/R/Dq P  D   NSg/V/J NPl/V+ V/J      R       .
>
#
> “ What   I    was going   to say   , ” said the Dodo in      an  offended tone      , “ was , that         the
# . NSg/I+ ISg+ V   NSg/V/J P  NSg/V . . V/J  D   NSg  NPr/J/P D/P V/J      N🅪Sg/I/V+ . . V   . NSg/I/C/Ddem D
> best      thing  to get   us       dry     would be     a   Caucus - race    . ”
# NPr/VX/JS NSg/V+ P  NSg/V NPr/IPl+ NSg/V/J VX    NSg/VX D/P NSg/V+ . N🅪Sg/V+ . .
>
#
> “ What   is a   Caucus - race    ? ” said Alice ; not   that         she  wanted much         to know  , but     the
# . NSg/I+ VL D/P NSg/V  . N🅪Sg/V+ . . V/J  NPr+  . NSg/C NSg/I/C/Ddem ISg+ V/J    NSg/I/J/R/Dq P  NSg/V . NSg/C/P D
> Dodo had paused as    if    it       thought that         somebody ought    to speak , and no    one        else
# NSg  V   V/J    NSg/R NSg/C NPr/ISg+ NSg/V   NSg/I/C/Ddem NSg/I+   NSg/I/VX P  NSg/V . V/C NPr/P NSg/I/V/J+ NSg/J/C
> seemed inclined to say   anything .
# V/J    V/J      P  NSg/V NSg/I/V+ .
>
#
> “ Why   , ” said the Dodo , “ the best      way    to explain it       is to do     it       . ” ( And , as    you
# . NSg/V . . V/J  D   NSg  . . D   NPr/VX/JS NSg/J+ P  V       NPr/ISg+ VL P  NSg/VX NPr/ISg+ . . . V/C . NSg/R ISgPl+
> might   like        to try     the thing  yourself , some      winter day   , I    will   tell  you    how   the
# Nᴹ/VX/J NSg/V/J/C/P P  NSg/V/J D+  NSg/V+ ISg+     . I/J/R/Dq+ NSg/V+ NPr🅪+ . ISg+ NPr/VX NPr/V ISgPl+ NSg/C D
> Dodo managed it       . )
# NSg  V/J     NPr/ISg+ . .
>
#
> First   it       marked out         a   race    - course , in      a   sort  of circle , ( “ the exact shape
# NSg/V/J NPr/ISg+ V/J    NSg/V/J/R/P D/P N🅪Sg/V+ . NSg/V+ . NPr/J/P D/P NSg/V P  NSg/V+ . . . D+  V/J+  NSg/V+
> doesn’t matter  , ” it       said , ) and then    all          the party    were  placed along the course ,
# V       N🅪Sg/V+ . . NPr/ISg+ V/J  . . V/C NSg/J/C NSg/I/J/C/Dq D   NSg/V/J+ NSg/V V/J    P     D   NSg/V+ .
> here    and there . There was no    “ One        , two , three , and away , ” but     they began running
# NSg/J/R V/C W?    . +     V   NPr/P . NSg/I/V/J+ . NSg . NSg   . V/C V/J  . . NSg/C/P IPl+ V     Nᴹ/V/J/P
> when    they liked , and left    off       when    they liked , so        that         it       was not   easy    to know
# NSg/I/C IPl+ V/J   . V/C NPr/V/J NSg/V/J/P NSg/I/C IPl+ V/J   . NSg/I/J/C NSg/I/C/Ddem NPr/ISg+ V   NSg/C NSg/V/J P  NSg/V
<<<<<<< HEAD
> when    the race   was over    . However , when    they had been  running   half        an   hour or    so        ,
# NSg/I/C D+  NSg/V+ V   NSg/J/P . C       . NSg/I/C IPl+ V   NSg/V NSg/V/J/P N🅪Sg/V/J/P+ D/P+ NSg+ NPr/C NSg/I/J/C .
> and were  quite dry     again , the Dodo suddenly called out         “ The race   is over    ! ” and
# V/C NSg/V R     NSg/V/J R     . D   NSg  R        V/J    NSg/V/J/R/P . D   NSg/V+ VL NSg/J/P . . V/C
=======
> when    the race    was over    . However , when    they had been  running  half        an   hour or    so        ,
# NSg/I/C D+  N🅪Sg/V+ V   NSg/J/P . C       . NSg/I/C IPl+ V   NSg/V Nᴹ/V/J/P N🅪Sg/V/J/P+ D/P+ NSg+ NPr/C NSg/I/J/C .
> and were  quite dry     again , the Dodo suddenly called out         “ The race    is over    ! ” and
# V/C NSg/V R     NSg/V/J P     . D   NSg  R        V/J    NSg/V/J/R/P . D   N🅪Sg/V+ VL NSg/J/P . . V/C
>>>>>>> 78d0be56
> they all          crowded round     it       , panting , and asking , “ But     who    has won     ? ”
# IPl+ NSg/I/J/C/Dq V/J     NSg/V/J/P NPr/ISg+ . V       . V/C V      . . NSg/C/P NPr/I+ V   NSgPl/V . .
>
#
> This    question the Dodo could  not   answer without a   great deal    of thought , and it
# I/Ddem+ NSg/V+   D   NSg  NSg/VX NSg/C NSg/V+ C/P     D/P NSg/J NSg/V/J P  NSg/V+  . V/C NPr/ISg+
> sat     for a   long    time      with one       finger pressed upon its     forehead ( the position in
# NSg/V/J C/P D/P NPr/V/J N🅪Sg/V/J+ P    NSg/I/V/J NSg/V+ V/J     P    ISg/D$+ NSg      . D   NSg/V+   NPr/J/P
> which you    usually see   Shakespeare , in      the pictures of him  ) , while     the rest
# I/C+  ISgPl+ R       NSg/V NPr/V+      . NPr/J/P D   NPl/V    P  ISg+ . . NSg/V/C/P D   NSg/V/JS+
> waited in      silence . At    last    the Dodo said , “ Everybody has won     , and all          must  have
# V/J    NPr/J/P NSg/V+  . NSg/P NSg/V/J D   NSg  V/J  . . NSg/I+    V   NSgPl/V . V/C NSg/I/J/C/Dq NSg/V NSg/VX
> prizes . ”
# NPl/V+ . .
>
#
> “ But     who    is to give  the prizes ? ” quite a   chorus of voices asked .
# . NSg/C/P NPr/I+ VL P  NSg/V D+  NPl/V+ . . R     D/P NSg/V  P  NPl/V+ V/J   .
>
#
> “ Why   , she  , of course , ” said the Dodo , pointing to Alice with one       finger ; and the
# . NSg/V . ISg+ . P  NSg/V+ . . V/J  D   NSg  . V        P  NPr+  P    NSg/I/V/J NSg/V+ . V/C D
> whole party    at    once  crowded round     her     , calling out         in      a   confused way    , “ Prizes !
# NSg/J NSg/V/J+ NSg/P NSg/C V/J     NSg/V/J/P ISg/D$+ . NSg/V   NSg/V/J/R/P NPr/J/P D/P V/J      NSg/J+ . . NPl/V+ .
> Prizes ! ”
# NPl/V+ . .
>
#
> Alice had no     idea what   to do     , and in      despair she  put   her     hand   in      her     pocket   , and
# NPr+  V   NPr/P+ NSg+ NSg/I+ P  NSg/VX . V/C NPr/J/P NSg/V+  ISg+ NSg/V ISg/D$+ NSg/V+ NPr/J/P ISg/D$+ NSg/V/J+ . V/C
> pulled out         a   box   of comfits , ( luckily the salt      water   had not   got into it       ) , and
# V/J    NSg/V/J/R/P D/P NSg/V P  NPl/V   . . R       D   NPr🅪/V/J+ N🅪Sg/V+ V   NSg/C V   P    NPr/ISg+ . . V/C
> handed them     round     as    prizes . There was exactly one       a   - piece  , all          round     .
# V/J    NSg/IPl+ NSg/V/J/P NSg/R NPl/V+ . +     V   R       NSg/I/V/J D/P . NSg/V+ . NSg/I/J/C/Dq NSg/V/J/P .
>
#
> “ But     she  must  have   a    prize    herself , you    know  , ” said the Mouse  .
# . NSg/C/P ISg+ NSg/V NSg/VX D/P+ NSg/V/J+ ISg+    . ISgPl+ NSg/V . . V/J  D+  NSg/V+ .
>
#
> “ Of course , ” the Dodo replied very gravely . “ What   else    have   you    got in      your
# . P  NSg/V+ . . D   NSg  V/J     J/R  R       . . NSg/I+ NSg/J/C NSg/VX ISgPl+ V   NPr/J/P D$+
> pocket   ? ” he       went  on  , turning to Alice .
# NSg/V/J+ . . NPr/ISg+ NSg/V J/P . NSg/V   P  NPr+  .
>
#
> “ Only  a   thimble , ” said Alice sadly .
# . J/R/C D/P NSg/V   . . V/J  NPr+  R     .
>
#
> “ Hand   it       over    here    , ” said the Dodo .
# . NSg/V+ NPr/ISg+ NSg/J/P NSg/J/R . . V/J  D   NSg  .
>
#
> Then    they all          crowded round     her     once  more         , while     the Dodo solemnly presented the
# NSg/J/C IPl+ NSg/I/J/C/Dq V/J     NSg/V/J/P ISg/D$+ NSg/C NPr/I/V/J/Dq . NSg/V/C/P D   NSg  R        V/J       D
> thimble , saying “ We   beg   your acceptance of this   elegant thimble ; ” and , when    it
# NSg/V   . NSg/V  . IPl+ NSg/V D$+  NSg        P  I/Ddem NSg/J   NSg/V   . . V/C . NSg/I/C NPr/ISg+
> had finished this   short     speech  , they all          cheered .
# V   V/J      I/Ddem NPr/V/J/P N🅪Sg/V+ . IPl+ NSg/I/J/C/Dq V/J+    .
>
#
> Alice thought the whole  thing  very absurd , but     they all          looked so        grave   that         she
# NPr+  NSg/V   D+  NSg/J+ NSg/V+ J/R  NSg/J  . NSg/C/P IPl+ NSg/I/J/C/Dq V/J    NSg/I/J/C NSg/V/J NSg/I/C/Ddem ISg+
> did not   dare   to laugh ; and , as    she  could  not   think of anything to say   , she
# V   NSg/C NPr/VX P  NSg/V . V/C . NSg/R ISg+ NSg/VX NSg/C NSg/V P  NSg/I/V+ P  NSg/V . ISg+
> simply bowed , and took the thimble , looking as    solemn as    she  could  .
# R      V/J   . V/C V    D   NSg/V   . V       NSg/R J      NSg/R ISg+ NSg/VX .
>
#
> The next     thing  was to eat the comfits : this   caused some     noise  and confusion , as
# D+  NSg/J/P+ NSg/V+ V   P  V   D   NPl/V   . I/Ddem V/J    I/J/R/Dq N🅪Sg/V V/C N🅪Sg/V+   . NSg/R
> the large birds  complained that         they could  not   taste   theirs , and the small   ones
# D   NSg/J NPl/V+ V/J        NSg/I/C/Ddem IPl+ NSg/VX NSg/C NSg/V/J I+     . V/C D   NPr/V/J NPl/V+
> choked and had to be     patted on  the back    . However , it       was over    at    last    , and they
# V/J    V/C V   P  NSg/VX V      J/P D   NSg/V/J . C       . NPr/ISg+ V   NSg/J/P NSg/P NSg/V/J . V/C IPl+
> sat     down       again in      a    ring   , and begged the Mouse  to tell  them     something  more         .
# NSg/V/J N🅪Sg/V/J/P R     NPr/J/P D/P+ NSg/V+ . V/C V      D+  NSg/V+ P  NPr/V NSg/IPl+ NSg/I/V/J+ NPr/I/V/J/Dq .
>
#
> “ You    promised to tell  me       your history , you    know  , ” said Alice , “ and why   it       is you
# . ISgPl+ V/J      P  NPr/V NPr/ISg+ D$+  N🅪Sg+   . ISgPl+ NSg/V . . V/J  NPr+  . . V/C NSg/V NPr/ISg+ VL ISgPl+
> hate   — C       and D      , ” she  added in      a    whisper , half        afraid that         it       would be     offended
# N🅪Sg/V . NPr/V/J V/C NPr/J+ . . ISg+ V/J   NPr/J/P D/P+ NSg/V+  . N🅪Sg/V/J/P+ J      NSg/I/C/Ddem NPr/ISg+ VX    NSg/VX V/J
> again .
# R     .
>
#
> “ Mine     is a   long    and a    sad      tale   ! ” said the Mouse  , turning to Alice , and sighing .
# . NSg/I/V+ VL D/P NPr/V/J V/C D/P+ NSg/V/J+ NSg/V+ . . V/J  D+  NSg/V+ . NSg/V   P  NPr+  . V/C V       .
>
#
> “ It       is a   long    tail    , certainly , ” said Alice , looking down       with wonder at    the
# . NPr/ISg+ VL D/P NPr/V/J NSg/V/J . R         . . V/J  NPr+  . V       N🅪Sg/V/J/P P    N🅪Sg/V NSg/P D
> Mouse’s tail     ; “ but     why   do     you    call  it       sad     ? ” And she  kept on  puzzling about it
# NSg$    NSg/V/J+ . . NSg/C/P NSg/V NSg/VX ISgPl+ NSg/V NPr/ISg+ NSg/V/J . . V/C ISg+ V    J/P V        J/P   NPr/ISg+
> while     the Mouse  was speaking , so        that         her     idea of the tale   was something  like
# NSg/V/C/P D+  NSg/V+ V   V        . NSg/I/J/C NSg/I/C/Ddem ISg/D$+ NSg  P  D+  NSg/V+ V   NSg/I/V/J+ NSg/V/J/C/P
> this    : —
# I/Ddem+ . .
>
#
>  “Fury said to a
# Unlintable
>             mouse, That he
# Unlintable Unlintable
>            met in the
# Unlintable Unlintable
>
# Unlintable
>
#
> house  , ‘          Let   us       both   go      to law    : I    will   prosecute you    . — Come    , I’ll take  no
# NPr/V+ . Unlintable NSg/V NPr/IPl+ I/C/Dq NSg/V/J P  N🅪Sg/V . ISg+ NPr/VX V         ISgPl+ . . NSg/V/P . W?   NSg/V NPr/P
> denial ; We   must  have   a   trial    : For really this   morning I’ve nothing  to do     . ’
# N🅪Sg+  . IPl+ NSg/V NSg/VX D/P NSg/V/J+ . C/P R      I/Ddem N🅪Sg/V+ W?   NSg/I/J+ P  NSg/VX . .
> Said the mouse  to the cur   , ‘          Such  a   trial    , dear    sir    , With no    jury    or    judge  ,
# V/J  D+  NSg/V+ P  D   NSg/J . Unlintable NSg/I D/P NSg/V/J+ . NSg/V/J NPr/V+ . P    NPr/P NSg/V/J NPr/C NSg/V+ .
> would be     wasting our breath    . ’ ‘          I’ll be     judge  , I’ll be     jury     , ’ Said cunning old
# VX    NSg/VX V       D$+ N🅪Sg/V/J+ . . Unlintable W?   NSg/VX NSg/V+ . W?   NSg/VX NSg/V/J+ . . V/J  NSg/J   NSg/J
> Fury  : ‘          I’ll try     the whole cause    , and condemn you    to death . ’ ”
# N🅪Sg+ . Unlintable W?   NSg/V/J D   NSg/J N🅪Sg/V/C . V/C V       ISgPl+ P  NPr🅪  . . .
>
#
> “ You    are not   attending ! ” said the Mouse  to Alice severely . “ What   are you
# . ISgPl+ V   NSg/C V         . . V/J  D   NSg/V+ P  NPr+  R        . . NSg/I+ V   ISgPl+
> thinking of ? ”
# V        P  . .
>
#
> “ I    beg   your pardon , ” said Alice very humbly : “ you    had got to the fifth   bend   , I
# . ISg+ NSg/V D$+  NSg/V  . . V/J  NPr+  J/R  R      . . ISgPl+ V   V   P  D   NSg/V/J NPr/V+ . ISg+
> think ? ”
# NSg/V . .
>
#
> “ I    had not   ! ” cried the Mouse  , sharply and very angrily .
# . ISg+ V   NSg/C . . V/J   D+  NSg/V+ . R       V/C J/R  R       .
>
#
> “ A    knot   ! ” said Alice , always ready   to make  herself useful , and looking anxiously
# . D/P+ NSg/V+ . . V/J  NPr+  . R      NSg/V/J P  NSg/V ISg+    J      . V/C V       R
> about her     . “ Oh    , do     let   me       help  to undo    it       ! ”
# J/P   ISg/D$+ . . NPr/V . NSg/VX NSg/V NPr/ISg+ NSg/V P  NSg/V/J NPr/ISg+ . .
>
#
> “ I    shall do     nothing of the sort   , ” said the Mouse  , getting up        and walking away .
# . ISg+ VX    NSg/VX NSg/I/J P  D+  NSg/V+ . . V/J  D+  NSg/V+ . NSg/V   NSg/V/J/P V/C NSg/V/J V/J  .
> “ You    insult me       by      talking such   nonsense ! ”
# . ISgPl+ NSg/V+ NPr/ISg+ NSg/J/P V       NSg/I+ Nᴹ/V/J+  . .
>
#
> “ I    didn’t mean    it       ! ” pleaded poor     Alice . “ But     you’re so        easily offended , you
# . ISg+ V      NSg/V/J NPr/ISg+ . . V/J     NSg/V/J+ NPr+  . . NSg/C/P W?     NSg/I/J/C R      V/J      . ISgPl+
> know  ! ”
# NSg/V . .
>
#
> The Mouse  only  growled in      reply  .
# D+  NSg/V+ J/R/C V/J     NPr/J/P NSg/V+ .
>
#
> “ Please come    back    and finish your story  ! ” Alice called after it       ; and the others
# . V      NSg/V/P NSg/V/J V/C NSg/V  D$+  NSg/V+ . . NPr+  V/J    P     NPr/ISg+ . V/C D+  NPl/V+
> all          joined in      chorus , “ Yes   , please do     ! ” but     the Mouse  only  shook   its     head
# NSg/I/J/C/Dq V/J    NPr/J/P NSg/V+ . . NPl/V . V      NSg/VX . . NSg/C/P D+  NSg/V+ J/R/C NSg/V/J ISg/D$+ NPr/V/J+
> impatiently , and walked a   little     quicker .
# R           . V/C V/J    D/P NPr/I/J/Dq NSg/JC  .
>
#
> “ What   a    pity    it       wouldn’t stay    ! ” sighed the Lory , as    soon as    it       was quite out         of
# . NSg/I+ D/P+ N🅪Sg/V+ NPr/ISg+ VX       NSg/V/J . . V/J    D   ?    . NSg/R J/R  NSg/R NPr/ISg+ V   R     NSg/V/J/R/P P
> sight   ; and an  old   Crab   took the opportunity of saying to her     daughter “ Ah      , my
# N🅪Sg/V+ . V/C D/P NSg/J NSg/V+ V    D   NSg         P  NSg/V  P  ISg/D$+ NSg+     . NSg/I/V . D$+
> dear    ! Let   this    be     a   lesson to you    never to lose  your temper    ! ” “ Hold    your tongue ,
# NSg/V/J . NSg/V I/Ddem+ NSg/VX D/P NSg/V  P  ISgPl+ R     P  NSg/V D$+  NSg/V/JC+ . . . NSg/V/J D$+  NSg/V+ .
> Ma     ! ” said the young    Crab   , a   little     snappishly . “ You’re enough to try     the
# NPr/J+ . . V/J  D+  NPr/V/J+ NSg/V+ . D/P NPr/I/J/Dq R          . . W?     NSg/I  P  NSg/V/J D
> patience of an  oyster   ! ”
# NSg      P  D/P NSg/V/J+ . .
>
#
> “ I    wish  I    had our Dinah here    , I    know  I    do     ! ” said Alice aloud , addressing nobody
# . ISg+ NSg/V ISg+ V   D$+ NPr   NSg/J/R . ISg+ NSg/V ISg+ NSg/VX . . V/J  NPr+  J     . V          NSg/I+
> in      particular . “ She’d soon fetch it       back    ! ”
# NPr/J/P NSg/J      . . W?    J/R  NSg/V NPr/ISg+ NSg/V/J . .
>
#
> “ And who    is Dinah , if    I    might   venture to ask   the question ? ” said the Lory .
# . V/C NPr/I+ VL NPr   . NSg/C ISg+ Nᴹ/VX/J NSg/V+  P  NSg/V D   NSg/V+   . . V/J  D   ?    .
>
#
> Alice replied eagerly , for she  was always ready   to talk   about her     pet      : “ Dinah’s
# NPr+  V/J     R       . C/P ISg+ V   R      NSg/V/J P  N🅪Sg/V J/P   ISg/D$+ NPr/V/J+ . . NSg$
> our cat      . And she’s such  a   capital one        for catching mice   you    can’t think ! And oh    ,
# D$+ NSg/V/J+ . V/C W?    NSg/I D/P NSg/J+  NSg/I/V/J+ C/P V        NPl/V+ ISgPl+ VX    NSg/V . V/C NPr/V .
> I    wish  you    could  see   her     after the birds  ! Why   , she’ll eat a   little     bird     as    soon
# ISg+ NSg/V ISgPl+ NSg/VX NSg/V ISg/D$+ P     D+  NPl/V+ . NSg/V . W?     V   D/P NPr/I/J/Dq NPr/V/J+ NSg/R J/R
> as    look  at    it       ! ”
# NSg/R NSg/V NSg/P NPr/ISg+ . .
>
#
> This    speech  caused a   remarkable sensation among the party    . Some     of the birds
# I/Ddem+ N🅪Sg/V+ V/J    D/P W?         NSg+      P     D+  NSg/V/J+ . I/J/R/Dq P  D+  NPl/V+
> hurried off       at    once  : one       old   Magpie began wrapping itself up        very carefully ,
# V/J+    NSg/V/J/P NSg/P NSg/C . NSg/I/V/J NSg/J NSg/V  V     N🅪Sg/V+  ISg+   NSg/V/J/P J/R  R         .
> remarking , “ I    really must  be     getting home     ; the night   - air     doesn’t suit   my
# V         . . ISg+ R      NSg/V NSg/VX NSg/V   NSg/V/J+ . D   N🅪Sg/V+ . N🅪Sg/V+ V       NSg/V+ D$+
> throat ! ” and a   Canary  called out         in      a   trembling voice  to its     children , “ Come
# NSg/V+ . . V/C D/P NSg/V/J V/J    NSg/V/J/R/P NPr/J/P D/P V         NSg/V+ P  ISg/D$+ NPl+     . . NSg/V/P
> away , my  dears  ! It’s high     time      you    were  all          in      bed      ! ” On  various pretexts they
# V/J  . D$+ NPl/V+ . W?   NSg/V/J+ N🅪Sg/V/J+ ISgPl+ NSg/V NSg/I/J/C/Dq NPr/J/P NSg/V/J+ . . J/P J       NPl/V    IPl+
> all          moved off       , and Alice was soon left    alone .
# NSg/I/J/C/Dq V/J+  NSg/V/J/P . V/C NPr+  V   J/R  NPr/V/J J     .
>
#
> “ I    wish  I    hadn’t mentioned Dinah ! ” she  said to herself in      a   melancholy tone      .
# . ISg+ NSg/V ISg+ V      V/J       NPr   . . ISg+ V/J  P  ISg+    NPr/J/P D/P NSg/J      N🅪Sg/I/V+ .
> “ Nobody seems to like        her     , down       here    , and I’m sure she’s the best      cat      in      the
# . NSg/I+ V     P  NSg/V/J/C/P ISg/D$+ . N🅪Sg/V/J/P NSg/J/R . V/C W?  J    W?    D   NPr/VX/JS NSg/V/J+ NPr/J/P D
> world  ! Oh    , my  dear    Dinah ! I    wonder if    I    shall ever see   you    any    more         ! ” And here
# NSg/V+ . NPr/V . D$+ NSg/V/J NPr   . ISg+ N🅪Sg/V NSg/C ISg+ VX    J    NSg/V ISgPl+ I/R/Dq NPr/I/V/J/Dq . . V/C NSg/J/R
> poor     Alice began to cry   again , for she  felt     very lonely and low     - spirited . In      a
# NSg/V/J+ NPr+  V     P  NSg/V R     . C/P ISg+ N🅪Sg/V/J J/R  J/R    V/C NSg/V/J . V/J      . NPr/J/P D/P
> little     while     , however , she  again heard a   little     pattering of footsteps in      the
# NPr/I/J/Dq NSg/V/C/P . C       . ISg+ R     V/J   D/P NPr/I/J/Dq V         P  NPl+      NPr/J/P D
> distance , and she  looked up        eagerly , half        hoping that         the Mouse  had changed his
# N🅪Sg/V+  . V/C ISg+ V/J    NSg/V/J/P R       . N🅪Sg/V/J/P+ V      NSg/I/C/Ddem D   NSg/V+ V   V/J     ISg/D$+
> mind   , and was coming  back    to finish his     story  .
# NSg/V+ . V/C V   NSg/V/J NSg/V/J P  NSg/V  ISg/D$+ NSg/V+ .
>
#
> CHAPTER IV     : The Rabbit Sends in      a    Little      Bill
# NSg/V+  NSg/J+ . D+  NSg/V+ NPl/V NPr/J/P D/P+ NPr/I/J/Dq+ NPr/V+
>
#
> It       was the White    Rabbit , trotting slowly back    again , and looking anxiously about
# NPr/ISg+ V   D   NPr🅪/V/J NSg/V  . NSg/V/J  R      NSg/V/J R     . V/C V       R         J/P
> as    it       went  , as    if    it       had lost something  ; and she  heard it       muttering to itself
# NSg/R NPr/ISg+ NSg/V . NSg/R NSg/C NPr/ISg+ V   V/J  NSg/I/V/J+ . V/C ISg+ V/J   NPr/ISg+ NSg/V     P  ISg+
> “ The Duchess ! The Duchess ! Oh    my  dear     paws   ! Oh    my  fur         and whiskers ! She’ll get
# . D   NSg/V   . D   NSg/V   . NPr/V D$+ NSg/V/J+ NPl/V+ . NPr/V D$+ N🅪Sg/V/C/P+ V/C W?       . W?     NSg/V
> me       executed , as    sure as    ferrets are ferrets ! Where can    I    have   dropped them     , I
# NPr/ISg+ V/J      . NSg/R J    NSg/R NPl/V   V   NPl/V   . NSg/C NPr/VX ISg+ NSg/VX V/J     NSg/IPl+ . ISg+
> wonder ? ” Alice guessed in      a    moment that          it       was looking for the fan    and the pair
# N🅪Sg/V . . NPr+  V/J     NPr/J/P D/P+ NSg+   NSg/I/C/Ddem+ NPr/ISg+ V   V       C/P D+  NSg/V+ V/C D   NSg/V
> of white     kid    gloves , and she  very good    - naturedly began hunting about for them     ,
# P  NPr🅪/V/J+ NSg/V+ NPl/V+ . V/C ISg+ J/R  NPr/V/J . ?         V     Nᴹ/V    J/P   C/P NSg/IPl+ .
> but     they were  nowhere to be     seen  — everything seemed to have   changed since her
# NSg/C/P IPl+ NSg/V NSg/J   P  NSg/VX NSg/V . NSg/I/V+   V/J    P  NSg/VX V/J     C/P   ISg/D$+
> swim  in      the pool   , and the great hall , with the glass   table and the little     door   ,
# NSg/V NPr/J/P D   NSg/V+ . V/C D   NSg/J NPr+ . P    D   NPr🅪/V+ NSg/V V/C D   NPr/I/J/Dq NSg/V+ .
> had vanished completely .
# V   V/J      R          .
>
#
> Very soon the Rabbit noticed Alice , as    she  went  hunting about , and called out         to
# J/R  J/R  D+  NSg/V+ V/J     NPr+  . NSg/R ISg+ NSg/V Nᴹ/V    J/P   . V/C V/J    NSg/V/J/R/P P
> her     in      an   angry tone      , “ Why   , Mary Ann    , what   are you    doing out         here    ? Run   home     this
# ISg/D$+ NPr/J/P D/P+ V/J+  N🅪Sg/I/V+ . . NSg/V . NPr+ NPr/J+ . NSg/I+ V   ISgPl+ NSg/V NSg/V/J/R/P NSg/J/R . NSg/V NSg/V/J+ I/Ddem+
> moment , and fetch me       a   pair  of gloves and a    fan    ! Quick   , now       ! ” And Alice was so
# NSg+   . V/C NSg/V NPr/ISg+ D/P NSg/V P  NPl/V  V/C D/P+ NSg/V+ . NSg/V/J . NPr/V/J/C . . V/C NPr+  V   NSg/I/J/C
> much         frightened that         she  ran   off       at    once  in      the direction it       pointed to , without
# NSg/I/J/R/Dq V/J        NSg/I/C/Ddem ISg+ NSg/V NSg/V/J/P NSg/P NSg/C NPr/J/P D+  N🅪Sg+     NPr/ISg+ V/J     P  . C/P
> trying  to explain the mistake it       had made .
# NSg/V/J P  V       D+  NSg/V+  NPr/ISg+ V   V    .
>
#
> “ He       took me       for his     housemaid , ” she  said to herself as    she  ran   . “ How   surprised
# . NPr/ISg+ V    NPr/ISg+ C/P ISg/D$+ NSg/V     . . ISg+ V/J  P  ISg+    NSg/R ISg+ NSg/V . . NSg/C V/J
> he’ll be     when    he       finds out         who    I    am      ! But     I’d better    take  him  his     fan   and
# W?    NSg/VX NSg/I/C NPr/ISg+ NPl/V NSg/V/J/R/P NPr/I+ ISg+ NPr/V/J . NSg/C/P W?  NSg/VX/JC NSg/V ISg+ ISg/D$+ NSg/V V/C
> gloves — that          is , if    I    can    find  them     . ” As    she  said this    , she  came    upon a    neat
# NPl/V+ . NSg/I/C/Ddem+ VL . NSg/C ISg+ NPr/VX NSg/V NSg/IPl+ . . NSg/R ISg+ V/J  I/Ddem+ . ISg+ NSg/V/P P    D/P+ NSg/J+
> little      house  , on  the door  of which was a   bright  brass    plate with the name   “ W.
# NPr/I/J/Dq+ NPr/V+ . J/P D   NSg/V P  I/C+  V   D/P NPr/V/J N🅪Sg/V/J NSg/V P    D+  NSg/V+ . ?
> RABBIT , ” engraved upon it       . She  went  in      without knocking , and hurried upstairs ,
# NSg/V+ . . V/J      P    NPr/ISg+ . ISg+ NSg/V NPr/J/P C/P     V        . V/C V/J     NSg/J    .
> in      great  fear    lest she  should meet    the real   Mary Ann    , and be     turned out         of the
# NPr/J/P NSg/J+ N🅪Sg/V+ JS   ISg+ VX     NSg/V/J D+  NSg/J+ NPr+ NPr/J+ . V/C NSg/VX V/J    NSg/V/J/R/P P  D+
> house  before she  had found the fan   and gloves .
# NPr/V+ C/P    ISg+ V   NSg/V D   NSg/V V/C NPl/V+ .
>
#
> “ How   queer   it       seems , ” Alice said to herself , “ to be     going   messages for a    rabbit !
# . NSg/C NSg/V/J NPr/ISg+ V     . . NPr+  V/J  P  ISg+    . . P  NSg/VX NSg/V/J NPl/V    C/P D/P+ NSg/V+ .
> I    suppose Dinah’ll be     sending me       on  messages next    ! ” And she  began fancying the
# ISg+ V       ?        NSg/VX V       NPr/ISg+ J/P NPl/V+   NSg/J/P . . V/C ISg+ V     V        D
> sort  of thing  that          would happen : “ ‘          Miss  Alice ! Come    here    directly , and get   ready
# NSg/V P  NSg/V+ NSg/I/C/Ddem+ VX    V      . . Unlintable NSg/V NPr+  . NSg/V/P NSg/J/R R/C      . V/C NSg/V NSg/V/J
> for your walk   ! ’ ‘          Coming  in      a    minute   , nurse  ! But     I’ve got to see   that         the mouse
# C/P D$+  NSg/V+ . . Unlintable NSg/V/J NPr/J/P D/P+ NSg/V/J+ . NSg/V+ . NSg/C/P W?   V   P  NSg/V NSg/I/C/Ddem D   NSg/V+
> doesn’t get   out         . ’ Only  I    don’t think , ” Alice went  on  , “ that          they’d let   Dinah
# V       NSg/V NSg/V/J/R/P . . J/R/C ISg+ V     NSg/V . . NPr+  NSg/V J/P . . NSg/I/C/Ddem+ W?     NSg/V NPr
> stop  in      the house  if    it       began ordering people about like        that          ! ”
# NSg/V NPr/J/P D   NPr/V+ NSg/C NPr/ISg+ V     V        NPl/V+ J/P   NSg/V/J/C/P NSg/I/C/Ddem+ . .
>
#
> By      this    time      she  had found her     way    into a   tidy    little     room    with a   table  in      the
# NSg/J/P I/Ddem+ N🅪Sg/V/J+ ISg+ V   NSg/V ISg/D$+ NSg/J+ P    D/P NSg/V/J NPr/I/J/Dq NSg/V/J P    D/P NSg/V+ NPr/J/P D
> window , and on  it       ( as    she  had hoped ) a   fan    and two or    three pairs of tiny  white
# NSg/V+ . V/C J/P NPr/ISg+ . NSg/R ISg+ V   V/J   . D/P NSg/V+ V/C NSg NPr/C NSg   NPl/V P  NSg/J NPr🅪/V/J
> kid    gloves : she  took up        the fan    and a   pair  of the gloves , and was just going   to
# NSg/V+ NPl/V+ . ISg+ V    NSg/V/J/P D   NSg/V+ V/C D/P NSg/V P  D   NPl/V+ . V/C V   V/J  NSg/V/J P
> leave the room     , when    her     eye    fell    upon a   little     bottle that          stood near      the
# NSg/V D   NSg/V/J+ . NSg/I/C ISg/D$+ NSg/V+ NSg/V/J P    D/P NPr/I/J/Dq NSg/V+ NSg/I/C/Ddem+ V     NSg/V/J/P D
> looking - glass   . There was no     label  this   time      with the words  “ DRINK  ME       , ” but
# V+      . NPr🅪/V+ . +     V   NPr/P+ NSg/V+ I/Ddem N🅪Sg/V/J+ P    D+  NPl/V+ . NSg/V+ NPr/ISg+ . . NSg/C/P
> nevertheless she  uncorked it       and put   it       to her     lips   . “ I    know  something
# W?           ISg+ V/J      NPr/ISg+ V/C NSg/V NPr/ISg+ P  ISg/D$+ NPl/V+ . . ISg+ NSg/V NSg/I/V/J+
> interesting is sure to happen , ” she  said to herself , “ whenever I    eat or    drink
# V/J         VL J    P  V      . . ISg+ V/J  P  ISg+    . . C        ISg+ V   NPr/C NSg/V+
> anything ; so        I’ll just see   what   this   bottle does  . I    do     hope   it’ll make  me       grow
# NSg/I/V+ . NSg/I/J/C W?   V/J  NSg/V NSg/I+ I/Ddem NSg/V+ NPl/V . ISg+ NSg/VX NPr🅪/V W?    NSg/V NPr/ISg+ V
> large again , for really I’m quite tired of being    such  a   tiny  little     thing  ! ”
# NSg/J R     . C/P R      W?  R     V/J   P  N🅪Sg/V/C NSg/I D/P NSg/J NPr/I/J/Dq NSg/V+ . .
>
#
> It       did so        indeed , and much         sooner than she  had expected : before she  had drunk
# NPr/ISg+ V   NSg/I/J/C W?     . V/C NSg/I/J/R/Dq JC     C/P  ISg+ V   NSg/V/J  . C/P    ISg+ V   NSg/V/J+
> half        the bottle , she  found her     head     pressing against the ceiling , and had to
# N🅪Sg/V/J/P+ D+  NSg/V+ . ISg+ NSg/V ISg/D$+ NPr/V/J+ NSg/V/J  C/P     D+  NSg/V+  . V/C V   P
> stoop to save      her     neck   from being    broken . She  hastily put   down       the bottle ,
# NSg/V P  NSg/V/C/P ISg/D$+ NSg/V+ P    N🅪Sg/V/C V/J    . ISg+ R       NSg/V N🅪Sg/V/J/P D+  NSg/V+ .
> saying to herself “ That’s quite enough — I    hope   I    shan’t grow any    more         — As    it       is , I
# NSg/V  P  ISg+    . NSg$   R     NSg/I  . ISg+ NPr🅪/V ISg+ V      V    I/R/Dq NPr/I/V/J/Dq . NSg/R NPr/ISg+ VL . ISg+
> can’t get   out         at    the door   — I    do     wish  I    hadn’t drunk   quite so        much         ! ”
# VX    NSg/V NSg/V/J/R/P NSg/P D   NSg/V+ . ISg+ NSg/VX NSg/V ISg+ V      NSg/V/J R     NSg/I/J/C NSg/I/J/R/Dq . .
>
#
> Alas ! it       was too late  to wish  that          ! She  went  on  growing , and growing , and very
# NPl  . NPr/ISg+ V   W?  NSg/J P  NSg/V NSg/I/C/Ddem+ . ISg+ NSg/V J/P NSg/V   . V/C NSg/V   . V/C J/R
> soon had to kneel down       on  the floor  : in      another minute   there was not   even    room
# J/R  V   P  V     N🅪Sg/V/J/P J/P D   NSg/V+ . NPr/J/P I/D     NSg/V/J+ +     V   NSg/C NSg/V/J NSg/V/J+
> for this    , and she  tried the effect of lying   down       with one       elbow  against the
# C/P I/Ddem+ . V/C ISg+ V/J   D   NSg/V+ P  NSg/V/J N🅪Sg/V/J/P P    NSg/I/V/J NSg/V+ C/P     D
> door   , and the other   arm      curled round     her     head     . Still   she  went  on  growing , and ,
# NSg/V+ . V/C D   NSg/V/J NSg/V/J+ V/J    NSg/V/J/P ISg/D$+ NPr/V/J+ . NSg/V/J ISg+ NSg/V J/P NSg/V   . V/C .
> as    a    last     resource , she  put   one       arm      out         of the window , and one        foot   up        the
# NSg/R D/P+ NSg/V/J+ N🅪Sg/V+  . ISg+ NSg/V NSg/I/V/J NSg/V/J+ NSg/V/J/R/P P  D+  NSg/V+ . V/C NSg/I/V/J+ NSg/V+ NSg/V/J/P D+
> chimney , and said to herself “ Now       I    can    do     no    more         , whatever happens . What   will
# NSg/V+  . V/C V/J  P  ISg+    . NPr/V/J/C ISg+ NPr/VX NSg/VX NPr/P NPr/I/V/J/Dq . NSg/I/J+ V       . NSg/I+ NPr/VX
> become of me       ? ”
# V      P  NPr/ISg+ . .
>
#
> Luckily for Alice , the little      magic     bottle had now       had its     full     effect , and she
# R       C/P NPr+  . D+  NPr/I/J/Dq+ N🅪Sg/V/J+ NSg/V+ V   NPr/V/J/C V   ISg/D$+ NSg/V/J+ NSg/V+ . V/C ISg+
> grew no    larger : still   it       was very uncomfortable , and , as    there seemed to be     no
# V    NPr/P JC     . NSg/V/J NPr/ISg+ V   J/R  J             . V/C . NSg/R +     V/J    P  NSg/VX NPr/P
> sort  of chance  of her     ever getting out         of the room     again , no    wonder she  felt
# NSg/V P  NPr/V/J P  ISg/D$+ J    NSg/V   NSg/V/J/R/P P  D+  NSg/V/J+ R     . NPr/P N🅪Sg/V ISg+ N🅪Sg/V/J
> unhappy .
# NSg/V/J .
>
#
> “ It       was much         pleasanter at    home     , ” thought poor    Alice , “ when    one       wasn’t always
# . NPr/ISg+ V   NSg/I/J/R/Dq J          NSg/P NSg/V/J+ . . NSg/V   NSg/V/J NPr+  . . NSg/I/C NSg/I/V/J V      R
> growing larger and smaller , and being    ordered about by      mice  and rabbits . I
# NSg/V   JC     V/C NSg/JC  . V/C N🅪Sg/V/C V/J     J/P   NSg/J/P NPl/V V/C NPl/V+  . ISg+
> almost wish  I    hadn’t gone  down       that         rabbit - hole   — and yet     — and yet     — it’s rather
# R      NSg/V ISg+ V      V/J/P N🅪Sg/V/J/P NSg/I/C/Ddem NSg/V+ . NSg/V+ . V/C NSg/V/C . V/C NSg/V/C . W?   NPr/V/J/R
> curious , you    know  , this   sort  of life    ! I    do     wonder what   can    have   happened to me       !
# J       . ISgPl+ NSg/V . I/Ddem NSg/V P  N🅪Sg/V+ . ISg+ NSg/VX N🅪Sg/V NSg/I+ NPr/VX NSg/VX V/J      P  NPr/ISg+ .
> When    I    used to read  fairy  - tales  , I    fancied that         kind  of thing  never happened ,
# NSg/I/C ISg+ V/J  P  NSg/V NSg/J+ . NPl/V+ . ISg+ V/J     NSg/I/C/Ddem NSg/J P  NSg/V+ R     V/J      .
> and now       here    I    am      in      the middle  of one       ! There ought    to be     a   book   written about
# V/C NPr/V/J/C NSg/J/R ISg+ NPr/V/J NPr/J/P D   NSg/V/J P  NSg/I/V/J . +     NSg/I/VX P  NSg/VX D/P NSg/V+ V/J     J/P
> me       , that         there ought    ! And when    I    grow up        , I’ll write one       — but     I’m grown up        now       , ”
# NPr/ISg+ . NSg/I/C/Ddem +     NSg/I/VX . V/C NSg/I/C ISg+ V    NSg/V/J/P . W?   NSg/V NSg/I/V/J . NSg/C/P W?  V/J   NSg/V/J/P NPr/V/J/C . .
> she  added in      a   sorrowful tone      ; “ at    least there’s no    room     to grow up        any    more
# ISg+ V/J   NPr/J/P D/P J         N🅪Sg/I/V+ . . NSg/P NSg/J W?      NPr/P NSg/V/J+ P  V    NSg/V/J/P I/R/Dq NPr/I/V/J/Dq
> here    . ”
# NSg/J/R . .
>
#
> “ But     then    , ” thought Alice , “ shall I    never get   any    older than I    am      now       ? That’ll
# . NSg/C/P NSg/J/C . . NSg/V   NPr+  . . VX    ISg+ R     NSg/V I/R/Dq JC    C/P  ISg+ NPr/V/J NPr/V/J/C . W?
> be     a   comfort , one       way    — never to be     an  old   woman  — but     then    — always to have   lessons
# NSg/VX D/P N🅪Sg/V+ . NSg/I/V/J NSg/J+ . R     P  NSg/VX D/P NSg/J NSg/V+ . NSg/C/P NSg/J/C . R      P  NSg/VX NPl/V+
> to learn ! Oh    , I    shouldn’t like        that          ! ”
# P  NSg/V . NPr/V . ISg+ V         NSg/V/J/C/P NSg/I/C/Ddem+ . .
>
#
> “ Oh    , you    foolish Alice ! ” she  answered herself . “ How   can    you    learn lessons in
# . NPr/V . ISgPl+ J+      NPr+  . . ISg+ V/J      ISg+    . . NSg/C NPr/VX ISgPl+ NSg/V NPl/V+  NPr/J/P
> here    ? Why   , there’s hardly room     for you    , and no    room     at    all          for any
# NSg/J/R . NSg/V . W?      R      NSg/V/J+ C/P ISgPl+ . V/C NPr/P NSg/V/J+ NSg/P NSg/I/J/C/Dq C/P I/R/Dq
> lesson - books  ! ”
# NSg/V+ . NPl/V+ . .
>
#
> And so        she  went  on  , taking  first    one        side     and then    the other   , and making quite a
# V/C NSg/I/J/C ISg+ NSg/V J/P . NSg/V/J NSg/V/J+ NSg/I/V/J+ NSg/V/J+ V/C NSg/J/C D   NSg/V/J . V/C NSg/V  R     D/P
> conversation of it       altogether ; but     after a    few       minutes she  heard a    voice
# N🅪Sg/V       P  NPr/ISg+ NSg        . NSg/C/P P     D/P+ NSg/I/Dq+ NPl/V+  ISg+ V/J   D/P+ NSg/V+
> outside   , and stopped to listen .
# NSg/V/J/P . V/C V/J     P  NSg/V  .
>
#
> “ Mary Ann    ! Mary Ann    ! ” said the voice  . “ Fetch me       my  gloves this    moment ! ” Then
# . NPr+ NPr/J+ . NPr+ NPr/J+ . . V/J  D+  NSg/V+ . . NSg/V NPr/ISg+ D$+ NPl/V  I/Ddem+ NSg+   . . NSg/J/C
> came    a   little     pattering of feet on  the stairs . Alice knew it       was the Rabbit
# NSg/V/P D/P NPr/I/J/Dq V         P  NPl  J/P D   NPl+   . NPr+  V    NPr/ISg+ V   D   NSg/V
> coming  to look  for her     , and she  trembled till      she  shook   the house  , quite
# NSg/V/J P  NSg/V C/P ISg/D$+ . V/C ISg+ V/J      NSg/V/C/P ISg+ NSg/V/J D+  NPr/V+ . R
> forgetting that         she  was now       about a    thousand times  as    large as    the Rabbit , and
# NSg/V      NSg/I/C/Ddem ISg+ V   NPr/V/J/C J/P   D/P+ NSg+     NPl/V+ NSg/R NSg/J NSg/R D+  NSg/V+ . V/C
> had no    reason  to be     afraid of it       .
# V   NPr/P N🅪Sg/V+ P  NSg/VX J      P  NPr/ISg+ .
>
#
> Presently the Rabbit came    up        to the door   , and tried to open    it       ; but     , as    the door
# R         D+  NSg/V+ NSg/V/P NSg/V/J/P P  D+  NSg/V+ . V/C V/J   P  NSg/V/J NPr/ISg+ . NSg/C/P . NSg/R D+  NSg/V+
> opened inwards , and Alice’s elbow  was pressed hard   against it       , that         attempt
# V/J    NPl     . V/C NSg$    NSg/V+ V   V/J     N🅪Sg/J C/P     NPr/ISg+ . NSg/I/C/Ddem NSg/V+
> proved a   failure . Alice heard it       say   to itself “ Then    I’ll go      round     and get   in      at
# V/J    D/P N🅪Sg+   . NPr+  V/J   NPr/ISg+ NSg/V P  ISg+   . NSg/J/C W?   NSg/V/J NSg/V/J/P V/C NSg/V NPr/J/P NSg/P
> the window . ”
# D   NSg/V+ . .
>
#
> “ That         you    won’t ! ” thought Alice , and , after waiting till      she  fancied she  heard
# . NSg/I/C/Ddem ISgPl+ V     . . NSg/V   NPr+  . V/C . P     NSg/V   NSg/V/C/P ISg+ V/J     ISg+ V/J
> the Rabbit just under   the window , she  suddenly spread out         her     hand   , and made a
# D+  NSg/V+ V/J  NSg/J/P D+  NSg/V+ . ISg+ R        N🅪Sg/V NSg/V/J/R/P ISg/D$+ NSg/V+ . V/C V    D/P
> snatch in      the air     . She  did not   get   hold    of anything , but     she  heard a   little
# NSg/V  NPr/J/P D   N🅪Sg/V+ . ISg+ V   NSg/C NSg/V NSg/V/J P  NSg/I/V+ . NSg/C/P ISg+ V/J   D/P NPr/I/J/Dq
> shriek and a   fall   , and a   crash   of broken glass   , from which she  concluded that         it
# NSg/V  V/C D/P NSg/V+ . V/C D/P NSg/V/J P  V/J    NPr🅪/V+ . P    I/C+  ISg+ V/J       NSg/I/C/Ddem NPr/ISg+
> was just possible it       had fallen into a   cucumber - frame  , or    something of the sort   .
# V   V/J  NSg/J    NPr/ISg+ V   W?     P    D/P N🅪Sg+    . NSg/V+ . NPr/C NSg/I/V/J P  D   NSg/V+ .
>
#
> Next    came    an   angry voice  — the Rabbit’s — “ Pat      ! Pat      ! Where are you    ? ” And then    a
# NSg/J/P NSg/V/P D/P+ V/J+  NSg/V+ . D   NSg$     . . NPr/V/J+ . NPr/V/J+ . NSg/C V   ISgPl+ . . V/C NSg/J/C D/P+
> voice  she  had never heard before , “ Sure then    I’m here    ! Digging for apples , yer
# NSg/V+ ISg+ V   R     V/J   C/P    . . J    NSg/J/C W?  NSg/J/R . NSg/V   C/P NPl    . +
> honour       ! ”
# N🅪Sg/V/Comm+ . .
>
#
> “ Digging for apples , indeed ! ” said the Rabbit angrily . “ Here    ! Come    and help  me
# . NSg/V   C/P NPl    . W?     . . V/J  D+  NSg/V+ R       . . NSg/J/R . NSg/V/P V/C NSg/V NPr/ISg+
> out         of this    ! ” ( Sounds of more         broken glass   . )
# NSg/V/J/R/P P  I/Ddem+ . . . NPl/V  P  NPr/I/V/J/Dq V/J    NPr🅪/V+ . .
>
#
> “ Now       tell  me       , Pat      , what’s that          in      the window ? ”
# . NPr/V/J/C NPr/V NPr/ISg+ . NPr/V/J+ . NSg$   NSg/I/C/Ddem+ NPr/J/P D   NSg/V+ . .
>
#
> “ Sure , it’s an  arm      , yer honour       ! ” ( He       pronounced it       “ arrum . ” )
# . J    . W?   D/P NSg/V/J+ . +   N🅪Sg/V/Comm+ . . . NPr/ISg+ V/J        NPr/ISg+ . ?     . . .
>
#
> “ An   arm      , you    goose  ! Who    ever saw   one       that          size    ? Why   , it       fills the whole  window ! ”
# . D/P+ NSg/V/J+ . ISgPl+ NSg/V+ . NPr/I+ J    NSg/V NSg/I/V/J NSg/I/C/Ddem+ N🅪Sg/V+ . NSg/V . NPr/ISg+ NPl/V D+  NSg/J+ NSg/V+ . .
>
#
> “ Sure , it       does  , yer honour       : but     it’s an  arm      for all           that          . ”
# . J    . NPr/ISg+ NPl/V . +   N🅪Sg/V/Comm+ . NSg/C/P W?   D/P NSg/V/J+ C/P NSg/I/J/C/Dq+ NSg/I/C/Ddem+ . .
>
#
> “ Well    , it’s got no    business there , at    any    rate   : go      and take  it       away ! ”
# . NSg/V/J . W?   V   NPr/P N🅪Sg/J+  W?    . NSg/P I/R/Dq NSg/V+ . NSg/V/J V/C NSg/V NPr/ISg+ V/J  . .
>
#
> There was a    long     silence after this    , and Alice could  only  hear whispers now       and
# +     V   D/P+ NPr/V/J+ NSg/V+  P     I/Ddem+ . V/C NPr+  NSg/VX J/R/C V    NPl/V    NPr/V/J/C V/C
> then    ; such  as    , “ Sure , I    don’t like        it       , yer honour       , at    all          , at    all          ! ” “ Do     as    I
# NSg/J/C . NSg/I NSg/R . . J    . ISg+ V     NSg/V/J/C/P NPr/ISg+ . +   N🅪Sg/V/Comm+ . NSg/P NSg/I/J/C/Dq . NSg/P NSg/I/J/C/Dq . . . NSg/VX NSg/R ISg+
> tell  you    , you    coward  ! ” and at    last    she  spread out         her     hand   again , and made
# NPr/V ISgPl+ . ISgPl+ NPr/V/J . . V/C NSg/P NSg/V/J ISg+ N🅪Sg/V NSg/V/J/R/P ISg/D$+ NSg/V+ R     . V/C V
> another snatch in      the air     . This    time      there were  two  little      shrieks , and more
# I/D     NSg/V  NPr/J/P D   N🅪Sg/V+ . I/Ddem+ N🅪Sg/V/J+ +     NSg/V NSg+ NPr/I/J/Dq+ NPl/V+  . V/C NPr/I/V/J/Dq
> sounds of broken glass   . “ What   a   number    of cucumber - frames there must  be     ! ”
# NPl/V  P  V/J    NPr🅪/V+ . . NSg/I+ D/P N🅪Sg/V/JC P  N🅪Sg+    . NPl/V+ +     NSg/V NSg/VX . .
> thought Alice . “ I    wonder what   they’ll do     next    ! As    for  pulling me       out         of the
# NSg/V   NPr+  . . ISg+ N🅪Sg/V NSg/I+ W?      NSg/VX NSg/J/P . NSg/R C/P+ V       NPr/ISg+ NSg/V/J/R/P P  D+
> window , I    only  wish  they could  ! I’m sure I    don’t want  to stay    in      here    any
# NSg/V+ . ISg+ J/R/C NSg/V IPl+ NSg/VX . W?  J    ISg+ V     NSg/V P  NSg/V/J NPr/J/P NSg/J/R I/R/Dq
> longer ! ”
# NSg/JC . .
>
#
> She  waited for some     time      without hearing  anything more         : at    last    came    a   rumbling
# ISg+ V/J    C/P I/J/R/Dq N🅪Sg/V/J+ C/P     NSg/V/J+ NSg/I/V+ NPr/I/V/J/Dq . NSg/P NSg/V/J NSg/V/P D/P N🅪Sg/V/J
> of little     cartwheels , and the sound    of a   good    many       voices all          talking together :
# P  NPr/I/J/Dq NPl/V      . V/C D   N🅪Sg/V/J P  D/P NPr/V/J NSg/I/J/Dq NPl/V+ NSg/I/J/C/Dq V       J        .
> she  made out         the words  : “ Where’s the other   ladder ? — Why   , I    hadn’t to bring but
# ISg+ V    NSg/V/J/R/P D   NPl/V+ . . NSg$    D   NSg/V/J NSg/V+ . . NSg/V . ISg+ V      P  V     NSg/C/P
> one       ; Bill’s got the other   — Bill   ! fetch it       here    , lad ! — Here    , put   ’ em       up        at    this
# NSg/I/V/J . NSg$   V   D   NSg/V/J . NPr/V+ . NSg/V NPr/ISg+ NSg/J/R . NSg . . NSg/J/R . NSg/V . NSg/I/J+ NSg/V/J/P NSg/P I/Ddem+
> corner — No    , tie    ’ em       together first   — they don’t reach half        high    enough yet     — Oh    !
# NSg/V+ . NPr/P . NSg/V+ . NSg/I/J+ J        NSg/V/J . IPl+ V     NSg/V N🅪Sg/V/J/P+ NSg/V/J NSg/I  NSg/V/C . NPr/V .
> they’ll do     well    enough ; don’t be     particular — Here    , Bill   ! catch hold    of this
# W?      NSg/VX NSg/V/J NSg/I  . V     NSg/VX NSg/J      . NSg/J/R . NPr/V+ . NSg/V NSg/V/J P  I/Ddem+
> rope   — Will   the roof   bear     ? — Mind   that         loose    slate    — Oh    , it’s coming  down       ! Heads
# NSg/V+ . NPr/VX D+  NSg/V+ NSg/V/J+ . . NSg/V+ NSg/I/C/Ddem NSg/V/J+ NSg/V/J+ . NPr/V . W?   NSg/V/J N🅪Sg/V/J/P . NPl/V+
> below ! ” ( a    loud   crash    ) — “ Now       , who    did that          ? — It       was Bill   , I    fancy   — Who’s to go      down
# P     . . . D/P+ NSg/J+ NSg/V/J+ . . . NPr/V/J/C . NPr/I+ V   NSg/I/C/Ddem+ . . NPr/ISg+ V   NPr/V+ . ISg+ NSg/V/J . NSg$  P  NSg/V/J N🅪Sg/V/J/P
> the chimney ? — Nay     , I    shan’t ! You    do     it       ! — That         I    won’t , then    ! — Bill’s to go
# D   NSg/V+  . . NSg/V/J . ISg+ V      . ISgPl+ NSg/VX NPr/ISg+ . . NSg/I/C/Ddem ISg+ V     . NSg/J/C . . NSg$   P  NSg/V/J
> down       — Here    , Bill   ! the master   says  you’re to go      down       the chimney ! ”
# N🅪Sg/V/J/P . NSg/J/R . NPr/V+ . D+  NPr/V/J+ NPl/V W?     P  NSg/V/J N🅪Sg/V/J/P D   NSg/V+  . .
>
#
> “ Oh    ! So        Bill’s got to come    down       the chimney , has he       ? ” said Alice to herself .
# . NPr/V . NSg/I/J/C NSg$   V   P  NSg/V/P N🅪Sg/V/J/P D   NSg/V+  . V   NPr/ISg+ . . V/J  NPr+  P  ISg+    .
> “ Shy     , they seem to put   everything upon Bill   ! I    wouldn’t be     in      Bill’s place   for a
# . NSg/V/J . IPl+ V    P  NSg/V NSg/I/V+   P    NPr/V+ . ISg+ VX       NSg/VX NPr/J/P NSg$   N🅪Sg/V+ C/P D/P
> good    deal     : this   fireplace is narrow  , to be     sure ; but     I    think I    can    kick  a
# NPr/V/J NSg/V/J+ . I/Ddem NSg+      VL NSg/V/J . P  NSg/VX J    . NSg/C/P ISg+ NSg/V ISg+ NPr/VX NSg/V D/P
> little     ! ”
# NPr/I/J/Dq . .
>
#
> She  drew  her     foot   as    far     down       the chimney as    she  could  , and waited till      she
# ISg+ NPr/V ISg/D$+ NSg/V+ NSg/R NSg/V/J N🅪Sg/V/J/P D+  NSg/V+  NSg/R ISg+ NSg/VX . V/C V/J    NSg/V/C/P ISg+
> heard a    little      animal ( she  couldn’t guess of what   sort   it       was ) scratching and
# V/J   D/P+ NPr/I/J/Dq+ NSg/J+ . ISg+ V        NSg/V P  NSg/I+ NSg/V+ NPr/ISg+ V   . V          V/C
> scrambling about in      the chimney close   above   her     : then    , saying to herself “ This
# V          J/P   NPr/J/P D   NSg/V+  NSg/V/J NSg/J/P ISg/D$+ . NSg/J/C . NSg/V  P  ISg+    . I/Ddem+
> is Bill   , ” she  gave one       sharp   kick   , and waited to see   what   would happen next    .
# VL NPr/V+ . . ISg+ V    NSg/I/V/J NPr/V/J NSg/V+ . V/C V/J    P  NSg/V NSg/I+ VX    V      NSg/J/P .
>
#
> The first    thing  she  heard was a   general chorus of “ There goes  Bill   ! ” then    the
# D+  NSg/V/J+ NSg/V+ ISg+ V/J   V   D/P NSg/V/J NSg/V  P  . +     NPl/V NPr/V+ . . NSg/J/C D
> Rabbit’s voice  along — “ Catch him  , you    by      the hedge  ! ” then    silence , and then
# NSg$     NSg/V+ P     . . NSg/V ISg+ . ISgPl+ NSg/J/P D   NSg/V+ . . NSg/J/C NSg/V+  . V/C NSg/J/C
> another confusion of voices — “ Hold    up        his     head     — Brandy now       — Don’t choke him  — How   was
# I/D     N🅪Sg/V    P  NPl/V+ . . NSg/V/J NSg/V/J/P ISg/D$+ NPr/V/J+ . NPr/V+ NPr/V/J/C . V     NSg/V ISg+ . NSg/C V
> it       , old   fellow ? What   happened to you    ? Tell  us       all          about it       ! ”
# NPr/ISg+ . NSg/J NSg/V  . NSg/I+ V/J      P  ISgPl+ . NPr/V NPr/IPl+ NSg/I/J/C/Dq J/P   NPr/ISg+ . .
>
#
> Last    came    a   little     feeble , squeaking voice  , ( “ That’s Bill   , ” thought Alice , )
# NSg/V/J NSg/V/P D/P NPr/I/J/Dq V/J    . V         NSg/V+ . . . NSg$   NPr/V+ . . NSg/V   NPr+  . .
> “ Well    , I    hardly know  — No    more         , thank ye       ; I’m better    now       — but     I’m a   deal     too
# . NSg/V/J . ISg+ R      NSg/V . NPr/P NPr/I/V/J/Dq . NSg/V NSg/I/D+ . W?  NSg/VX/JC NPr/V/J/C . NSg/C/P W?  D/P NSg/V/J+ W?
> flustered to tell  you    — all          I    know  is , something  comes at    me       like        a
# V/J       P  NPr/V ISgPl+ . NSg/I/J/C/Dq ISg+ NSg/V VL . NSg/I/V/J+ NPl/V NSg/P NPr/ISg+ NSg/V/J/C/P D/P
> Jack     - in      - the - box    , and up        I    goes  like        a   sky     - rocket ! ”
# NPr/V/J+ . NPr/J/P . D   . NSg/V+ . V/C NSg/V/J/P ISg+ NPl/V NSg/V/J/C/P D/P N🅪Sg/V+ . NSg/V+ . .
>
#
> “ So        you    did , old   fellow ! ” said the others .
# . NSg/I/J/C ISgPl+ V   . NSg/J NSg/V  . . V/J  D+  NPl/V+ .
>
#
> “ We   must  burn  the house  down       ! ” said the Rabbit’s voice  ; and Alice called out         as
# . IPl+ NSg/V NSg/V D+  NPr/V+ N🅪Sg/V/J/P . . V/J  D   NSg$     NSg/V+ . V/C NPr+  V/J    NSg/V/J/R/P NSg/R
> loud  as    she  could  , “ If    you    do     , I’ll set     Dinah at    you    ! ”
# NSg/J NSg/R ISg+ NSg/VX . . NSg/C ISgPl+ NSg/VX . W?   NPr/V/J NPr   NSg/P ISgPl+ . .
>
#
> There was a    dead     silence instantly , and Alice thought to herself , “ I    wonder what
# +     V   D/P+ NSg/V/J+ NSg/V+  R         . V/C NPr+  NSg/V   P  ISg+    . . ISg+ N🅪Sg/V NSg/I+
> they will   do     next    ! If    they had any     sense   , they’d take  the roof   off       . ” After a
# IPl+ NPr/VX NSg/VX NSg/J/P . NSg/C IPl+ V   I/R/Dq+ N🅪Sg/V+ . W?     NSg/V D   NSg/V+ NSg/V/J/P . . P     D/P+
> minute   or    two , they began moving  about again , and Alice heard the Rabbit say   , “ A
# NSg/V/J+ NPr/C NSg . IPl+ V     NSg/V/J J/P   R     . V/C NPr+  V/J   D+  NSg/V+ NSg/V . . D/P
> barrowful will   do     , to begin with . ”
# ?         NPr/VX NSg/VX . P  NSg/V P    . .
>
#
> “ A   barrowful of what   ? ” thought Alice ; but     she  had not   long    to doubt  , for the
# . D/P ?         P  NSg/I+ . . NSg/V   NPr+  . NSg/C/P ISg+ V   NSg/C NPr/V/J P  N🅪Sg/V . C/P D
> next     moment a   shower of little      pebbles came    rattling in      at    the window , and some
# NSg/J/P+ NSg+   D/P NSg/V  P  NPr/I/J/Dq+ NPl/V+  NSg/V/P V        NPr/J/P NSg/P D+  NSg/V+ . V/C I/J/R/Dq
> of them     hit     her     in      the face   . “ I’ll put   a   stop   to this    , ” she  said to herself , and
# P  NSg/IPl+ NSg/V/J ISg/D$+ NPr/J/P D+  NSg/V+ . . W?   NSg/V D/P NSg/V+ P  I/Ddem+ . . ISg+ V/J  P  ISg+    . V/C
> shouted out         , “ You’d better    not   do     that          again ! ” which produced another dead
# V/J     NSg/V/J/R/P . . W?    NSg/VX/JC NSg/C NSg/VX NSg/I/C/Ddem+ R     . . I/C+  V/J      I/D+    NSg/V/J+
> silence .
# NSg/V+  .
>
#
> Alice noticed with some     surprise that         the pebbles were  all          turning into little
# NPr+  V/J     P    I/J/R/Dq NSg/V+   NSg/I/C/Ddem D+  NPl/V+  NSg/V NSg/I/J/C/Dq NSg/V   P    NPr/I/J/Dq+
> cakes  as    they lay     on  the floor  , and a    bright   idea came    into her     head     . “ If    I    eat
# NPl/V+ NSg/R IPl+ NSg/V/J J/P D+  NSg/V+ . V/C D/P+ NPr/V/J+ NSg+ NSg/V/P P    ISg/D$+ NPr/V/J+ . . NSg/C ISg+ V
> one       of these   cakes  , ” she  thought , “ it’s sure to make  some     change  in      my  size    ; and
# NSg/I/V/J P  I/Ddem+ NPl/V+ . . ISg+ NSg/V   . . W?   J    P  NSg/V I/J/R/Dq N🅪Sg/V+ NPr/J/P D$+ N🅪Sg/V+ . V/C
> as    it       can’t possibly make  me       larger , it       must  make  me       smaller , I    suppose . ”
# NSg/R NPr/ISg+ VX    R        NSg/V NPr/ISg+ JC     . NPr/ISg+ NSg/V NSg/V NPr/ISg+ NSg/JC  . ISg+ V       . .
>
#
> So        she  swallowed one       of the cakes  , and was delighted to find  that         she  began
# NSg/I/J/C ISg+ V/J       NSg/I/V/J P  D+  NPl/V+ . V/C V   V/J       P  NSg/V NSg/I/C/Ddem ISg+ V
> shrinking directly . As    soon as    she  was small   enough to get   through the door   , she
# V         R/C      . NSg/R J/R  NSg/R ISg+ V   NPr/V/J NSg/I  P  NSg/V NSg/J/P D+  NSg/V+ . ISg+
> ran   out         of the house  , and found quite a   crowd of little     animals and birds
# NSg/V NSg/V/J/R/P P  D+  NPr/V+ . V/C NSg/V R     D/P NSg/V P  NPr/I/J/Dq NPl     V/C NPl/V+
> waiting outside   . The poor    little     Lizard , Bill   , was in      the middle  , being    held up
# NSg/V   NSg/V/J/P . D   NSg/V/J NPr/I/J/Dq NSg    . NPr/V+ . V   NPr/J/P D   NSg/V/J . N🅪Sg/V/C V    NSg/V/J/P
> by      two guinea - pigs   , who    were  giving it       something  out         of a   bottle . They all          made
# NSg/J/P NSg NPr+   . NPl/V+ . NPr/I+ NSg/V V      NPr/ISg+ NSg/I/V/J+ NSg/V/J/R/P P  D/P NSg/V+ . IPl+ NSg/I/J/C/Dq V
> a   rush     at    Alice the moment she  appeared ; but     she  ran   off       as    hard   as    she  could  ,
# D/P NPr/V/J+ NSg/P NPr+  D+  NSg+   ISg+ V/J      . NSg/C/P ISg+ NSg/V NSg/V/J/P NSg/R N🅪Sg/J NSg/R ISg+ NSg/VX .
> and soon found herself safe    in      a    thick    wood     .
# V/C J/R  NSg/V ISg+    NSg/V/J NPr/J/P D/P+ NSg/V/J+ NPr/V/J+ .
>
#
> “ The first    thing  I’ve got to do     , ” said Alice to herself , as    she  wandered about
# . D+  NSg/V/J+ NSg/V+ W?   V   P  NSg/VX . . V/J  NPr+  P  ISg+    . NSg/R ISg+ V/J      J/P
> in      the wood     , “ is to grow to my  right   size    again ; and the second  thing  is to find
# NPr/J/P D   NPr/V/J+ . . VL P  V    P  D$+ NPr/V/J N🅪Sg/V+ R     . V/C D   NSg/V/J NSg/V+ VL P  NSg/V
> my  way    into that         lovely garden   . I    think that          will   be     the best       plan   . ”
# D$+ NSg/J+ P    NSg/I/C/Ddem NSg/J  NSg/V/J+ . ISg+ NSg/V NSg/I/C/Ddem+ NPr/VX NSg/VX D+  NPr/VX/JS+ NSg/V+ . .
>
#
> It       sounded an   excellent plan   , no     doubt   , and very neatly and simply arranged ; the
# NPr/ISg+ V/J     D/P+ J+        NSg/V+ . NPr/P+ N🅪Sg/V+ . V/C J/R  R      V/C R      V/J      . D+
> only   difficulty was , that         she  had not   the smallest idea how   to set     about it       ; and
# J/R/C+ N🅪Sg+      V   . NSg/I/C/Ddem ISg+ V   NSg/C D+  JS       NSg  NSg/C P  NPr/V/J J/P   NPr/ISg+ . V/C
> while     she  was peering about anxiously among the trees  , a   little     sharp   bark    just
# NSg/V/C/P ISg+ V   V       J/P   R         P     D   NPl/V+ . D/P NPr/I/J/Dq NPr/V/J N🅪Sg/V+ V/J
> over    her     head     made her     look  up        in      a   great hurry  .
# NSg/J/P ISg/D$+ NPr/V/J+ V    ISg/D$+ NSg/V NSg/V/J/P NPr/J/P D/P NSg/J NSg/V+ .
>
#
> An   enormous puppy  was looking down       at    her     with large round     eyes   , and feebly
# D/P+ J+       NSg/V+ V   V       N🅪Sg/V/J/P NSg/P ISg/D$+ P    NSg/J NSg/V/J/P NPl/V+ . V/C R
> stretching out         one        paw    , trying  to touch  her     . “ Poor     little      thing  ! ” said Alice , in
# V          NSg/V/J/R/P NSg/I/V/J+ NSg/V+ . NSg/V/J P  N🅪Sg/V ISg/D$+ . . NSg/V/J+ NPr/I/J/Dq+ NSg/V+ . . V/J  NPr+  . NPr/J/P
> a   coaxing tone      , and she  tried hard   to whistle to it       ; but     she  was terribly
# D/P NSg/V/J N🅪Sg/I/V+ . V/C ISg+ V/J   N🅪Sg/J P  NSg/V   P  NPr/ISg+ . NSg/C/P ISg+ V   R
> frightened all          the time      at    the thought that         it       might   be     hungry , in      which case    it
# V/J        NSg/I/J/C/Dq D   N🅪Sg/V/J+ NSg/P D   NSg/V   NSg/I/C/Ddem NPr/ISg+ Nᴹ/VX/J NSg/VX J      . NPr/J/P I/C+  NPr🅪/V+ NPr/ISg+
> would be     very likely to eat her     up        in      spite    of all          her     coaxing .
# VX    NSg/VX J/R  NSg/J  P  V   ISg/D$+ NSg/V/J/P NPr/J/P NSg/V/P+ P  NSg/I/J/C/Dq ISg/D$+ NSg/V/J .
>
#
> Hardly knowing   what   she  did , she  picked up        a   little     bit   of stick    , and held it
# R      NSg/V/J/P NSg/I+ ISg+ V   . ISg+ V/J    NSg/V/J/P D/P NPr/I/J/Dq NSg/V P  NSg/V/J+ . V/C V    NPr/ISg+
> out         to the puppy  ; whereupon the puppy  jumped into the air     off       all          its     feet at
# NSg/V/J/R/P P  D+  NSg/V+ . C         D+  NSg/V+ V/J    P    D   N🅪Sg/V+ NSg/V/J/P NSg/I/J/C/Dq ISg/D$+ NPl+ NSg/P
> once  , with a   yelp  of delight   , and rushed at    the stick    , and made believe to worry
# NSg/C . P    D/P NSg/V P  N🅪Sg/V/J+ . V/C V/J    NSg/P D   NSg/V/J+ . V/C V    V       P  NSg/V
> it       ; then    Alice dodged behind  a   great thistle , to keep  herself from being    run
# NPr/ISg+ . NSg/J/C NPr+  V/J    NSg/J/P D/P NSg/J NSg     . P  NSg/V ISg+    P    N🅪Sg/V/C NSg/V
> over    ; and the moment she  appeared on  the other   side     , the puppy  made another rush
# NSg/J/P . V/C D   NSg+   ISg+ V/J      J/P D   NSg/V/J NSg/V/J+ . D   NSg/V+ V    I/D     NPr/V/J+
> at    the stick    , and tumbled head     over    heels  in      its     hurry  to get   hold    of it       ; then
# NSg/P D   NSg/V/J+ . V/C V/J     NPr/V/J+ NSg/J/P NPl/V+ NPr/J/P ISg/D$+ NSg/V+ P  NSg/V NSg/V/J P  NPr/ISg+ . NSg/J/C
> Alice , thinking it       was very like        having a   game     of play  with a   cart   - horse  , and
# NPr+  . V        NPr/ISg+ V   J/R  NSg/V/J/C/P V      D/P NSg/V/J+ P  NSg/V P    D/P NSg/V+ . NSg/V+ . V/C
> expecting every moment to be     trampled under   its     feet , ran   round     the thistle
# V         Dq    NSg+   P  NSg/VX V/J      NSg/J/P ISg/D$+ NPl+ . NSg/V NSg/V/J/P D   NSg
<<<<<<< HEAD
> again ; then    the puppy  began a   series of short     charges at    the stick    , running   a
# R     . NSg/J/C D   NSg/V+ V     D/P NSgPl  P  NPr/V/J/P NPl/V+  NSg/P D   NSg/V/J+ . NSg/V/J/P D/P
=======
> again ; then    the puppy  began a   series of short     charges at    the stick    , running  a
# P     . NSg/J/C D   NSg/V+ V     D/P NSgPl  P  NPr/V/J/P NPl/V+  NSg/P D   NSg/V/J+ . Nᴹ/V/J/P D/P
>>>>>>> 78d0be56
> very little     way    forwards each time      and a   long    way    back    , and barking hoarsely all
# J/R  NPr/I/J/Dq NSg/J+ NPl/V    Dq   N🅪Sg/V/J+ V/C D/P NPr/V/J NSg/J+ NSg/V/J . V/C V+      R        NSg/I/J/C/Dq
> the while     , till      at    last    it       sat     down       a   good    way    off       , panting , with its     tongue
# D   NSg/V/C/P . NSg/V/C/P NSg/P NSg/V/J NPr/ISg+ NSg/V/J N🅪Sg/V/J/P D/P NPr/V/J NSg/J+ NSg/V/J/P . V       . P    ISg/D$+ NSg/V+
> hanging out         of its     mouth  , and its     great  eyes   half        shut    .
# NSg/V/J NSg/V/J/R/P P  ISg/D$+ NSg/V+ . V/C ISg/D$+ NSg/J+ NPl/V+ N🅪Sg/V/J/P+ NSg/V/J .
>
#
> This   seemed to Alice a    good     opportunity for making her     escape ; so        she  set     off       at
# I/Ddem V/J    P  NPr+  D/P+ NPr/V/J+ NSg+        C/P NSg/V  ISg/D$+ NSg/V  . NSg/I/J/C ISg+ NPr/V/J NSg/V/J/P NSg/P
> once  , and ran   till      she  was quite tired and out         of breath    , and till      the puppy’s
# NSg/C . V/C NSg/V NSg/V/C/P ISg+ V   R     V/J   V/C NSg/V/J/R/P P  N🅪Sg/V/J+ . V/C NSg/V/C/P D   NSg$
> bark    sounded quite faint   in      the distance .
# N🅪Sg/V+ V/J     R     NSg/V/J NPr/J/P D   N🅪Sg/V+  .
>
#
> “ And yet     what   a    dear     little      puppy  it       was ! ” said Alice , as    she  leant against a
# . V/C NSg/V/C NSg/I+ D/P+ NSg/V/J+ NPr/I/J/Dq+ NSg/V+ NPr/ISg+ V   . . V/J  NPr+  . NSg/R ISg+ ?     C/P     D/P
> buttercup to rest     herself , and fanned herself with one       of the leaves : “ I    should
# NSg       P  NSg/V/JS ISg+    . V/C V      ISg+    P    NSg/I/V/J P  D   NPl/V+ . . ISg+ VX
> have   liked teaching it       tricks very much         , if    — if    I’d only  been  the right   size    to
# NSg/VX V/J   N🅪Sg/V+  NPr/ISg+ NPl/V+ J/R  NSg/I/J/R/Dq . NSg/C . NSg/C W?  J/R/C NSg/V D   NPr/V/J N🅪Sg/V+ P
> do     it       ! Oh    dear    ! I’d nearly forgotten that         I’ve got to grow up        again ! Let   me
# NSg/VX NPr/ISg+ . NPr/V NSg/V/J . W?  R      NSg/V/J   NSg/I/C/Ddem W?   V   P  V    NSg/V/J/P R     . NSg/V NPr/ISg+
> see   — how   is it       to be     managed ? I    suppose I    ought    to eat or    drink  something  or
# NSg/V . NSg/C VL NPr/ISg+ P  NSg/VX V/J     . ISg+ V       ISg+ NSg/I/VX P  V   NPr/C NSg/V+ NSg/I/V/J+ NPr/C
> other   ; but     the great  question is , what   ? ”
# NSg/V/J . NSg/C/P D+  NSg/J+ NSg/V+   VL . NSg/I+ . .
>
#
> The great  question certainly was , what   ? Alice looked all          round     her     at    the
# D+  NSg/J+ NSg/V+   R         V   . NSg/I+ . NPr+  V/J    NSg/I/J/C/Dq NSg/V/J/P ISg/D$+ NSg/P D
> flowers  and the blades of grass   , but     she  did not   see   anything that          looked like
# NPrPl/V+ V/C D   NPl/V  P  NPr🅪/V+ . NSg/C/P ISg+ V   NSg/C NSg/V NSg/I/V+ NSg/I/C/Ddem+ V/J    NSg/V/J/C/P
> the right   thing  to eat or    drink  under   the circumstances . There was a   large
# D   NPr/V/J NSg/V+ P  V   NPr/C NSg/V+ NSg/J/P D+  NPl/V+        . +     V   D/P NSg/J
> mushroom growing near      her     , about the same height as    herself ; and when    she  had
# N🅪Sg/V/J NSg/V   NSg/V/J/P ISg/D$+ . J/P   D   I/J  N🅪Sg+  NSg/R ISg+    . V/C NSg/I/C ISg+ V
> looked under   it       , and on  both   sides of it       , and behind  it       , it       occurred to her     that
# V/J    NSg/J/P NPr/ISg+ . V/C J/P I/C/Dq NPl/V P  NPr/ISg+ . V/C NSg/J/P NPr/ISg+ . NPr/ISg+ V        P  ISg/D$+ NSg/I/C/Ddem
> she  might   as    well    look  and see   what   was on  the top     of it       .
# ISg+ Nᴹ/VX/J NSg/R NSg/V/J NSg/V V/C NSg/V NSg/I+ V   J/P D   NSg/V/J P  NPr/ISg+ .
>
#
> She  stretched herself up        on  tiptoe   , and peeped over    the edge  of the mushroom ,
# ISg+ V/J       ISg+    NSg/V/J/P J/P NSg/V/J+ . V/C V/J    NSg/J/P D   NSg/V P  D   N🅪Sg/V/J .
> and her     eyes   immediately met those  of a   large blue     caterpillar , that          was sitting
# V/C ISg/D$+ NPl/V+ R           V   I/Ddem P  D/P NSg/J N🅪Sg/V/J NSg/V       . NSg/I/C/Ddem+ V   NSg/V/J
> on  the top      with its     arms   folded , quietly smoking a   long    hookah , and taking  not
# J/P D   NSg/V/J+ P    ISg/D$+ NPl/V+ V/J    . R       Nᴹ/V/J  D/P NPr/V/J NSg    . V/C NSg/V/J NSg/C
> the smallest notice of her     or    of anything else    .
# D   JS       NSg/V  P  ISg/D$+ NPr/C P  NSg/I/V+ NSg/J/C .
>
#
> CHAPTER V     : Advice from a   Caterpillar
# NSg/V+  NSg/P . Nᴹ+    P    D/P NSg/V
>
#
> The Caterpillar and Alice looked at    each other   for some     time      in      silence : at    last
# D   NSg/V       V/C NPr+  V/J    NSg/P Dq   NSg/V/J C/P I/J/R/Dq N🅪Sg/V/J+ NPr/J/P NSg/V+  . NSg/P NSg/V/J
> the Caterpillar took the hookah out         of its     mouth  , and addressed her     in      a
# D   NSg/V       V    D   NSg    NSg/V/J/R/P P  ISg/D$+ NSg/V+ . V/C V/J       ISg/D$+ NPr/J/P D/P
> languid , sleepy voice  .
# NSg/J   . NSg/J  NSg/V+ .
>
#
> “ Who    are you    ? ” said the Caterpillar .
# . NPr/I+ V   ISgPl+ . . V/J  D   NSg/V       .
>
#
> This    was not   an  encouraging opening for a    conversation . Alice replied , rather
# I/Ddem+ V   NSg/C D/P NSg/V/J     NSg/V/J C/P D/P+ N🅪Sg/V+      . NPr+  V/J     . NPr/V/J/R
> shyly , “ I    — I    hardly know  , sir    , just at    present — at    least I    know  who    I    was when    I
# R     . . ISg+ . ISg+ R      NSg/V . NPr/V+ . V/J  NSg/P NSg/V/J . NSg/P NSg/J ISg+ NSg/V NPr/I+ ISg+ V   NSg/I/C ISg+
> got up        this   morning , but     I    think I    must  have   been  changed several times  since
# V   NSg/V/J/P I/Ddem N🅪Sg/V+ . NSg/C/P ISg+ NSg/V ISg+ NSg/V NSg/VX NSg/V V/J     J/Dq    NPl/V+ C/P
> then    . ”
# NSg/J/C . .
>
#
> “ What   do     you    mean    by      that          ? ” said the Caterpillar sternly . “ Explain yourself ! ”
# . NSg/I+ NSg/VX ISgPl+ NSg/V/J NSg/J/P NSg/I/C/Ddem+ . . V/J  D   NSg/V       R       . . V       ISg+     . .
>
#
> “ I    can’t explain myself , I’m afraid , sir    , ” said Alice , “ because I’m not   myself ,
# . ISg+ VX    V       ISg+   . W?  J      . NPr/V+ . . V/J  NPr+  . . C/P     W?  NSg/C ISg+   .
> you    see   . ”
# ISgPl+ NSg/V . .
>
#
> “ I    don’t see   , ” said the Caterpillar .
# . ISg+ V     NSg/V . . V/J  D   NSg/V       .
>
#
> “ I’m afraid I    can’t put   it       more         clearly , ” Alice replied very politely , “ for I
# . W?  J      ISg+ VX    NSg/V NPr/ISg+ NPr/I/V/J/Dq R       . . NPr+  V/J     J/R  R        . . C/P ISg+
> can’t understand it       myself to begin with ; and being    so        many       different sizes  in      a
# VX    V          NPr/ISg+ ISg+   P  NSg/V P    . V/C N🅪Sg/V/C NSg/I/J/C NSg/I/J/Dq NSg/J     NPl/V+ NPr/J/P D/P
> day   is very confusing . ”
# NPr🅪+ VL J/R  V/J       . .
>
#
> “ It       isn’t , ” said the Caterpillar .
# . NPr/ISg+ NSg/V . . V/J  D   NSg/V       .
>
#
> “ Well    , perhaps you    haven’t found it       so        yet     , ” said Alice ; “ but     when    you    have   to
# . NSg/V/J . NSg/R   ISgPl+ V       NSg/V NPr/ISg+ NSg/I/J/C NSg/V/C . . V/J  NPr+  . . NSg/C/P NSg/I/C ISgPl+ NSg/VX P
> turn  into a   chrysalis — you    will   some     day   , you    know  — and then    after that          into a
# NSg/V P    D/P NSg/V     . ISgPl+ NPr/VX I/J/R/Dq NPr🅪+ . ISgPl+ NSg/V . V/C NSg/J/C P     NSg/I/C/Ddem+ P    D/P
> butterfly , I    should think you’ll feel    it       a   little     queer   , won’t you    ? ”
# NSg/V+    . ISg+ VX     NSg/V W?     NSg/I/V NPr/ISg+ D/P NPr/I/J/Dq NSg/V/J . V     ISgPl+ . .
>
#
> “ Not   a    bit    , ” said the Caterpillar .
# . NSg/C D/P+ NSg/V+ . . V/J  D   NSg/V       .
>
#
> “ Well    , perhaps your feelings may    be     different , ” said Alice ; “ all          I    know  is , it
# . NSg/V/J . NSg/R   D$+  +        NPr/VX NSg/VX NSg/J     . . V/J  NPr+  . . NSg/I/J/C/Dq ISg+ NSg/V VL . NPr/ISg+
> would feel    very queer   to me       . ”
# VX    NSg/I/V J/R  NSg/V/J P  NPr/ISg+ . .
>
#
> “ You    ! ” said the Caterpillar contemptuously . “ Who    are you    ? ”
# . ISgPl+ . . V/J  D   NSg/V       R              . . NPr/I+ V   ISgPl+ . .
>
#
> Which brought them     back    again to the beginning of the conversation . Alice felt     a
# I/C+  V       NSg/IPl+ NSg/V/J R     P  D   NSg/V/J   P  D+  N🅪Sg/V+      . NPr+  N🅪Sg/V/J D/P+
> little      irritated at    the Caterpillar’s making such  very short     remarks , and she
# NPr/I/J/Dq+ V/J+      NSg/P D   NSg$          NSg/V  NSg/I J/R  NPr/V/J/P NPl/V+  . V/C ISg+
> drew  herself up        and said , very gravely , “ I    think , you    ought    to tell  me       who    you
# NPr/V ISg+    NSg/V/J/P V/C V/J  . J/R  R       . . ISg+ NSg/V . ISgPl+ NSg/I/VX P  NPr/V NPr/ISg+ NPr/I+ ISgPl+
> are , first   . ”
# V   . NSg/V/J . .
>
#
> “ Why   ? ” said the Caterpillar .
# . NSg/V . . V/J  D   NSg/V       .
>
#
> Here    was another puzzling question ; and as    Alice could  not   think of any     good
# NSg/J/R V   I/D+    V+       NSg/V+   . V/C NSg/R NPr+  NSg/VX NSg/C NSg/V P  I/R/Dq+ NPr/V/J+
> reason  , and as    the Caterpillar seemed to be     in      a   very unpleasant state  of mind   ,
# N🅪Sg/V+ . V/C NSg/R D   NSg/V       V/J    P  NSg/VX NPr/J/P D/P J/R  NSg/J      N🅪Sg/V P  NSg/V+ .
> she  turned away .
# ISg+ V/J    V/J  .
>
#
> “ Come    back    ! ” the Caterpillar called after her     . “ I’ve something  important to
# . NSg/V/P NSg/V/J . . D   NSg/V       V/J    P     ISg/D$+ . . W?   NSg/I/V/J+ J         P
> say   ! ”
# NSg/V . .
>
#
> This   sounded promising , certainly : Alice turned and came    back    again .
# I/Ddem V/J     NSg/V/J   . R         . NPr+  V/J    V/C NSg/V/P NSg/V/J R     .
>
#
> “ Keep  your temper    , ” said the Caterpillar .
# . NSg/V D$+  NSg/V/JC+ . . V/J  D   NSg/V       .
>
#
> “ Is that         all          ? ” said Alice , swallowing down       her     anger as    well    as    she  could  .
# . VL NSg/I/C/Ddem NSg/I/J/C/Dq . . V/J  NPr+  . V          N🅪Sg/V/J/P ISg/D$+ Nᴹ/V+ NSg/R NSg/V/J NSg/R ISg+ NSg/VX .
>
#
> “ No    , ” said the Caterpillar .
# . NPr/P . . V/J  D   NSg/V       .
>
#
> Alice thought she  might   as    well    wait  , as    she  had nothing  else    to do     , and perhaps
# NPr+  NSg/V   ISg+ Nᴹ/VX/J NSg/R NSg/V/J NSg/V . NSg/R ISg+ V   NSg/I/J+ NSg/J/C P  NSg/VX . V/C NSg/R
> after all          it       might   tell  her     something  worth    hearing  . For some      minutes it       puffed
# P     NSg/I/J/C/Dq NPr/ISg+ Nᴹ/VX/J NPr/V ISg/D$+ NSg/I/V/J+ NSg/V/J+ NSg/V/J+ . C/P I/J/R/Dq+ NPl/V+  NPr/ISg+ V/J
> away without speaking , but     at    last    it       unfolded its     arms   , took the hookah out         of
# V/J  C/P     V        . NSg/C/P NSg/P NSg/V/J NPr/ISg+ V/J      ISg/D$+ NPl/V+ . V    D   NSg    NSg/V/J/R/P P
> its     mouth  again , and said , “ So        you    think you’re changed , do     you    ? ”
# ISg/D$+ NSg/V+ R     . V/C V/J  . . NSg/I/J/C ISgPl+ NSg/V W?     V/J     . NSg/VX ISgPl+ . .
>
#
> “ I’m afraid I    am      , sir    , ” said Alice ; “ I    can’t remember things as    I    used — and I
# . W?  J      ISg+ NPr/V/J . NPr/V+ . . V/J  NPr+  . . ISg+ VX    NSg/V    NPl/V+ NSg/R ISg+ V/J  . V/C ISg+
> don’t keep  the same size    for ten minutes together ! ”
# V     NSg/V D   I/J  N🅪Sg/V+ C/P NSg NPl/V+  J        . .
>
#
> “ Can’t remember what   things ? ” said the Caterpillar .
# . VX    NSg/V    NSg/I+ NPl/V+ . . V/J  D   NSg/V       .
>
#
> “ Well    , I’ve tried to say   “ How   doth the little     busy    bee    , ” but     it       all          came
# . NSg/V/J . W?   V/J   P  NSg/V . NSg/C W?   D   NPr/I/J/Dq NSg/V/J NSg/V+ . . NSg/C/P NPr/ISg+ NSg/I/J/C/Dq NSg/V/P
> different ! ” Alice replied in      a   very melancholy voice  .
# NSg/J     . . NPr+  V/J     NPr/J/P D/P J/R  NSg/J      NSg/V+ .
>
#
> “ Repeat , “ You    are old   , Father William , ’ ” said the Caterpillar .
# . NSg/V  . . ISgPl+ V   NSg/J . NPr/V+ NPr+    . . . V/J  D   NSg/V       .
>
#
> Alice folded her     hands  , and began : —
# NPr+  V/J    ISg/D$+ NPl/V+ . V/C V     . .
>
#
> “ You    are old   , Father William , ” the young    man      said , “ And your hair    has become
# . ISgPl+ V   NSg/J . NPr/V+ NPr+    . . D+  NPr/V/J+ NPr/V/J+ V/J  . . V/C D$+  N🅪Sg/V+ V   V
> very white    ; And yet     you    incessantly stand on  your head     — Do     you    think , at    your
# J/R  NPr🅪/V/J . V/C NSg/V/C ISgPl+ R           NSg/V J/P D$+  NPr/V/J+ . NSg/VX ISgPl+ NSg/V . NSg/P D$+
> age     , it       is right   ? ”
# N🅪Sg/V+ . NPr/ISg+ VL NPr/V/J . .
>
#
> “ In      my  youth , ” Father William replied to his     son    , “ I    feared it       might   injure
# . NPr/J/P D$+ NSg+  . . NPr/V+ NPr+    V/J     P  ISg/D$+ NPr/V+ . . ISg+ V/J    NPr/ISg+ Nᴹ/VX/J V
> the brain   ; But     , now       that          I’m perfectly sure I    have   none   , Why   , I    do     it       again
# D+  NPr🅪/V+ . NSg/C/P . NPr/V/J/C NSg/I/C/Ddem+ W?  R         J    ISg+ NSg/VX NSg/I+ . NSg/V . ISg+ NSg/VX NPr/ISg+ R
> and again . ”
# V/C R     . .
>
#
> “ You    are old   , ” said the youth , “ as    I    mentioned before , And have   grown most
# . ISgPl+ V   NSg/J . . V/J  D+  NSg+  . . NSg/R ISg+ V/J       C/P    . V/C NSg/VX V/J   NSg/I/J/R/Dq
> uncommonly fat      ; Yet     you    turned a   back    - somersault in      at    the door   — Pray , what   is
# R          N🅪Sg/V/J . NSg/V/C ISgPl+ V/J    D/P NSg/V/J . NSg/V      NPr/J/P NSg/P D   NSg/V+ . V    . NSg/I+ VL
> the reason of that          ? ”
# D   N🅪Sg/V P  NSg/I/C/Ddem+ . .
>
#
> “ In      my  youth , ” said the sage    , as    he       shook   his     grey           locks  , “ I    kept all           my  limbs
# . NPr/J/P D$+ NSg+  . . V/J  D   NSg/V/J . NSg/R NPr/ISg+ NSg/V/J ISg/D$+ NPr🅪/V/J/Comm+ NPl/V+ . . ISg+ V    NSg/I/J/C/Dq+ D$+ NPl/V+
> very supple By      the use   of this   ointment — one       shilling the box    — Allow me       to sell
# J/R  V/J    NSg/J/P D   NSg/V P  I/Ddem N🅪Sg     . NSg/I/V/J NSg/V    D   NSg/V+ . V     NPr/ISg+ P  NSg/V
> you    a   couple   ? ”
# ISgPl+ D/P NSg/V/J+ . .
>
#
> “ You    are old   , ” said the youth , “ and your jaws   are too weak For anything
# . ISgPl+ V   NSg/J . . V/J  D+  NSg+  . . V/C D$+  NPl/V+ V   W?  J    C/P NSg/I/V+
> tougher than suet ; Yet     you    finished the goose  , with the bones  and the beak   —
# NSg/JC  C/P  NSg  . NSg/V/C ISgPl+ V/J      D   NSg/V+ . P    D   NPl/V+ V/C D   NSg/V+ .
> Pray , how   did you    manage to do     it       ? ”
# V    . NSg/C V   ISgPl+ NSg/V  P  NSg/VX NPr/ISg+ . .
>
#
> “ In      my  youth , ” said his     father , “ I    took to the law     , And argued each case    with
# . NPr/J/P D$+ NSg+  . . V/J  ISg/D$+ NPr/V+ . . ISg+ V    P  D+  N🅪Sg/V+ . V/C V/J    Dq   NPr🅪/V+ P
> my  wife     ; And the muscular strength , which it       gave to my  jaw      , Has lasted the
# D$+ NSg/V/J+ . V/C D+  J+       N🅪Sg/V+  . I/C+  NPr/ISg+ V    P  D$+ NSg/V/J+ . V   V/J    D
> rest     of my  life    . ”
# NSg/V/JS P  D$+ N🅪Sg/V+ . .
>
#
> “ You    are old   , ” said the youth , “ one        would hardly suppose That         your eye    was as
# . ISgPl+ V   NSg/J . . V/J  D+  NSg+  . . NSg/I/V/J+ VX    R      V       NSg/I/C/Ddem D$+  NSg/V+ V   NSg/R
> steady  as    ever ; Yet     you    balanced an  eel   on  the end   of your nose   — What   made you
# NSg/V/J NSg/R J    . NSg/V/C ISgPl+ V/J      D/P NSg/V J/P D   NSg/V P  D$+  NSg/V+ . NSg/I+ V    ISgPl+
> so        awfully clever ? ”
# NSg/I/J/C R       J      . .
>
#
> “ I    have   answered three questions , and that          is enough , ” Said his     father ; “ don’t
# . ISg+ NSg/VX V/J      NSg+  NPl/V+    . V/C NSg/I/C/Ddem+ VL NSg/I  . . V/J  ISg/D$+ NPr/V+ . . V
> give  yourself airs  ! Do     you    think I    can    listen all          day   to such   stuff ? Be     off       ,
# NSg/V ISg+     NPl/V . NSg/VX ISgPl+ NSg/V ISg+ NPr/VX NSg/V  NSg/I/J/C/Dq NPr🅪+ P  NSg/I+ Nᴹ/V+ . NSg/VX NSg/V/J/P .
> or    I’ll kick   you    down       stairs ! ”
# NPr/C W?   NSg/V+ ISgPl+ N🅪Sg/V/J/P NPl+   . .
>
#
> “ That          is not   said right   , ” said the Caterpillar .
# . NSg/I/C/Ddem+ VL NSg/C V/J  NPr/V/J . . V/J  D   NSg/V       .
>
#
> “ Not   quite right   , I’m afraid , ” said Alice , timidly ; “ some     of the words  have   got
# . NSg/C R     NPr/V/J . W?  J      . . V/J  NPr+  . R       . . I/J/R/Dq P  D   NPl/V+ NSg/VX V
> altered . ”
# NSg/V/J . .
>
#
> “ It       is wrong   from beginning to end   , ” said the Caterpillar decidedly , and there
# . NPr/ISg+ VL NSg/V/J P    NSg/V/J+  P  NSg/V . . V/J  D   NSg/V       R         . V/C +
> was silence for some     minutes .
# V   NSg/V+  C/P I/J/R/Dq NPl/V+  .
>
#
> The Caterpillar was the first    to speak .
# D   NSg/V       V   D   NSg/V/J+ P  NSg/V .
>
#
> “ What   size    do     you    want  to be     ? ” it       asked .
# . NSg/I+ N🅪Sg/V+ NSg/VX ISgPl+ NSg/V P  NSg/VX . . NPr/ISg+ V/J   .
>
#
> “ Oh    , I’m not   particular as    to size   , ” Alice hastily replied ; “ only  one       doesn’t
# . NPr/V . W?  NSg/C NSg/J      NSg/R P  N🅪Sg/V . . NPr+  R       V/J     . . J/R/C NSg/I/V/J V
> like        changing so        often , you    know  . ”
# NSg/V/J/C/P NSg/V    NSg/I/J/C R     . ISgPl+ NSg/V . .
>
#
> “ I    don’t know  , ” said the Caterpillar .
# . ISg+ V     NSg/V . . V/J  D   NSg/V       .
>
#
> Alice said nothing  : she  had never been  so        much         contradicted in      her     life    before ,
# NPr+  V/J  NSg/I/J+ . ISg+ V   R     NSg/V NSg/I/J/C NSg/I/J/R/Dq V/J          NPr/J/P ISg/D$+ N🅪Sg/V+ C/P    .
> and she  felt     that         she  was losing her     temper    .
# V/C ISg+ N🅪Sg/V/J NSg/I/C/Ddem ISg+ V   Nᴹ/V/J ISg/D$+ NSg/V/JC+ .
>
#
> “ Are you    content   now       ? ” said the Caterpillar .
# . V   ISgPl+ N🅪Sg/V/J+ NPr/V/J/C . . V/J  D   NSg/V       .
>
#
> “ Well    , I    should like        to be     a   little     larger , sir    , if    you    wouldn’t mind   , ” said
# . NSg/V/J . ISg+ VX     NSg/V/J/C/P P  NSg/VX D/P NPr/I/J/Dq JC     . NPr/V+ . NSg/C ISgPl+ VX       NSg/V+ . . V/J
> Alice : “ three inches is such  a   wretched height to be     . ”
# NPr+  . . NSg   NPl/V+ VL NSg/I D/P J        N🅪Sg+  P  NSg/VX . .
>
#
> “ It       is a   very good     height indeed ! ” said the Caterpillar angrily , rearing itself
# . NPr/ISg+ VL D/P J/R  NPr/V/J+ N🅪Sg+  W?     . . V/J  D   NSg/V       R       . V+      ISg+
> upright as    it       spoke ( it       was exactly three inches high    ) .
# NSg/V/J NSg/R NPr/ISg+ NSg/V . NPr/ISg+ V   R       NSg   NPl/V+ NSg/V/J . .
>
#
> “ But     I’m not   used to it       ! ” pleaded poor    Alice in      a    piteous tone      . And she  thought
# . NSg/C/P W?  NSg/C V/J  P  NPr/ISg+ . . V/J     NSg/V/J NPr+  NPr/J/P D/P+ J+      N🅪Sg/I/V+ . V/C ISg+ NSg/V
> of herself , “ I    wish  the creatures wouldn’t be     so        easily offended ! ”
# P  ISg+    . . ISg+ NSg/V D+  NPl+      VX       NSg/VX NSg/I/J/C R      V/J      . .
>
#
> “ You’ll get   used to it       in      time      , ” said the Caterpillar ; and it       put   the hookah
# . W?     NSg/V V/J  P  NPr/ISg+ NPr/J/P N🅪Sg/V/J+ . . V/J  D   NSg/V       . V/C NPr/ISg+ NSg/V D   NSg
<<<<<<< HEAD
> into its     mouth  and began smoking   again .
# P    ISg/D$+ NSg/V+ V/C V     NᴹSg/V/J+ R     .
=======
> into its     mouth  and began smoking again .
# P    ISg/D$+ NSg/V+ V/C V     Nᴹ/V/J+ P     .
>>>>>>> 78d0be56
>
#
> This    time      Alice waited patiently until it       chose to speak again . In      a    minute   or
# I/Ddem+ N🅪Sg/V/J+ NPr+  V/J    R         C/P   NPr/ISg+ NSg/V P  NSg/V R     . NPr/J/P D/P+ NSg/V/J+ NPr/C
> two the Caterpillar took the hookah out         of its     mouth  and yawned once  or    twice ,
# NSg D   NSg/V       V    D   NSg    NSg/V/J/R/P P  ISg/D$+ NSg/V+ V/C V/J    NSg/C NPr/C W?    .
> and shook   itself . Then    it       got down       off       the mushroom , and crawled away in      the
# V/C NSg/V/J ISg+   . NSg/J/C NPr/ISg+ V   N🅪Sg/V/J/P NSg/V/J/P D   N🅪Sg/V/J . V/C V/J     V/J  NPr/J/P D
> grass   , merely remarking as    it       went  , “ One       side     will   make  you    grow taller , and the
# NPr🅪/V+ . R      V         NSg/R NPr/ISg+ NSg/V . . NSg/I/V/J NSg/V/J+ NPr/VX NSg/V ISgPl+ V    JC     . V/C D
> other   side     will   make  you    grow shorter . ”
# NSg/V/J NSg/V/J+ NPr/VX NSg/V ISgPl+ V    NSg/JC  . .
>
#
> “ One       side    of what   ? The other   side    of what   ? ” thought Alice to herself .
# . NSg/I/V/J NSg/V/J P  NSg/I+ . D   NSg/V/J NSg/V/J P  NSg/I+ . . NSg/V   NPr+  P  ISg+    .
>
#
> “ Of the mushroom , ” said the Caterpillar , just as    if    she  had asked it       aloud ; and
# . P  D   N🅪Sg/V/J . . V/J  D   NSg/V       . V/J  NSg/R NSg/C ISg+ V   V/J   NPr/ISg+ J     . V/C
> in      another moment it       was out         of sight   .
# NPr/J/P I/D     NSg+   NPr/ISg+ V   NSg/V/J/R/P P  N🅪Sg/V+ .
>
#
> Alice remained looking thoughtfully at    the mushroom for a   minute   , trying  to make
# NPr+  V/J      V       R            NSg/P D   N🅪Sg/V/J C/P D/P NSg/V/J+ . NSg/V/J P  NSg/V
> out         which were  the two sides of it       ; and as    it       was perfectly round     , she  found
# NSg/V/J/R/P I/C+  NSg/V D   NSg NPl/V P  NPr/ISg+ . V/C NSg/R NPr/ISg+ V   R         NSg/V/J/P . ISg+ NSg/V
> this   a   very difficult question . However , at    last    she  stretched her     arms   round     it
# I/Ddem D/P J/R  V/J       NSg/V+   . C       . NSg/P NSg/V/J ISg+ V/J       ISg/D$+ NPl/V+ NSg/V/J/P NPr/ISg+
> as    far     as    they would go      , and broke   off       a   bit   of the edge   with each hand   .
# NSg/R NSg/V/J NSg/R IPl+ VX    NSg/V/J . V/C NSg/V/J NSg/V/J/P D/P NSg/V P  D   NSg/V+ P    Dq+  NSg/V+ .
>
#
> “ And now       which is which ? ” she  said to herself , and nibbled a   little     of the
# . V/C NPr/V/J/C I/C+  VL I/C+  . . ISg+ V/J  P  ISg+    . V/C V/J     D/P NPr/I/J/Dq P  D
> right   - hand   bit    to try     the effect : the next    moment she  felt     a   violent blow
# NPr/V/J . NSg/V+ NSg/V+ P  NSg/V/J D   NSg/V+ . D   NSg/J/P NSg+   ISg+ N🅪Sg/V/J D/P NSg/V/J NSg/V/J+
> underneath her     chin   : it       had struck her     foot   !
# NSg/J/P    ISg/D$+ NPr/V+ . NPr/ISg+ V   V      ISg/D$+ NSg/V+ .
>
#
> She  was a   good    deal    frightened by      this   very sudden change , but     she  felt     that
# ISg+ V   D/P NPr/V/J NSg/V/J V/J        NSg/J/P I/Ddem J/R  NSg/J  N🅪Sg/V . NSg/C/P ISg+ N🅪Sg/V/J NSg/I/C/Ddem
> there was no    time      to be     lost , as    she  was shrinking rapidly ; so        she  set     to work
# +     V   NPr/P N🅪Sg/V/J+ P  NSg/VX V/J  . NSg/R ISg+ V   V         R       . NSg/I/J/C ISg+ NPr/V/J P  N🅪Sg/V
> at    once  to eat some     of the other    bit    . Her     chin   was pressed so        closely against
# NSg/P NSg/C P  V   I/J/R/Dq P  D+  NSg/V/J+ NSg/V+ . ISg/D$+ NPr/V+ V   V/J     NSg/I/J/C R       C/P
> her     foot   , that         there was hardly room     to open    her     mouth  ; but     she  did it       at    last    ,
# ISg/D$+ NSg/V+ . NSg/I/C/Ddem +     V   R      NSg/V/J+ P  NSg/V/J ISg/D$+ NSg/V+ . NSg/C/P ISg+ V   NPr/ISg+ NSg/P NSg/V/J .
> and managed to swallow a   morsel of the lefthand bit    .
# V/C V/J     P  NSg/V   D/P NSg/V  P  D   ?        NSg/V+ .
>
#
> “ Come    , my  head’s free    at    last    ! ” said Alice in      a   tone     of delight   , which changed
# . NSg/V/P . D$+ NSg$   NSg/V/J NSg/P NSg/V/J . . V/J  NPr+  NPr/J/P D/P N🅪Sg/I/V P  N🅪Sg/V/J+ . I/C+  V/J
> into alarm  in      another moment , when    she  found that         her     shoulders were  nowhere to
# P    NSg/V+ NPr/J/P I/D+    NSg+   . NSg/I/C ISg+ NSg/V NSg/I/C/Ddem ISg/D$+ NPl/V+    NSg/V NSg/J   P
> be     found : all          she  could  see   , when    she  looked down       , was an  immense length of
# NSg/VX NSg/V . NSg/I/J/C/Dq ISg+ NSg/VX NSg/V . NSg/I/C ISg+ V/J    N🅪Sg/V/J/P . V   D/P NSg/J   N🅪Sg/V P
> neck   , which seemed to rise  like        a    stalk  out         of a   sea of green     leaves that          lay
# NSg/V+ . I/C+  V/J    P  NSg/V NSg/V/J/C/P D/P+ NSg/V+ NSg/V/J/R/P P  D/P NSg P  NPr🅪/V/J+ NPl/V+ NSg/I/C/Ddem+ NSg/V/J
> far     below her     .
# NSg/V/J P     ISg/D$+ .
>
#
> “ What   can    all          that         green     stuff be     ? ” said Alice . “ And where have   my  shoulders got
# . NSg/I+ NPr/VX NSg/I/J/C/Dq NSg/I/C/Ddem NPr🅪/V/J+ Nᴹ/V+ NSg/VX . . V/J  NPr+  . . V/C NSg/C NSg/VX D$+ NPl/V+    V
> to ? And oh    , my  poor     hands  , how   is it       I    can’t see   you    ? ” She  was moving  them     about
# P  . V/C NPr/V . D$+ NSg/V/J+ NPl/V+ . NSg/C VL NPr/ISg+ ISg+ VX    NSg/V ISgPl+ . . ISg+ V   NSg/V/J NSg/IPl+ J/P
> as    she  spoke , but     no     result seemed to follow , except a   little     shaking among the
# NSg/R ISg+ NSg/V . NSg/C/P NPr/P+ NSg/V+ V/J    P  NSg/V  . V/C/P  D/P NPr/I/J/Dq V+      P     D+
> distant green     leaves .
# J+      NPr🅪/V/J+ NPl/V+ .
>
#
> As    there seemed to be     no    chance  of getting her     hands  up        to her     head     , she  tried
# NSg/R +     V/J    P  NSg/VX NPr/P NPr/V/J P  NSg/V   ISg/D$+ NPl/V+ NSg/V/J/P P  ISg/D$+ NPr/V/J+ . ISg+ V/J
> to get   her     head     down       to them     , and was delighted to find  that         her     neck   would bend
# P  NSg/V ISg/D$+ NPr/V/J+ N🅪Sg/V/J/P P  NSg/IPl+ . V/C V   V/J       P  NSg/V NSg/I/C/Ddem ISg/D$+ NSg/V+ VX    NPr/V+
> about easily in      any     direction , like        a    serpent . She  had just succeeded in      curving
# J/P   R      NPr/J/P I/R/Dq+ N🅪Sg+     . NSg/V/J/C/P D/P+ NSg/V+  . ISg+ V   V/J  V/J       NPr/J/P V+
> it       down       into a   graceful zigzag  , and was going   to dive  in      among the leaves , which
# NPr/ISg+ N🅪Sg/V/J/P P    D/P J        NSg/V/J . V/C V   NSg/V/J P  NSg/V NPr/J/P P     D   NPl/V+ . I/C+
> she  found to be     nothing  but     the tops  of the trees  under   which she  had been
# ISg+ NSg/V P  NSg/VX NSg/I/J+ NSg/C/P D   NPl/V P  D   NPl/V+ NSg/J/P I/C+  ISg+ V   NSg/V
> wandering , when    a   sharp   hiss   made her     draw  back    in      a   hurry  : a   large pigeon had
# V         . NSg/I/C D/P NPr/V/J NSg/V+ V    ISg/D$+ NSg/V NSg/V/J NPr/J/P D/P NSg/V+ . D/P NSg/J NSg/V+ V
> flown into her     face   , and was beating her     violently with its     wings  .
# V/J   P    ISg/D$+ NSg/V+ . V/C V   NSg/V   ISg/D$+ R         P    ISg/D$+ NPl/V+ .
>
#
> “ Serpent ! ” screamed the Pigeon .
# . NSg/V+  . . V/J      D+  NSg/V+ .
>
#
> “ I’m not   a   serpent ! ” said Alice indignantly . “ Let   me       alone ! ”
# . W?  NSg/C D/P NSg/V+  . . V/J  NPr+  R           . . NSg/V NPr/ISg+ J     . .
>
#
> “ Serpent , I    say   again ! ” repeated the Pigeon , but     in      a   more         subdued tone     , and
# . NSg/V+  . ISg+ NSg/V R     . . V/J      D+  NSg/V+ . NSg/C/P NPr/J/P D/P NPr/I/V/J/Dq V/J+    N🅪Sg/I/V . V/C
> added with a   kind   of sob   , “ I’ve tried every way    , and nothing  seems to suit
# V/J   P    D/P NSg/J+ P  NSg/V . . W?   V/J   Dq    NSg/J+ . V/C NSg/I/J+ V     P  NSg/V
> them     ! ”
# NSg/IPl+ . .
>
#
> “ I    haven’t the least idea what   you’re talking about , ” said Alice .
# . ISg+ V       D   NSg/J NSg+ NSg/I+ W?     V       J/P   . . V/J  NPr+  .
>
#
> “ I’ve tried the roots of trees  , and I’ve tried banks    , and I’ve tried hedges , ”
# . W?   V/J   D   NPl/V P  NPl/V+ . V/C W?   V/J   NPrPl/V+ . V/C W?   V/J   NPl/V  . .
> the Pigeon went  on  , without attending to her     ; “ but     those  serpents ! There’s no
# D   NSg/V+ NSg/V J/P . C/P     V         P  ISg/D$+ . . NSg/C/P I/Ddem NPl/V    . W?      NPr/P
> pleasing them     ! ”
# NSg/V/J  NSg/IPl+ . .
>
#
> Alice was more         and more         puzzled , but     she  thought there was no    use   in      saying
# NPr+  V   NPr/I/V/J/Dq V/C NPr/I/V/J/Dq V/J     . NSg/C/P ISg+ NSg/V   +     V   NPr/P NSg/V NPr/J/P NSg/V
> anything more         till      the Pigeon had finished .
# NSg/I/V+ NPr/I/V/J/Dq NSg/V/C/P D+  NSg/V+ V   V/J      .
>
#
> “ As    if    it       wasn’t trouble enough hatching the eggs   , ” said the Pigeon ; “ but     I    must
# . NSg/R NSg/C NPr/ISg+ V      NSg/V+  NSg/I  NSg/V    D   NPl/V+ . . V/J  D   NSg/V+ . . NSg/C/P ISg+ NSg/V
> be     on  the look   - out         for serpents night  and day   ! Why   , I    haven’t had a   wink  of
# NSg/VX J/P D   NSg/V+ . NSg/V/J/R/P C/P NPl/V    N🅪Sg/V V/C NPr🅪+ . NSg/V . ISg+ V       V   D/P NSg/V P
> sleep   these  three weeks  ! ”
# N🅪Sg/V+ I/Ddem NSg   NPrPl+ . .
>
#
> “ I’m very sorry   you’ve been  annoyed , ” said Alice , who    was beginning to see   its
# . W?  J/R  NSg/V/J W?     NSg/V V/J     . . V/J  NPr+  . NPr/I+ V   NSg/V/J+  P  NSg/V ISg/D$+
> meaning   .
# N🅪Sg/V/J+ .
>
#
> “ And just as    I’d taken the highest tree   in      the wood     , ” continued the Pigeon ,
# . V/C V/J  NSg/R W?  V/J   D   JS      NSg/V+ NPr/J/P D   NPr/V/J+ . . V/J       D   NSg/V+ .
> raising its     voice  to a   shriek , “ and just as    I    was thinking I    should be     free    of
# V       ISg/D$+ NSg/V+ P  D/P NSg/V  . . V/C V/J  NSg/R ISg+ V   V        ISg+ VX     NSg/VX NSg/V/J P
> them     at    last    , they must  needs come    wriggling down       from the sky     ! Ugh , Serpent ! ”
# NSg/IPl+ NSg/P NSg/V/J . IPl+ NSg/V NPl/V NSg/V/P V         N🅪Sg/V/J/P P    D   N🅪Sg/V+ . W?  . NSg/V+  . .
>
#
> “ But     I’m not   a   serpent , I    tell  you    ! ” said Alice . “ I’m a   — I’m a   — ”
# . NSg/C/P W?  NSg/C D/P NSg/V+  . ISg+ NPr/V ISgPl+ . . V/J  NPr+  . . W?  D/P . W?  D/P . .
>
#
> “ Well    ! What   are you    ? ” said the Pigeon . “ I    can    see   you’re trying  to invent
# . NSg/V/J . NSg/I+ V   ISgPl+ . . V/J  D+  NSg/V+ . . ISg+ NPr/VX NSg/V W?     NSg/V/J P  V
> something  ! ”
# NSg/I/V/J+ . .
>
#
> “ I    — I’m a    little     girl   , ” said Alice , rather    doubtfully , as    she  remembered the
# . ISg+ . W?  D/P+ NPr/I/J/Dq NSg/V+ . . V/J  NPr+  . NPr/V/J/R R          . NSg/R ISg+ V/J        D
> number    of changes she  had gone  through that         day   .
# N🅪Sg/V/JC P  NPl/V+  ISg+ V   V/J/P NSg/J/P NSg/I/C/Ddem NPr🅪+ .
>
#
> “ A    likely story  indeed ! ” said the Pigeon in      a   tone     of the deepest contempt .
# . D/P+ NSg/J+ NSg/V+ W?     . . V/J  D+  NSg/V+ NPr/J/P D/P N🅪Sg/I/V P  D+  JS+     Nᴹ+      .
> “ I’ve seen  a   good    many       little     girls  in      my  time      , but     never one       with such  a   neck
# . W?   NSg/V D/P NPr/V/J NSg/I/J/Dq NPr/I/J/Dq NPl/V+ NPr/J/P D$+ N🅪Sg/V/J+ . NSg/C/P R     NSg/I/V/J P    NSg/I D/P NSg/V+
> as    that          ! No    , no    ! You’re a    serpent ; and there’s no    use   denying it       . I    suppose
# NSg/R NSg/I/C/Ddem+ . NPr/P . NPr/P . W?     D/P+ NSg/V+  . V/C W?      NPr/P NSg/V V       NPr/ISg+ . ISg+ V
> you’ll be     telling me       next    that         you    never tasted an  egg     ! ”
# W?     NSg/VX NSg/V/J NPr/ISg+ NSg/J/P NSg/I/C/Ddem ISgPl+ R     V/J    D/P N🅪Sg/V+ . .
>
#
> “ I    have   tasted eggs   , certainly , ” said Alice , who    was a   very truthful child  ; “ but
# . ISg+ NSg/VX V/J    NPl/V+ . R         . . V/J  NPr+  . NPr/I+ V   D/P J/R  J        NSg/V+ . . NSg/C/P
> little     girls  eat eggs   quite as    much         as    serpents do     , you    know  . ”
# NPr/I/J/Dq NPl/V+ V   NPl/V+ R     NSg/R NSg/I/J/R/Dq NSg/R NPl/V    NSg/VX . ISgPl+ NSg/V . .
>
#
> “ I    don’t believe it       , ” said the Pigeon ; “ but     if    they do     , why   then    they’re a   kind
# . ISg+ V     V       NPr/ISg+ . . V/J  D   NSg/V+ . . NSg/C/P NSg/C IPl+ NSg/VX . NSg/V NSg/J/C W?      D/P NSg/J
> of serpent , that’s all          I    can    say   . ”
# P  NSg/V+  . NSg$   NSg/I/J/C/Dq ISg+ NPr/VX NSg/V . .
>
#
> This    was such  a   new     idea to Alice , that         she  was quite silent for a    minute   or
# I/Ddem+ V   NSg/I D/P NSg/V/J NSg  P  NPr+  . NSg/I/C/Ddem ISg+ V   R     NSg/J  C/P D/P+ NSg/V/J+ NPr/C
> two , which gave the Pigeon the opportunity of adding , “ You’re looking for eggs   ,
# NSg . I/C+  V    D   NSg/V+ D   NSg         P  V+     . . W?     V       C/P NPl/V+ .
> I    know  that         well    enough ; and what   does  it       matter  to me       whether you’re a   little
# ISg+ NSg/V NSg/I/C/Ddem NSg/V/J NSg/I  . V/C NSg/I+ NPl/V NPr/ISg+ N🅪Sg/V+ P  NPr/ISg+ I/C     W?     D/P NPr/I/J/Dq
> girl  or    a   serpent ? ”
# NSg/V NPr/C D/P NSg/V+  . .
>
#
> “ It       matters a    good     deal     to me       , ” said Alice hastily ; “ but     I’m not   looking for
# . NPr/ISg+ NPl/V   D/P+ NPr/V/J+ NSg/V/J+ P  NPr/ISg+ . . V/J  NPr+  R       . . NSg/C/P W?  NSg/C V       C/P
> eggs   , as    it       happens ; and if    I    was , I    shouldn’t want  yours : I    don’t like        them
# NPl/V+ . NSg/R NPr/ISg+ V       . V/C NSg/C ISg+ V   . ISg+ V         NSg/V I+    . ISg+ V     NSg/V/J/C/P NSg/IPl+
> raw     . ”
# NSg/V/J . .
>
#
> “ Well    , be     off       , then    ! ” said the Pigeon in      a    sulky  tone      , as    it       settled down       again
# . NSg/V/J . NSg/VX NSg/V/J/P . NSg/J/C . . V/J  D   NSg/V+ NPr/J/P D/P+ NSg/J+ N🅪Sg/I/V+ . NSg/R NPr/ISg+ V/J     N🅪Sg/V/J/P R
> into its     nest      . Alice crouched down       among the trees  as    well    as    she  could  , for her
# P    ISg/D$+ NSg/V/JS+ . NPr+  V/J      N🅪Sg/V/J/P P     D+  NPl/V+ NSg/R NSg/V/J NSg/R ISg+ NSg/VX . C/P ISg/D$+
> neck   kept getting entangled among the branches , and every now       and then    she  had
# NSg/V+ V    NSg/V   V/J       P     D   NPl/V+   . V/C Dq    NPr/V/J/C V/C NSg/J/C ISg+ V
> to stop  and untwist it       . After a    while      she  remembered that         she  still   held the
# P  NSg/V V/C NSg/V   NPr/ISg+ . P     D/P+ NSg/V/C/P+ ISg+ V/J        NSg/I/C/Ddem ISg+ NSg/V/J V    D
> pieces of mushroom in      her     hands  , and she  set     to work   very carefully , nibbling
# NPl/V  P  N🅪Sg/V/J NPr/J/P ISg/D$+ NPl/V+ . V/C ISg+ NPr/V/J P  N🅪Sg/V J/R  R         . V
> first   at    one       and then    at    the other   , and growing sometimes taller and sometimes
# NSg/V/J NSg/P NSg/I/V/J V/C NSg/J/C NSg/P D   NSg/V/J . V/C NSg/V   R         JC     V/C R
> shorter , until she  had succeeded in      bringing herself down       to her     usual height .
# NSg/JC  . C/P   ISg+ V   V/J       NPr/J/P V        ISg+    N🅪Sg/V/J/P P  ISg/D$+ NSg/J N🅪Sg+  .
>
#
> It       was so        long    since she  had been  anything near      the right    size    , that         it       felt
# NPr/ISg+ V   NSg/I/J/C NPr/V/J C/P   ISg+ V   NSg/V NSg/I/V+ NSg/V/J/P D+  NPr/V/J+ N🅪Sg/V+ . NSg/I/C/Ddem NPr/ISg+ N🅪Sg/V/J
> quite strange at    first   ; but     she  got used to it       in      a    few       minutes , and began
# R     NSg/V/J NSg/P NSg/V/J . NSg/C/P ISg+ V   V/J  P  NPr/ISg+ NPr/J/P D/P+ NSg/I/Dq+ NPl/V+  . V/C V
> talking to herself , as    usual . “ Come    , there’s half        my  plan   done    now       ! How   puzzling
# V       P  ISg+    . NSg/R NSg/J . . NSg/V/P . W?      N🅪Sg/V/J/P+ D$+ NSg/V+ NSg/V/J NPr/V/J/C . NSg/C V
> all           these   changes are ! I’m never sure what   I’m going   to be     , from one       minute   to
# NSg/I/J/C/Dq+ I/Ddem+ NPl/V+  V   . W?  R     J    NSg/I+ W?  NSg/V/J P  NSg/VX . P    NSg/I/V/J NSg/V/J+ P
> another ! However , I’ve got back    to my  right   size    : the next    thing  is , to get   into
# I/D     . C       . W?   V   NSg/V/J P  D$+ NPr/V/J N🅪Sg/V+ . D   NSg/J/P NSg/V+ VL . P  NSg/V P
> that         beautiful garden   — how   is that          to be     done    , I    wonder ? ” As    she  said this    , she
# NSg/I/C/Ddem NSg/J     NSg/V/J+ . NSg/C VL NSg/I/C/Ddem+ P  NSg/VX NSg/V/J . ISg+ N🅪Sg/V . . NSg/R ISg+ V/J  I/Ddem+ . ISg+
> came    suddenly upon an   open     place   , with a   little     house  in      it       about four feet
# NSg/V/P R        P    D/P+ NSg/V/J+ N🅪Sg/V+ . P    D/P NPr/I/J/Dq NPr/V+ NPr/J/P NPr/ISg+ J/P   NSg+ NPl+
> high    . “ Whoever lives there , ” thought Alice , “ it’ll never do     to come    upon them
# NSg/V/J . . I+      V+    W?    . . NSg/V   NPr+  . . W?    R     NSg/VX P  NSg/V/P P    NSg/IPl+
> this   size    : why   , I    should frighten them     out         of their wits  ! ” So        she  began nibbling
# I/Ddem N🅪Sg/V+ . NSg/V . ISg+ VX     V        NSg/IPl+ NSg/V/J/R/P P  D$+   NPl/V . . NSg/I/J/C ISg+ V     V
> at    the righthand bit    again , and did not   venture to go      near      the house  till      she
# NSg/P D   ?         NSg/V+ R     . V/C V   NSg/C NSg/V+  P  NSg/V/J NSg/V/J/P D   NPr/V+ NSg/V/C/P ISg+
> had brought herself down       to nine inches high    .
# V   V       ISg+    N🅪Sg/V/J/P P  NSg  NPl/V+ NSg/V/J .
>
#
> CHAPTER VI  : Pig   and Pepper
# NSg/V+  NPr . NSg/V V/C N🅪Sg/V+
>
#
> For a    minute   or    two she  stood looking at    the house  , and wondering what   to do
# C/P D/P+ NSg/V/J+ NPr/C NSg ISg+ V     V       NSg/P D+  NPr/V+ . V/C NSg/V/J   NSg/I+ P  NSg/VX
> next    , when    suddenly a   footman in      livery  came    running  out         of the wood     — ( she
# NSg/J/P . NSg/I/C R        D/P NSg     NPr/J/P NSg/V/J NSg/V/P Nᴹ/V/J/P NSg/V/J/R/P P  D   NPr/V/J+ . . ISg+
> considered him  to be     a   footman because he       was in      livery  : otherwise , judging by
# V/J        ISg+ P  NSg/VX D/P NSg     C/P     NPr/ISg+ V   NPr/J/P NSg/V/J . J         . V       NSg/J/P
> his     face   only  , she  would have   called him  a   fish      ) — and rapped loudly at    the door
# ISg/D$+ NSg/V+ J/R/C . ISg+ VX    NSg/VX V/J    ISg+ D/P N🅪SgPl/V+ . . V/C V      R      NSg/P D   NSg/V+
> with his     knuckles . It       was opened by      another footman in      livery  , with a   round
# P    ISg/D$+ NPl/V    . NPr/ISg+ V   V/J    NSg/J/P I/D     NSg     NPr/J/P NSg/V/J . P    D/P NSg/V/J/P
> face   , and large eyes   like        a   frog  ; and both   footmen , Alice noticed , had powdered
# NSg/V+ . V/C NSg/J NPl/V+ NSg/V/J/C/P D/P NSg/V . V/C I/C/Dq NPl     . NPr+  V/J     . V   V/J
> hair    that          curled all          over    their heads  . She  felt     very curious to know  what   it       was
# N🅪Sg/V+ NSg/I/C/Ddem+ V/J    NSg/I/J/C/Dq NSg/J/P D$+   NPl/V+ . ISg+ N🅪Sg/V/J J/R  J       P  NSg/V NSg/I+ NPr/ISg+ V
> all          about , and crept a   little      way    out         of the wood     to listen .
# NSg/I/J/C/Dq J/P   . V/C V     D/P NPr/I/J/Dq+ NSg/J+ NSg/V/J/R/P P  D+  NPr/V/J+ P  NSg/V  .
>
#
> The Fish      - Footman began by      producing from under   his     arm     a   great letter , nearly as
# D+  N🅪SgPl/V+ . NSg     V     NSg/J/P V         P    NSg/J/P ISg/D$+ NSg/V/J D/P NSg/J NSg/V+ . R      NSg/R
> large as    himself , and this   he       handed over    to the other   , saying , in      a   solemn
# NSg/J NSg/R ISg+    . V/C I/Ddem NPr/ISg+ V/J    NSg/J/P P  D   NSg/V/J . NSg/V  . NPr/J/P D/P J
> tone      , “ For the Duchess . An  invitation from the Queen    to play  croquet . ” The
# N🅪Sg/I/V+ . . C/P D   NSg/V   . D/P NSg+       P    D+  NPr/V/J+ P  NSg/V NSg/V   . . D
> Frog  - Footman repeated , in      the same solemn tone      , only  changing the order of the
# NSg/V . NSg     V/J      . NPr/J/P D   I/J  J      N🅪Sg/I/V+ . J/R/C NSg/V    D   NSg/V P  D
> words  a   little     , “ From the Queen    . An   invitation for the Duchess to play  croquet . ”
# NPl/V+ D/P NPr/I/J/Dq . . P    D   NPr/V/J+ . D/P+ NSg+       C/P D   NSg/V   P  NSg/V NSg/V   . .
>
#
> Then    they both   bowed low     , and their curls got entangled together .
# NSg/J/C IPl+ I/C/Dq V/J   NSg/V/J . V/C D$+   NPl/V V   V/J       J        .
>
#
> Alice laughed so        much         at    this    , that         she  had to run   back    into the wood    for fear
# NPr+  V/J     NSg/I/J/C NSg/I/J/R/Dq NSg/P I/Ddem+ . NSg/I/C/Ddem ISg+ V   P  NSg/V NSg/V/J P    D   NPr/V/J C/P N🅪Sg/V
> of their hearing  her     ; and when    she  next    peeped out         the Fish      - Footman was gone  ,
# P  D$+   NSg/V/J+ ISg/D$+ . V/C NSg/I/C ISg+ NSg/J/P V/J    NSg/V/J/R/P D+  N🅪SgPl/V+ . NSg     V   V/J/P .
> and the other   was sitting on  the ground    near      the door   , staring stupidly up        into
# V/C D   NSg/V/J V   NSg/V/J J/P D   N🅪Sg/V/J+ NSg/V/J/P D   NSg/V+ . V       R        NSg/V/J/P P
> the sky     .
# D   N🅪Sg/V+ .
>
#
> Alice went  timidly up        to the door   , and knocked .
# NPr+  NSg/V R       NSg/V/J/P P  D   NSg/V+ . V/C V/J     .
>
#
> “ There’s no    sort  of use   in      knocking , ” said the Footman , “ and that          for two
# . W?      NPr/P NSg/V P  NSg/V NPr/J/P V+       . . V/J  D   NSg     . . V/C NSg/I/C/Ddem+ C/P NSg
> reasons . First   , because I’m on  the same side    of the door   as    you    are ; secondly ,
# NPl/V+  . NSg/V/J . C/P     W?  J/P D   I/J  NSg/V/J P  D   NSg/V+ NSg/R ISgPl+ V   . R        .
> because they’re making such  a   noise   inside  , no    one        could  possibly hear you    . ” And
# C/P     W?      NSg/V  NSg/I D/P N🅪Sg/V+ NSg/J/P . NPr/P NSg/I/V/J+ NSg/VX R        V    ISgPl+ . . V/C
> certainly there was a   most         extraordinary noise  going   on  within  — a   constant
# R         +     V   D/P NSg/I/J/R/Dq NSg/J         N🅪Sg/V NSg/V/J J/P NSg/J/P . D/P NSg/J
> howling and sneezing , and every now       and then    a   great crash    , as    if    a   dish   or
# V       V/C V        . V/C Dq    NPr/V/J/C V/C NSg/J/C D/P NSg/J NSg/V/J+ . NSg/R NSg/C D/P NSg/V+ NPr/C
> kettle had been  broken to pieces .
# NSg/V  V   NSg/V V/J    P  NPl/V  .
>
#
> “ Please , then    , ” said Alice , “ how   am      I    to get   in      ? ”
# . V      . NSg/J/C . . V/J  NPr+  . . NSg/C NPr/V/J ISg+ P  NSg/V NPr/J/P . .
>
#
> “ There might   be     some     sense  in      your knocking , ” the Footman went  on  without
# . +     Nᴹ/VX/J NSg/VX I/J/R/Dq N🅪Sg/V NPr/J/P D$+  V        . . D   NSg     NSg/V J/P C/P
> attending to her     , “ if    we   had the door   between us       . For instance , if    you    were
# V         P  ISg/D$+ . . NSg/C IPl+ V   D   NSg/V+ NSg/P   NPr/IPl+ . C/P NSg/V+   . NSg/C ISgPl+ NSg/V
> inside  , you    might   knock , and I    could  let   you    out         , you    know  . ” He       was looking up
# NSg/J/P . ISgPl+ Nᴹ/VX/J NSg/V . V/C ISg+ NSg/VX NSg/V ISgPl+ NSg/V/J/R/P . ISgPl+ NSg/V . . NPr/ISg+ V   V       NSg/V/J/P
> into the sky     all           the time      he       was speaking , and this    Alice thought decidedly
# P    D+  N🅪Sg/V+ NSg/I/J/C/Dq+ D+  N🅪Sg/V/J+ NPr/ISg+ V   V        . V/C I/Ddem+ NPr+  NSg/V   R
> uncivil . “ But     perhaps he       can’t help  it       , ” she  said to herself ; “ his     eyes   are so
# J       . . NSg/C/P NSg/R   NPr/ISg+ VX    NSg/V NPr/ISg+ . . ISg+ V/J  P  ISg+    . . ISg/D$+ NPl/V+ V   NSg/I/J/C
> very nearly at    the top     of his     head     . But     at    any     rate   he       might   answer
# J/R  R      NSg/P D   NSg/V/J P  ISg/D$+ NPr/V/J+ . NSg/C/P NSg/P I/R/Dq+ NSg/V+ NPr/ISg+ Nᴹ/VX/J NSg/V+
> questions . — How   am      I    to get   in      ? ” she  repeated , aloud .
# NPl/V+    . . NSg/C NPr/V/J ISg+ P  NSg/V NPr/J/P . . ISg+ V/J      . J     .
>
#
> “ I    shall sit   here    , ” the Footman remarked , “ till      tomorrow — ”
# . ISg+ VX    NSg/V NSg/J/R . . D   NSg     V/J      . . NSg/V/C/P NSg+     . .
>
#
> At    this    moment the door  of the house  opened , and a    large  plate  came    skimming
# NSg/P I/Ddem+ NSg+   D   NSg/V P  D+  NPr/V+ V/J    . V/C D/P+ NSg/J+ NSg/V+ NSg/V/P NSg/V
> out         , straight at    the Footman’s head     : it       just grazed his     nose   , and broke   to
# NSg/V/J/R/P . NSg/V/J  NSg/P D   NSg$      NPr/V/J+ . NPr/ISg+ V/J  V/J    ISg/D$+ NSg/V+ . V/C NSg/V/J P
> pieces against one       of the trees  behind  him  .
# NPl/V  C/P     NSg/I/V/J P  D   NPl/V+ NSg/J/P ISg+ .
>
#
> “ — or    next     day   , maybe   , ” the Footman continued in      the same tone      , exactly as    if
# . . NPr/C NSg/J/P+ NPr🅪+ . NSg/J/R . . D   NSg     V/J       NPr/J/P D   I/J  N🅪Sg/I/V+ . R       NSg/R NSg/C
> nothing  had happened .
# NSg/I/J+ V   V/J      .
>
#
> “ How   am      I    to get   in      ? ” asked Alice again , in      a    louder tone      .
# . NSg/C NPr/V/J ISg+ P  NSg/V NPr/J/P . . V/J   NPr+  R     . NPr/J/P D/P+ JC+    N🅪Sg/I/V+ .
>
#
> “ Are you    to get   in      at    all          ? ” said the Footman . “ That’s the first   question , you
# . V   ISgPl+ P  NSg/V NPr/J/P NSg/P NSg/I/J/C/Dq . . V/J  D   NSg     . . NSg$   D+  NSg/V/J NSg/V+   . ISgPl+
> know  . ”
# NSg/V . .
>
#
> It       was , no    doubt   : only  Alice did not   like        to be     told so        . “ It’s really dreadful , ”
# NPr/ISg+ V   . NPr/P N🅪Sg/V+ . J/R/C NPr+  V   NSg/C NSg/V/J/C/P P  NSg/VX V    NSg/I/J/C . . W?   R      NSg/J    . .
> she  muttered to herself , “ the way    all          the creatures argue . It’s enough to drive
# ISg+ V/J      P  ISg+    . . D   NSg/J+ NSg/I/J/C/Dq D   NPl+      V     . W?   NSg/I  P  NSg/V
> one       crazy ! ”
# NSg/I/V/J NSg/J . .
>
#
> The Footman seemed to think this   a   good    opportunity for repeating his     remark ,
# D   NSg     V/J    P  NSg/V I/Ddem D/P NPr/V/J NSg+        C/P NSg/V/J   ISg/D$+ NSg/V+ .
> with variations . “ I    shall sit   here    , ” he       said , “ on  and off       , for days and days . ”
# P    W?         . . ISg+ VX    NSg/V NSg/J/R . . NPr/ISg+ V/J  . . J/P V/C NSg/V/J/P . C/P NPl  V/C NPl+ . .
>
#
> “ But     what   am      I    to do     ? ” said Alice .
# . NSg/C/P NSg/I+ NPr/V/J ISg+ P  NSg/VX . . V/J  NPr+  .
>
#
> “ Anything you    like        , ” said the Footman , and began whistling .
# . NSg/I/V+ ISgPl+ NSg/V/J/C/P . . V/J  D   NSg     . V/C V     V         .
>
#
> “ Oh    , there’s no    use   in      talking to him  , ” said Alice desperately : “ he’s perfectly
# . NPr/V . W?      NPr/P NSg/V NPr/J/P V+      P  ISg+ . . V/J  NPr+  R           . . NSg$ R
> idiotic ! ” And she  opened the door   and went  in      .
# J       . . V/C ISg+ V/J    D+  NSg/V+ V/C NSg/V NPr/J/P .
>
#
> The door   led     right   into a    large  kitchen , which was full    of smoke   from one        end    to
# D+  NSg/V+ NSg/V/J NPr/V/J P    D/P+ NSg/J+ NSg/V+  . I/C+  V   NSg/V/J P  N🅪Sg/V+ P    NSg/I/V/J+ NSg/V+ P
> the other   : the Duchess was sitting on  a   three - legged  stool in      the middle  ,
# D   NSg/V/J . D   NSg/V   V   NSg/V/J J/P D/P NSg   . NSg/V/J NSg/V NPr/J/P D   NSg/V/J .
> nursing a   baby     ; the cook   was leaning over    the fire      , stirring a   large cauldron
# Nᴹ/V/J  D/P NSg/V/J+ . D   NPr/V+ V   NSg/V   NSg/J/P D   N🅪Sg/V/J+ . NSg/V/J  D/P NSg/J NSg+
> which seemed to be     full    of soup    .
# I/C+  V/J    P  NSg/VX NSg/V/J P  N🅪Sg/V+ .
>
#
> “ There’s certainly too much         pepper  in      that         soup    ! ” Alice said to herself , as    well
# . W?      R         W?  NSg/I/J/R/Dq N🅪Sg/V+ NPr/J/P NSg/I/C/Ddem N🅪Sg/V+ . . NPr+  V/J  P  ISg+    . NSg/R NSg/V/J
> as    she  could  for sneezing .
# NSg/R ISg+ NSg/VX C/P V        .
>
#
> There was certainly too much         of it       in      the air     . Even    the Duchess sneezed
# +     V   R         W?  NSg/I/J/R/Dq P  NPr/ISg+ NPr/J/P D+  N🅪Sg/V+ . NSg/V/J D   NSg/V   V/J
> occasionally ; and as    for the baby     , it       was sneezing and howling alternately
# R            . V/C NSg/R C/P D   NSg/V/J+ . NPr/ISg+ V   V        V/C V       R
> without a   moment’s pause  . The only  things in      the kitchen that          did not   sneeze ,
# C/P     D/P NSg$     NSg/V+ . D   J/R/C NPl/V+ NPr/J/P D+  NSg/V+  NSg/I/C/Ddem+ V   NSg/C NSg/V  .
> were  the cook   , and a    large  cat      which was sitting on  the hearth and grinning from
# NSg/V D+  NPr/V+ . V/C D/P+ NSg/J+ NSg/V/J+ I/C+  V   NSg/V/J J/P D   NSg    V/C NSg/V    P
> ear      to ear     .
# NSg/V/J+ P  NSg/V/J .
>
#
> “ Please would you    tell  me       , ” said Alice , a   little     timidly , for she  was not   quite
# . V      VX    ISgPl+ NPr/V NPr/ISg+ . . V/J  NPr+  . D/P NPr/I/J/Dq R       . C/P ISg+ V   NSg/C R
> sure whether it       was good    manners for her     to speak first   , “ why   your cat      grins
# J    I/C     NPr/ISg+ V   NPr/V/J NPl+    C/P ISg/D$+ P  NSg/V NSg/V/J . . NSg/V D$+  NSg/V/J+ NPl/V
> like        that          ? ”
# NSg/V/J/C/P NSg/I/C/Ddem+ . .
>
#
> “ It’s a   Cheshire cat      , ” said the Duchess , “ and that’s why   . Pig    ! ”
# . W?   D/P NPr      NSg/V/J+ . . V/J  D   NSg/V   . . V/C NSg$   NSg/V . NSg/V+ . .
>
#
> She  said the last    word  with such   sudden violence that          Alice quite jumped ; but
# ISg+ V/J  D   NSg/V/J NSg/V P    NSg/I+ NSg/J+ NSg/V+   NSg/I/C/Ddem+ NPr+  R     V/J    . NSg/C/P
> she  saw   in      another moment that          it       was addressed to the baby     , and not   to her     , so
# ISg+ NSg/V NPr/J/P I/D+    NSg+   NSg/I/C/Ddem+ NPr/ISg+ V   V/J       P  D+  NSg/V/J+ . V/C NSg/C P  ISg/D$+ . NSg/I/J/C
> she  took courage , and went  on  again : —
# ISg+ V    NSg/V+  . V/C NSg/V J/P R     . .
>
#
> “ I    didn’t know  that         Cheshire cats   always grinned ; in      fact , I    didn’t know  that
# . ISg+ V      NSg/V NSg/I/C/Ddem NPr      NPl/V+ R      V       . NPr/J/P NSg+ . ISg+ V      NSg/V NSg/I/C/Ddem
> cats   could  grin   . ”
# NPl/V+ NSg/VX NSg/V+ . .
>
#
> “ They all          can    , ” said the Duchess ; “ and most         of ’ em       do     . ”
# . IPl+ NSg/I/J/C/Dq NPr/VX . . V/J  D   NSg/V   . . V/C NSg/I/J/R/Dq P  . NSg/I/J+ NSg/VX . .
>
#
> “ I    don’t know  of any    that          do     , ” Alice said very politely , feeling quite pleased
# . ISg+ V     NSg/V P  I/R/Dq NSg/I/C/Ddem+ NSg/VX . . NPr+  V/J  J/R  R        . NSg/V/J R     V/J
> to have   got into a   conversation .
# P  NSg/VX V   P    D/P N🅪Sg/V+      .
>
#
> “ You    don’t know  much         , ” said the Duchess ; “ and that’s a   fact . ”
# . ISgPl+ V     NSg/V NSg/I/J/R/Dq . . V/J  D   NSg/V   . . V/C NSg$   D/P NSg+ . .
>
#
> Alice did not   at    all          like        the tone     of this    remark , and thought it       would be     as
# NPr+  V   NSg/C NSg/P NSg/I/J/C/Dq NSg/V/J/C/P D   N🅪Sg/I/V P  I/Ddem+ NSg/V+ . V/C NSg/V   NPr/ISg+ VX    NSg/VX NSg/R
> well    to introduce some     other   subject of conversation . While     she  was trying  to
# NSg/V/J P  V         I/J/R/Dq NSg/V/J NSg/V/J P  N🅪Sg/V+      . NSg/V/C/P ISg+ V   NSg/V/J P
> fix   on  one       , the cook  took the cauldron of soup    off       the fire      , and at    once  set     to
# NSg/V J/P NSg/I/V/J . D   NPr/V V    D   NSg      P  N🅪Sg/V+ NSg/V/J/P D+  N🅪Sg/V/J+ . V/C NSg/P NSg/C NPr/V/J P
> work   throwing everything within  her     reach at    the Duchess and the baby     — the
# N🅪Sg/V V        NSg/I/V+   NSg/J/P ISg/D$+ NSg/V NSg/P D   NSg/V   V/C D   NSg/V/J+ . D
> fire      - irons  came    first   ; then    followed a   shower of saucepans , plates , and dishes .
# N🅪Sg/V/J+ . NPl/V+ NSg/V/P NSg/V/J . NSg/J/C V/J      D/P NSg/V  P  NPl/V     . NPl/V+ . V/C NPl/V+ .
> The Duchess took no    notice of them     even    when    they hit     her     ; and the baby     was
# D   NSg/V   V    NPr/P NSg/V  P  NSg/IPl+ NSg/V/J NSg/I/C IPl+ NSg/V/J ISg/D$+ . V/C D   NSg/V/J+ V
> howling so        much         already , that         it       was quite impossible to say   whether the blows
# V       NSg/I/J/C NSg/I/J/R/Dq W?      . NSg/I/C/Ddem NPr/ISg+ V   R     NSg/J      P  NSg/V I/C     D   NPl/V
> hurt    it       or    not   .
# NSg/V/J NPr/ISg+ NPr/C NSg/C .
>
#
> “ Oh    , please mind   what   you’re doing ! ” cried Alice , jumping up        and down       in      an
# . NPr/V . V      NSg/V+ NSg/I+ W?     NSg/V . . V/J   NPr+  . V       NSg/V/J/P V/C N🅪Sg/V/J/P NPr/J/P D/P
> agony of terror . “ Oh    , there goes  his     precious nose   ! ” as    an  unusually large
# NSg   P  N🅪Sg+  . . NPr/V . +     NPl/V ISg/D$+ NSg/J+   NSg/V+ . . NSg/R D/P R         NSg/J+
> saucepan flew    close   by      it       , and very nearly carried it       off       .
# NSg/V+   NSg/V/J NSg/V/J NSg/J/P NPr/ISg+ . V/C J/R  R      V/J     NPr/ISg+ NSg/V/J/P .
>
#
> “ If    everybody minded their own      business , ” the Duchess said in      a   hoarse  growl ,
# . NSg/C NSg/I+    V/J+   D$+   NSg/V/J+ N🅪Sg/J+  . . D   NSg/V   V/J  NPr/J/P D/P NSg/V/J NSg/V .
> “ the world  would go      round     a   deal     faster than it       does  . ”
# . D   NSg/V+ VX    NSg/V/J NSg/V/J/P D/P NSg/V/J+ NSg/JC C/P  NPr/ISg+ NPl/V . .
>
#
> “ Which would not   be     an   advantage , ” said Alice , who    felt     very glad    to get   an
# . I/C+  VX    NSg/C NSg/VX D/P+ N🅪Sg/V+   . . V/J  NPr+  . NPr/I+ N🅪Sg/V/J J/R  NSg/V/J P  NSg/V D/P
> opportunity of showing off       a   little     of her     knowledge . “ Just think of what   work
# NSg         P  NSg/V   NSg/V/J/P D/P NPr/I/J/Dq P  ISg/D$+ Nᴹ+       . . V/J  NSg/V P  NSg/I+ N🅪Sg/V+
> it       would make  with the day  and night   ! You    see   the earth   takes twenty - four hours
# NPr/ISg+ VX    NSg/V P    D   NPr🅪 V/C N🅪Sg/V+ . ISgPl+ NSg/V D+  NPrᴹ/V+ NPl/V NSg    . NSg  NPl
> to turn  round     on  its     axis — ”
# P  NSg/V NSg/V/J/P J/P ISg/D$+ NPr+ . .
>
#
> “ Talking of axes        , ” said the Duchess , “ chop   off       her     head     ! ”
# . V       P  NPl/V/Am/Br . . V/J  D   NSg/V   . . NSg/V+ NSg/V/J/P ISg/D$+ NPr/V/J+ . .
>
#
> Alice glanced rather    anxiously at    the cook   , to see   if    she  meant to take  the
# NPr+  V/J     NPr/V/J/R R         NSg/P D+  NPr/V+ . P  NSg/V NSg/C ISg+ V     P  NSg/V D+
> hint   ; but     the cook   was busily stirring the soup    , and seemed not   to be     listening ,
# NSg/V+ . NSg/C/P D+  NPr/V+ V   R      NSg/V/J  D+  N🅪Sg/V+ . V/C V/J    NSg/C P  NSg/VX V         .
> so        she  went  on  again : “ Twenty - four hours , I    think ; or    is it       twelve ? I    — ”
# NSg/I/J/C ISg+ NSg/V J/P R     . . NSg    . NSg  NPl+  . ISg+ NSg/V . NPr/C VL NPr/ISg+ NSg    . ISg+ . .
>
#
> “ Oh    , don’t bother me       , ” said the Duchess ; “ I    never could  abide figures ! ” And with
# . NPr/V . V     NSg/V  NPr/ISg+ . . V/J  D   NSg/V   . . ISg+ R     NSg/VX V     NPl/V+  . . V/C P
<<<<<<< HEAD
> that         she  began nursing  her     child  again , singing a   sort   of lullaby to it       as    she
# NSg/I/C/Ddem ISg+ V     NᴹSg/V/J ISg/D$+ NSg/V+ R     . NSg/V/J D/P NSg/V+ P  NSg/V   P  NPr/ISg+ NSg/R ISg+
=======
> that         she  began nursing her     child  again , singing a   sort   of lullaby to it       as    she
# NSg/I/C/Ddem ISg+ V     Nᴹ/V/J  ISg/D$+ NSg/V+ P     . NSg/V/J D/P NSg/V+ P  NSg/V   P  NPr/ISg+ NSg/R ISg+
>>>>>>> 78d0be56
> did so        , and giving it       a   violent shake  at    the end   of every line   :
# V   NSg/I/J/C . V/C V      NPr/ISg+ D/P NSg/V/J NSg/V+ NSg/P D   NSg/V P  Dq    NSg/V+ .
>
#
> “ Speak roughly to your little      boy    , And beat     him  when    he       sneezes : He       only  does
# . NSg/V R       P  D$+  NPr/I/J/Dq+ NSg/V+ . V/C N🅪Sg/V/J ISg+ NSg/I/C NPr/ISg+ NPl/V   . NPr/ISg+ J/R/C NPl/V
> it       to annoy , Because he       knows it       teases . ”
# NPr/ISg+ P  NSg/V . C/P     NPr/ISg+ NPl/V NPr/ISg+ NPl/V  . .
>
#
> CHORUS . ( In      which the cook  and the baby     joined ) :
# NSg/V+ . . NPr/J/P I/C+  D   NPr/V V/C D+  NSg/V/J+ V/J    . .
>
#
> “ Wow   ! wow   ! wow   ! ”
# . NSg/V . NSg/V . NSg/V . .
>
#
> While     the Duchess sang  the second  verse of the song  , she  kept tossing the baby
# NSg/V/C/P D   NSg/V   NPr/V D   NSg/V/J NSg/V P  D   N🅪Sg+ . ISg+ V    V       D   NSg/V/J+
> violently up        and down       , and the poor    little     thing  howled so        , that         Alice could
# R         NSg/V/J/P V/C N🅪Sg/V/J/P . V/C D   NSg/V/J NPr/I/J/Dq NSg/V+ V/J    NSg/I/J/C . NSg/I/C/Ddem NPr+  NSg/VX
> hardly hear the words  : —
# R      V    D   NPl/V+ . .
>
#
> “ I    speak severely to my  boy    , I    beat     him  when    he       sneezes ; For he       can    thoroughly
# . ISg+ NSg/V R        P  D$+ NSg/V+ . ISg+ N🅪Sg/V/J ISg+ NSg/I/C NPr/ISg+ NPl/V   . C/P NPr/ISg+ NPr/VX R
> enjoy The pepper  when    he       pleases ! ”
# V     D   N🅪Sg/V+ NSg/I/C NPr/ISg+ V       . .
>
#
> CHORUS .
# NSg/V+ .
>
#
> “ Wow   ! wow   ! wow   ! ”
# . NSg/V . NSg/V . NSg/V . .
>
#
> “ Here    ! you    may    nurse it       a    bit    , if    you    like        ! ” the Duchess said to Alice , flinging
# . NSg/J/R . ISgPl+ NPr/VX NSg/V NPr/ISg+ D/P+ NSg/V+ . NSg/C ISgPl+ NSg/V/J/C/P . . D   NSg/V   V/J  P  NPr+  . V
> the baby     at    her     as    she  spoke . “ I    must  go      and get   ready   to play  croquet with the
# D   NSg/V/J+ NSg/P ISg/D$+ NSg/R ISg+ NSg/V . . ISg+ NSg/V NSg/V/J V/C NSg/V NSg/V/J P  NSg/V NSg/V   P    D+
> Queen    , ” and she  hurried out         of the room     . The cook  threw a   frying - pan     after her
# NPr/V/J+ . . V/C ISg+ V/J     NSg/V/J/R/P P  D   NSg/V/J+ . D   NPr/V V     D/P V      . NPr/V/J P     ISg/D$+
> as    she  went  out         , but     it       just missed her     .
# NSg/R ISg+ NSg/V NSg/V/J/R/P . NSg/C/P NPr/ISg+ V/J  V/J    ISg/D$+ .
>
#
> Alice caught the baby    with some      difficulty , as    it       was a   queer   - shaped little
# NPr+  V/J    D   NSg/V/J P    I/J/R/Dq+ N🅪Sg+      . NSg/R NPr/ISg+ V   D/P NSg/V/J . V/J    NPr/I/J/Dq+
> creature , and held out         its     arms  and legs   in      all           directions , “ just like        a
# NSg+     . V/C V    NSg/V/J/R/P ISg/D$+ NPl/V V/C NPl/V+ NPr/J/P NSg/I/J/C/Dq+ NPl+       . . V/J  NSg/V/J/C/P D/P
> star   - fish      , ” thought Alice . The poor     little      thing  was snorting like        a
# NSg/V+ . N🅪SgPl/V+ . . NSg/V   NPr+  . D+  NSg/V/J+ NPr/I/J/Dq+ NSg/V+ V   V        NSg/V/J/C/P D/P
> steam     - engine when    she  caught it       , and kept doubling itself up        and straightening
# N🅪Sg/V/J+ . NSg/V+ NSg/I/C ISg+ V/J    NPr/ISg+ . V/C V    V        ISg+   NSg/V/J/P V/C V
> itself out         again , so        that          altogether , for the first   minute   or    two , it       was as
# ISg+   NSg/V/J/R/P R     . NSg/I/J/C NSg/I/C/Ddem+ NSg        . C/P D   NSg/V/J NSg/V/J+ NPr/C NSg . NPr/ISg+ V   NSg/R
> much         as    she  could  do     to hold    it       .
# NSg/I/J/R/Dq NSg/R ISg+ NSg/VX NSg/VX P  NSg/V/J NPr/ISg+ .
>
#
> As    soon as    she  had made out         the proper way   of nursing it       , ( which was to twist it
# NSg/R J/R  NSg/R ISg+ V   V    NSg/V/J/R/P D   NSg/J  NSg/J P  Nᴹ/V/J  NPr/ISg+ . . I/C+  V   P  NSg/V NPr/ISg+
> up        into a   sort  of knot   , and then    keep  tight hold    of its     right   ear      and left    foot   ,
# NSg/V/J/P P    D/P NSg/V P  NSg/V+ . V/C NSg/J/C NSg/V V/J   NSg/V/J P  ISg/D$+ NPr/V/J NSg/V/J+ V/C NPr/V/J NSg/V+ .
> so        as    to prevent its     undoing itself , ) she  carried it       out         into the open    air     . “ If
# NSg/I/J/C NSg/R P  V       ISg/D$+ NSg/V   ISg+   . . ISg+ V/J     NPr/ISg+ NSg/V/J/R/P P    D   NSg/V/J N🅪Sg/V+ . . NSg/C
> I    don’t take  this   child  away with me       , ” thought Alice , “ they’re sure to kill  it
# ISg+ V     NSg/V I/Ddem NSg/V+ V/J  P    NPr/ISg+ . . NSg/V   NPr+  . . W?      J    P  NSg/V NPr/ISg+
> in      a   day   or    two : wouldn’t it       be     murder  to leave it       behind  ? ” She  said the last
# NPr/J/P D/P NPr🅪+ NPr/C NSg . VX       NPr/ISg+ NSg/VX N🅪Sg/V+ P  NSg/V NPr/ISg+ NSg/J/P . . ISg+ V/J  D+  NSg/V/J+
> words  out         loud  , and the little      thing  grunted in      reply  ( it       had left    off       sneezing
# NPl/V+ NSg/V/J/R/P NSg/J . V/C D+  NPr/I/J/Dq+ NSg/V+ V/J     NPr/J/P NSg/V+ . NPr/ISg+ V   NPr/V/J NSg/V/J/P V
> by      this   time      ) . “ Don’t grunt  , ” said Alice ; “ that’s not   at    all          a   proper way   of
# NSg/J/P I/Ddem N🅪Sg/V/J+ . . . V     NSg/V+ . . V/J  NPr+  . . NSg$   NSg/C NSg/P NSg/I/J/C/Dq D/P NSg/J  NSg/J P
> expressing yourself . ”
# V          ISg+     . .
>
#
> The baby     grunted again , and Alice looked very anxiously into its     face   to see
<<<<<<< HEAD
# D+  NSg/V/J+ V/J     R     . V/C NPr+  V/J    J/R  R         P    ISg/D$+ NSg/V+ P  NSg/V
> what   was the matter  with it       . There could  be     no     doubt  that          it       had a   very turn  - up
# NSg/I+ V   D   N🅪Sg/V+ P    NPr/ISg+ . +     NSg/VX NSg/VX NPr/P+ NSg/V+ NSg/I/C/Ddem+ NPr/ISg+ V   D/P J/R  NSg/V . NSg/V/J/P
=======
# D+  NSg/V/J+ V/J     P     . V/C NPr+  V/J    J/R  R         P    ISg/D$+ NSg/V+ P  NSg/V
> what   was the matter  with it       . There could  be     no     doubt   that          it       had a   very turn  - up
# NSg/I+ V   D   N🅪Sg/V+ P    NPr/ISg+ . +     NSg/VX NSg/VX NPr/P+ N🅪Sg/V+ NSg/I/C/Ddem+ NPr/ISg+ V   D/P J/R  NSg/V . NSg/V/J/P
>>>>>>> 78d0be56
> nose   , much         more         like        a   snout than a   real  nose   ; also its     eyes   were  getting
# NSg/V+ . NSg/I/J/R/Dq NPr/I/V/J/Dq NSg/V/J/C/P D/P NSg/V C/P  D/P NSg/J NSg/V+ . W?   ISg/D$+ NPl/V+ NSg/V NSg/V
> extremely small   for a   baby     : altogether Alice did not   like        the look  of the thing
# R         NPr/V/J C/P D/P NSg/V/J+ . NSg        NPr+  V   NSg/C NSg/V/J/C/P D   NSg/V P  D   NSg/V+
> at    all          . “ But     perhaps it       was only  sobbing , ” she  thought , and looked into its     eyes
# NSg/P NSg/I/J/C/Dq . . NSg/C/P NSg/R   NPr/ISg+ V   J/R/C NSg/V/J . . ISg+ NSg/V   . V/C V/J    P    ISg/D$+ NPl/V+
> again , to see   if    there were  any    tears  .
# R     . P  NSg/V NSg/C +     NSg/V I/R/Dq NPl/V+ .
>
#
> No    , there were  no     tears  . “ If    you’re going   to turn  into a   pig    , my  dear    , ” said
# NPr/P . +     NSg/V NPr/P+ NPl/V+ . . NSg/C W?     NSg/V/J P  NSg/V P    D/P NSg/V+ . D$+ NSg/V/J . . V/J
> Alice , seriously , “ I’ll have   nothing  more         to do     with you    . Mind   now       ! ” The poor
# NPr+  . R         . . W?   NSg/VX NSg/I/J+ NPr/I/V/J/Dq P  NSg/VX P    ISgPl+ . NSg/V+ NPr/V/J/C . . D+  NSg/V/J+
> little      thing  sobbed again ( or    grunted , it       was impossible to say   which ) , and they
# NPr/I/J/Dq+ NSg/V+ V      R     . NPr/C V/J     . NPr/ISg+ V   NSg/J      P  NSg/V I/C+  . . V/C IPl+
> went  on  for some     while     in      silence .
# NSg/V J/P C/P I/J/R/Dq NSg/V/C/P NPr/J/P NSg/V+  .
>
#
> Alice was just beginning to think to herself , “ Now       , what   am      I    to do     with this
# NPr+  V   V/J  NSg/V/J   P  NSg/V P  ISg+    . . NPr/V/J/C . NSg/I+ NPr/V/J ISg+ P  NSg/VX P    I/Ddem+
> creature when    I    get   it       home     ? ” when    it       grunted again , so        violently , that         she
# NSg+     NSg/I/C ISg+ NSg/V NPr/ISg+ NSg/V/J+ . . NSg/I/C NPr/ISg+ V/J     R     . NSg/I/J/C R         . NSg/I/C/Ddem ISg+
> looked down       into its     face   in      some     alarm  . This    time      there could  be     no    mistake
# V/J    N🅪Sg/V/J/P P    ISg/D$+ NSg/V+ NPr/J/P I/J/R/Dq NSg/V+ . I/Ddem+ N🅪Sg/V/J+ +     NSg/VX NSg/VX NPr/P NSg/V
> about it       : it       was neither more         nor   less    than a    pig    , and she  felt     that         it       would be
# J/P   NPr/ISg+ . NPr/ISg+ V   I/C     NPr/I/V/J/Dq NSg/C V/J/C/P C/P  D/P+ NSg/V+ . V/C ISg+ N🅪Sg/V/J NSg/I/C/Ddem NPr/ISg+ VX    NSg/VX
> quite absurd for her     to carry it       further .
# R     NSg/J  C/P ISg/D$+ P  NSg/V NPr/ISg+ V/J     .
>
#
> So        she  set     the little      creature down       , and felt     quite relieved to see   it       trot   away
# NSg/I/J/C ISg+ NPr/V/J D+  NPr/I/J/Dq+ NSg+     N🅪Sg/V/J/P . V/C N🅪Sg/V/J R     V/J      P  NSg/V NPr/ISg+ NSg/V+ V/J
> quietly into the wood     . “ If    it       had grown up        , ” she  said to herself , “ it       would have
# R       P    D+  NPr/V/J+ . . NSg/C NPr/ISg+ V   V/J   NSg/V/J/P . . ISg+ V/J  P  ISg+    . . NPr/ISg+ VX    NSg/VX
> made a   dreadfully ugly     child  : but     it       makes rather    a   handsome pig    , I    think . ” And
# V    D/P R          NSg/V/J+ NSg/V+ . NSg/C/P NPr/ISg+ NPl/V NPr/V/J/R D/P V/J      NSg/V+ . ISg+ NSg/V . . V/C
> she  began thinking over    other    children she  knew , who    might   do     very well    as    pigs   ,
# ISg+ V     V        NSg/J/P NSg/V/J+ NPl+     ISg+ V    . NPr/I+ Nᴹ/VX/J NSg/VX J/R  NSg/V/J NSg/R NPl/V+ .
> and was just saying to herself , “ if    one       only  knew the right   way    to change them     — ”
# V/C V   V/J  NSg/V  P  ISg+    . . NSg/C NSg/I/V/J J/R/C V    D   NPr/V/J NSg/J+ P  N🅪Sg/V NSg/IPl+ . .
> when    she  was a   little     startled by      seeing    the Cheshire Cat      sitting on  a   bough of
# NSg/I/C ISg+ V   D/P NPr/I/J/Dq V/J      NSg/J/P NSg/V/J/C D   NPr      NSg/V/J+ NSg/V/J J/P D/P NSg   P
> a   tree   a   few      yards  off       .
# D/P NSg/V+ D/P NSg/I/Dq NPl/V+ NSg/V/J/P .
>
#
> The Cat      only  grinned when    it       saw   Alice . It       looked good    - natured , she  thought :
# D+  NSg/V/J+ J/R/C V       NSg/I/C NPr/ISg+ NSg/V NPr+  . NPr/ISg+ V/J    NPr/V/J . ?       . ISg+ NSg/V   .
> still   it       had very long    claws and a   great many       teeth , so        she  felt     that         it       ought
# NSg/V/J NPr/ISg+ V   J/R  NPr/V/J NPl/V V/C D/P NSg/J NSg/I/J/Dq NPl+  . NSg/I/J/C ISg+ N🅪Sg/V/J NSg/I/C/Ddem NPr/ISg+ NSg/I/VX
> to be     treated with respect .
# P  NSg/VX V/J     P    Nᴹ/V+   .
>
#
> “ Cheshire Puss , ” she  began , rather    timidly , as    she  did not   at    all          know   whether
# . NPr      NSg  . . ISg+ V     . NPr/V/J/R R       . NSg/R ISg+ V   NSg/C NSg/P NSg/I/J/C/Dq NSg/V+ I/C
> it       would like        the name   : however , it       only  grinned a   little     wider . “ Come    , it’s
# NPr/ISg+ VX    NSg/V/J/C/P D   NSg/V+ . C       . NPr/ISg+ J/R/C V       D/P NPr/I/J/Dq JC    . . NSg/V/P . W?
> pleased so        far     , ” thought Alice , and she  went  on  . “ Would you    tell  me       , please ,
# V/J     NSg/I/J/C NSg/V/J . . NSg/V   NPr+  . V/C ISg+ NSg/V J/P . . VX    ISgPl+ NPr/V NPr/ISg+ . V      .
> which way    I    ought    to go      from here    ? ”
# I/C+  NSg/J+ ISg+ NSg/I/VX P  NSg/V/J P    NSg/J/R . .
>
#
> “ That          depends a    good     deal     on  where you    want  to get   to , ” said the Cat      .
# . NSg/I/C/Ddem+ NPl/V   D/P+ NPr/V/J+ NSg/V/J+ J/P NSg/C ISgPl+ NSg/V P  NSg/V P  . . V/J  D+  NSg/V/J+ .
>
#
> “ I    don’t much         care    where — ” said Alice .
# . ISg+ V     NSg/I/J/R/Dq N🅪Sg/V+ NSg/C . . V/J  NPr+  .
>
#
> “ Then    it       doesn’t matter  which way    you    go      , ” said the Cat      .
# . NSg/J/C NPr/ISg+ V       N🅪Sg/V+ I/C+  NSg/J+ ISgPl+ NSg/V/J . . V/J  D   NSg/V/J+ .
>
#
> “ — so        long    as    I    get   somewhere , ” Alice added as    an   explanation .
# . . NSg/I/J/C NPr/V/J NSg/R ISg+ NSg/V NSg       . . NPr+  V/J   NSg/R D/P+ N🅪Sg+       .
>
#
> “ Oh    , you’re sure to do     that          , ” said the Cat      , “ if    you    only  walk  long    enough . ”
# . NPr/V . W?     J    P  NSg/VX NSg/I/C/Ddem+ . . V/J  D   NSg/V/J+ . . NSg/C ISgPl+ J/R/C NSg/V NPr/V/J NSg/I  . .
>
#
> Alice felt     that         this    could  not   be     denied , so        she  tried another question . “ What
# NPr+  N🅪Sg/V/J NSg/I/C/Ddem I/Ddem+ NSg/VX NSg/C NSg/VX V/J    . NSg/I/J/C ISg+ V/J   I/D+    NSg/V+   . . NSg/I+
> sort  of people live about here    ? ”
# NSg/V P  NPl/V+ V/J  J/P   NSg/J/R . .
>
#
> “ In      that          direction , ” the Cat      said , waving its     right    paw    round     , “ lives a   Hatter :
# . NPr/J/P NSg/I/C/Ddem+ N🅪Sg+     . . D+  NSg/V/J+ V/J  . V      ISg/D$+ NPr/V/J+ NSg/V+ NSg/V/J/P . . V+    D/P NSg/V  .
> and in      that         direction , ” waving the other   paw    , “ lives a   March  Hare     . Visit either
# V/C NPr/J/P NSg/I/C/Ddem N🅪Sg+     . . V      D   NSg/V/J NSg/V+ . . V+    D/P NPr/V+ NSg/V/J+ . NSg/V I/C
> you    like        : they’re both   mad     . ”
# ISgPl+ NSg/V/J/C/P . W?      I/C/Dq NSg/V/J . .
>
#
> “ But     I    don’t want  to go      among mad     people , ” Alice remarked .
# . NSg/C/P ISg+ V     NSg/V P  NSg/V/J P     NSg/V/J NPl/V+ . . NPr+  V/J      .
>
#
> “ Oh    , you    can’t help  that          , ” said the Cat      : “ we’re all          mad     here    . I’m mad     . You’re
# . NPr/V . ISgPl+ VX    NSg/V NSg/I/C/Ddem+ . . V/J  D   NSg/V/J+ . . W?    NSg/I/J/C/Dq NSg/V/J NSg/J/R . W?  NSg/V/J . W?
> mad     . ”
# NSg/V/J . .
>
#
> “ How   do     you    know  I’m mad     ? ” said Alice .
# . NSg/C NSg/VX ISgPl+ NSg/V W?  NSg/V/J . . V/J  NPr+  .
>
#
> “ You    must  be     , ” said the Cat      , “ or    you    wouldn’t have   come    here    . ”
# . ISgPl+ NSg/V NSg/VX . . V/J  D+  NSg/V/J+ . . NPr/C ISgPl+ VX       NSg/VX NSg/V/P NSg/J/R . .
>
#
> Alice didn’t think that          proved it       at    all          ; however , she  went  on  “ And how   do     you
# NPr+  V      NSg/V NSg/I/C/Ddem+ V/J    NPr/ISg+ NSg/P NSg/I/J/C/Dq . C       . ISg+ NSg/V J/P . V/C NSg/C NSg/VX ISgPl+
> know  that         you’re mad     ? ”
# NSg/V NSg/I/C/Ddem W?     NSg/V/J . .
>
#
> “ To begin with , ” said the Cat      , “ a   dog’s not   mad     . You    grant  that          ? ”
# . P  NSg/V P    . . V/J  D+  NSg/V/J+ . . D/P NSg$  NSg/C NSg/V/J . ISgPl+ NPr/V+ NSg/I/C/Ddem+ . .
>
#
> “ I    suppose so        , ” said Alice .
# . ISg+ V       NSg/I/J/C . . V/J  NPr+  .
>
#
> “ Well    , then    , ” the Cat      went  on  , “ you    see   , a    dog      growls when    it’s angry , and wags
# . NSg/V/J . NSg/J/C . . D+  NSg/V/J+ NSg/V J/P . . ISgPl+ NSg/V . D/P+ NSg/V/J+ NPl/V  NSg/I/C W?   V/J   . V/C NPl/V
> its     tail     when    it’s pleased . Now       I    growl when    I’m pleased , and wag   my  tail     when
# ISg/D$+ NSg/V/J+ NSg/I/C W?   V/J     . NPr/V/J/C ISg+ NSg/V NSg/I/C W?  V/J     . V/C NSg/V D$+ NSg/V/J+ NSg/I/C
> I’m angry . Therefore I’m mad     . ”
# W?  V/J   . R         W?  NSg/V/J . .
>
#
> “ I    call  it       purring , not   growling , ” said Alice .
# . ISg+ NSg/V NPr/ISg+ V       . NSg/C V        . . V/J  NPr+  .
>
#
> “ Call  it       what   you    like        , ” said the Cat      . “ Do     you    play  croquet with the Queen
# . NSg/V NPr/ISg+ NSg/I+ ISgPl+ NSg/V/J/C/P . . V/J  D+  NSg/V/J+ . . NSg/VX ISgPl+ NSg/V NSg/V   P    D   NPr/V/J+
> to - day   ? ”
# P  . NPr🅪+ . .
>
#
> “ I    should like        it       very much         , ” said Alice , “ but     I    haven’t been  invited yet     . ”
# . ISg+ VX     NSg/V/J/C/P NPr/ISg+ J/R  NSg/I/J/R/Dq . . V/J  NPr+  . . NSg/C/P ISg+ V       NSg/V NSg/V/J NSg/V/C . .
>
#
> “ You’ll see   me       there , ” said the Cat      , and vanished .
# . W?     NSg/V NPr/ISg+ W?    . . V/J  D   NSg/V/J+ . V/C V/J      .
>
#
> Alice was not   much         surprised at    this    , she  was getting so        used to queer    things
# NPr+  V   NSg/C NSg/I/J/R/Dq V/J       NSg/P I/Ddem+ . ISg+ V   NSg/V   NSg/I/J/C V/J  P  NSg/V/J+ NPl/V+
> happening . While     she  was looking at    the place   where it       had been  , it       suddenly
# NSg/V/J   . NSg/V/C/P ISg+ V   V       NSg/P D+  N🅪Sg/V+ NSg/C NPr/ISg+ V   NSg/V . NPr/ISg+ R
> appeared again .
# V/J      R     .
>
#
> “ By      - the - bye     , what   became of the baby     ? ” said the Cat      . “ I’d nearly forgotten to
# . NSg/J/P . D   . NSg/J/P . NSg/I+ V      P  D+  NSg/V/J+ . . V/J  D+  NSg/V/J+ . . W?  R      NSg/V/J   P
> ask   . ”
# NSg/V . .
>
#
> “ It       turned into a    pig    , ” Alice quietly said , just as    if    it       had come    back    in      a
# . NPr/ISg+ V/J    P    D/P+ NSg/V+ . . NPr+  R       V/J  . V/J  NSg/R NSg/C NPr/ISg+ V   NSg/V/P NSg/V/J NPr/J/P D/P+
> natural way    .
# NSg/J+  NSg/J+ .
>
#
> “ I    thought it       would , ” said the Cat      , and vanished again .
# . ISg+ NSg/V   NPr/ISg+ VX    . . V/J  D+  NSg/V/J+ . V/C V/J      R     .
>
#
> Alice waited a   little     , half        expecting to see   it       again , but     it       did not   appear ,
# NPr+  V/J    D/P NPr/I/J/Dq . N🅪Sg/V/J/P+ V         P  NSg/V NPr/ISg+ R     . NSg/C/P NPr/ISg+ V   NSg/C V      .
> and after a    minute   or    two she  walked on  in      the direction in      which the March  Hare
# V/C P     D/P+ NSg/V/J+ NPr/C NSg ISg+ V/J    J/P NPr/J/P D+  N🅪Sg+     NPr/J/P I/C+  D+  NPr/V+ NSg/V/J+
> was said to live . “ I’ve seen  hatters before , ” she  said to herself ; “ the March
# V   V/J  P  V/J  . . W?   NSg/V NPl/V   C/P    . . ISg+ V/J  P  ISg+    . . D   NPr/V+
> Hare     will   be     much         the most         interesting , and perhaps as    this    is May    it       won’t be
# NSg/V/J+ NPr/VX NSg/VX NSg/I/J/R/Dq D   NSg/I/J/R/Dq V/J         . V/C NSg/R   NSg/R I/Ddem+ VL NPr/VX NPr/ISg+ V     NSg/VX
> raving  mad     — at    least not   so        mad     as    it       was in      March  . ” As    she  said this    , she  looked
# NSg/V/J NSg/V/J . NSg/P NSg/J NSg/C NSg/I/J/C NSg/V/J NSg/R NPr/ISg+ V   NPr/J/P NPr/V+ . . NSg/R ISg+ V/J  I/Ddem+ . ISg+ V/J
> up        , and there was the Cat      again , sitting on  a   branch of a    tree   .
# NSg/V/J/P . V/C +     V   D+  NSg/V/J+ R     . NSg/V/J J/P D/P NPr/V  P  D/P+ NSg/V+ .
>
#
> “ Did you    say   pig    , or    fig   ? ” said the Cat      .
# . V   ISgPl+ NSg/V NSg/V+ . NPr/C NSg/V . . V/J  D+  NSg/V/J+ .
>
#
> “ I    said pig    , ” replied Alice ; “ and I    wish  you    wouldn’t keep  appearing and
# . ISg+ V/J  NSg/V+ . . V/J     NPr+  . . V/C ISg+ NSg/V ISgPl+ VX       NSg/V V         V/C
> vanishing so        suddenly : you    make  one       quite giddy   . ”
# V         NSg/I/J/C R        . ISgPl+ NSg/V NSg/I/V/J R     NSg/V/J . .
>
#
> “ All          right   , ” said the Cat      ; and this    time      it       vanished quite slowly , beginning
# . NSg/I/J/C/Dq NPr/V/J . . V/J  D+  NSg/V/J+ . V/C I/Ddem+ N🅪Sg/V/J+ NPr/ISg+ V/J      R     R      . NSg/V/J+
> with the end   of the tail     , and ending with the grin   , which remained some      time
# P    D   NSg/V P  D+  NSg/V/J+ . V/C NSg/V  P    D+  NSg/V+ . I/C+  V/J      I/J/R/Dq+ N🅪Sg/V/J+
> after the rest     of it       had gone  .
# P     D   NSg/V/JS P  NPr/ISg+ V   V/J/P .
>
#
> “ Well    ! I’ve often seen  a   cat      without a   grin   , ” thought Alice ; “ but     a   grin   without
# . NSg/V/J . W?   R     NSg/V D/P NSg/V/J+ C/P     D/P NSg/V+ . . NSg/V   NPr+  . . NSg/C/P D/P NSg/V+ C/P
> a   cat      ! It’s the most         curious thing  I    ever saw   in      my  life    ! ”
# D/P NSg/V/J+ . W?   D   NSg/I/J/R/Dq J       NSg/V+ ISg+ J    NSg/V NPr/J/P D$+ N🅪Sg/V+ . .
>
#
> She  had not   gone  much         farther before she  came    in      sight  of the house of the March
# ISg+ V   NSg/C V/J/P NSg/I/J/R/Dq V/J     C/P    ISg+ NSg/V/P NPr/J/P N🅪Sg/V P  D   NPr/V P  D+  NPr/V+
> Hare     : she  thought it       must  be     the right    house  , because the chimneys were  shaped
# NSg/V/J+ . ISg+ NSg/V   NPr/ISg+ NSg/V NSg/VX D+  NPr/V/J+ NPr/V+ . C/P     D+  NPl/V+   NSg/V V/J
> like        ears  and the roof   was thatched with fur         . It       was so        large a   house  , that         she
# NSg/V/J/C/P NPl/V V/C D+  NSg/V+ V   V/J      P    N🅪Sg/V/C/P+ . NPr/ISg+ V   NSg/I/J/C NSg/J D/P NPr/V+ . NSg/I/C/Ddem ISg+
> did not   like        to go      nearer till      she  had nibbled some     more         of the lefthand bit    of
# V   NSg/C NSg/V/J/C/P P  NSg/V/J NSg/JC NSg/V/C/P ISg+ V   V/J     I/J/R/Dq NPr/I/V/J/Dq P  D   ?        NSg/V+ P
> mushroom , and raised herself to about two feet high    : even    then    she  walked up
# N🅪Sg/V/J . V/C V/J    ISg+    P  J/P   NSg NPl+ NSg/V/J . NSg/V/J NSg/J/C ISg+ V/J    NSg/V/J/P
> towards it       rather    timidly , saying to herself “ Suppose it       should be     raving  mad
# P       NPr/ISg+ NPr/V/J/R R       . NSg/V  P  ISg+    . V       NPr/ISg+ VX     NSg/VX NSg/V/J NSg/V/J
> after all          ! I    almost wish  I’d gone  to see   the Hatter instead ! ”
# P     NSg/I/J/C/Dq . ISg+ R      NSg/V W?  V/J/P P  NSg/V D   NSg/V  W?      . .
>
#
> CHAPTER VII : A   Mad     Tea     - Party
# NSg/V+  NSg . D/P NSg/V/J N🅪Sg/V+ . NSg/V/J+
>
#
> There was a    table  set     out         under   a   tree   in      front   of the house  , and the March  Hare
# +     V   D/P+ NSg/V+ NPr/V/J NSg/V/J/R/P NSg/J/P D/P NSg/V+ NPr/J/P NSg/V/J P  D+  NPr/V+ . V/C D+  NPr/V+ NSg/V/J+
> and the Hatter were  having tea     at    it       : a   Dormouse was sitting between them     , fast
# V/C D   NSg/V  NSg/V V      N🅪Sg/V+ NSg/P NPr/ISg+ . D/P NSg      V   NSg/V/J NSg/P   NSg/IPl+ . NSg/V/J
> asleep , and the other   two were   using it       as    a   cushion , resting their elbows on
# J      . V/C D   NSg/V/J NSg NSg/V+ V     NPr/ISg+ NSg/R D/P NSg/V+  . V+      D$+   NPl/V+ J/P
> it       , and talking over    its     head     . “ Very uncomfortable for the Dormouse , ” thought
# NPr/ISg+ . V/C V       NSg/J/P ISg/D$+ NPr/V/J+ . . J/R  J             C/P D   NSg      . . NSg/V
> Alice ; “ only  , as    it’s asleep , I    suppose it       doesn’t mind   . ”
# NPr+  . . J/R/C . NSg/R W?   J      . ISg+ V       NPr/ISg+ V       NSg/V+ . .
>
#
> The table  was a   large one       , but     the three were   all          crowded together at    one       corner
# D+  NSg/V+ V   D/P NSg/J NSg/I/V/J . NSg/C/P D+  NSg+  NSg/V+ NSg/I/J/C/Dq V/J     J        NSg/P NSg/I/V/J NSg/V
> of it       : “ No     room     ! No     room     ! ” they cried out         when    they saw   Alice coming  . “ There’s
# P  NPr/ISg+ . . NPr/P+ NSg/V/J+ . NPr/P+ NSg/V/J+ . . IPl+ V/J   NSg/V/J/R/P NSg/I/C IPl+ NSg/V NPr+  NSg/V/J . . W?
> plenty  of room     ! ” said Alice indignantly , and she  sat     down       in      a   large arm      - chair
# NSg/I/J P  NSg/V/J+ . . V/J  NPr+  R           . V/C ISg+ NSg/V/J N🅪Sg/V/J/P NPr/J/P D/P NSg/J NSg/V/J+ . NSg/V+
> at    one       end   of the table  .
# NSg/P NSg/I/V/J NSg/V P  D   NSg/V+ .
>
#
> “ Have   some      wine    , ” the March  Hare     said in      an   encouraging tone      .
# . NSg/VX I/J/R/Dq+ N🅪Sg/V+ . . D+  NPr/V+ NSg/V/J+ V/J  NPr/J/P D/P+ NSg/V/J     N🅪Sg/I/V+ .
>
#
> Alice looked all          round     the table  , but     there was nothing  on  it       but     tea     . “ I    don’t
# NPr+  V/J    NSg/I/J/C/Dq NSg/V/J/P D+  NSg/V+ . NSg/C/P +     V   NSg/I/J+ J/P NPr/ISg+ NSg/C/P N🅪Sg/V+ . . ISg+ V
> see   any    wine    , ” she  remarked .
# NSg/V I/R/Dq N🅪Sg/V+ . . ISg+ V/J      .
>
#
> “ There isn’t any    , ” said the March  Hare     .
# . +     NSg/V I/R/Dq . . V/J  D   NPr/V+ NSg/V/J+ .
>
#
> “ Then    it       wasn’t very civil of you    to offer    it       , ” said Alice angrily .
# . NSg/J/C NPr/ISg+ V      J/R  J     P  ISgPl+ P  NSg/V/JC NPr/ISg+ . . V/J  NPr+  R       .
>
#
> “ It       wasn’t very civil of you    to sit   down       without being    invited , ” said the March
# . NPr/ISg+ V      J/R  J     P  ISgPl+ P  NSg/V N🅪Sg/V/J/P C/P     N🅪Sg/V/C NSg/V/J . . V/J  D   NPr/V+
> Hare     .
# NSg/V/J+ .
>
#
> “ I    didn’t know  it       was your table  , ” said Alice ; “ it’s laid for a   great many       more
# . ISg+ V      NSg/V NPr/ISg+ V   D$+  NSg/V+ . . V/J  NPr+  . . W?   V/J  C/P D/P NSg/J NSg/I/J/Dq NPr/I/V/J/Dq
> than three . ”
# C/P  NSg   . .
>
#
> “ Your hair    wants cutting , ” said the Hatter . He       had been  looking at    Alice for
# . D$+  N🅪Sg/V+ NPl/V NSg/V/J . . V/J  D   NSg/V  . NPr/ISg+ V   NSg/V V       NSg/P NPr+  C/P
> some     time     with great  curiosity , and this    was his     first    speech  .
# I/J/R/Dq N🅪Sg/V/J P    NSg/J+ NSg+      . V/C I/Ddem+ V   ISg/D$+ NSg/V/J+ N🅪Sg/V+ .
>
#
> “ You    should learn not   to make  personal remarks , ” Alice said with some     severity ;
# . ISgPl+ VX     NSg/V NSg/C P  NSg/V NSg/J+   NPl/V+  . . NPr+  V/J  P    I/J/R/Dq NSg      .
> “ it’s very rude . ”
# . W?   J/R  J    . .
>
#
> The Hatter opened his     eyes   very wide  on  hearing  this    ; but     all          he       said was , “ Why
# D   NSg/V  V/J    ISg/D$+ NPl/V+ J/R  NSg/J J/P NSg/V/J+ I/Ddem+ . NSg/C/P NSg/I/J/C/Dq NPr/ISg+ V/J  V   . . NSg/V
> is a   raven   like        a   writing - desk   ? ”
# VL D/P NSg/V/J NSg/V/J/C/P D/P NSg/V+  . NSg/V+ . .
>
#
> “ Come    , we   shall have   some     fun    now       ! ” thought Alice . “ I’m glad    they’ve begun
# . NSg/V/P . IPl+ VX    NSg/VX I/J/R/Dq Nᴹ/V/J NPr/V/J/C . . NSg/V   NPr+  . . W?  NSg/V/J W?      V
> asking riddles . — I    believe I    can    guess that          , ” she  added aloud .
# V      NPl/V   . . ISg+ V       ISg+ NPr/VX NSg/V NSg/I/C/Ddem+ . . ISg+ V/J   J     .
>
#
> “ Do     you    mean    that         you    think you    can    find  out         the answer to it       ? ” said the March
# . NSg/VX ISgPl+ NSg/V/J NSg/I/C/Ddem ISgPl+ NSg/V ISgPl+ NPr/VX NSg/V NSg/V/J/R/P D+  NSg/V+ P  NPr/ISg+ . . V/J  D+  NPr/V+
> Hare     .
# NSg/V/J+ .
>
#
> “ Exactly so        , ” said Alice .
# . R       NSg/I/J/C . . V/J  NPr+  .
>
#
> “ Then    you    should say   what   you    mean    , ” the March  Hare     went  on  .
# . NSg/J/C ISgPl+ VX     NSg/V NSg/I+ ISgPl+ NSg/V/J . . D+  NPr/V+ NSg/V/J+ NSg/V J/P .
>
#
> “ I    do     , ” Alice hastily replied ; “ at    least — at    least I    mean    what   I    say   — that’s the
# . ISg+ NSg/VX . . NPr+  R       V/J     . . NSg/P NSg/J . NSg/P NSg/J ISg+ NSg/V/J NSg/I+ ISg+ NSg/V . NSg$   D+
> same thing  , you    know  . ”
# I/J  NSg/V+ . ISgPl+ NSg/V . .
>
#
> “ Not   the same thing  a    bit    ! ” said the Hatter . “ You    might   just as    well    say   that          ‘          I
# . NSg/C D+  I/J+ NSg/V+ D/P+ NSg/V+ . . V/J  D   NSg/V  . . ISgPl+ Nᴹ/VX/J V/J  NSg/R NSg/V/J NSg/V NSg/I/C/Ddem+ Unlintable ISg+
> see   what   I    eat ’ is the same thing  as    ‘          I    eat what   I    see   ’ ! ”
# NSg/V NSg/I+ ISg+ V   . VL D+  I/J+ NSg/V+ NSg/R Unlintable ISg+ V   NSg/I+ ISg+ NSg/V . . .
>
#
> “ You    might   just as    well    say   , ” added the March  Hare     , “ that          ‘          I    like        what   I    get   ’ is
# . ISgPl+ Nᴹ/VX/J V/J  NSg/R NSg/V/J NSg/V . . V/J   D+  NPr/V+ NSg/V/J+ . . NSg/I/C/Ddem+ Unlintable ISg+ NSg/V/J/C/P NSg/I+ ISg+ NSg/V . VL
> the same thing  as    ‘          I    get   what   I    like        ’ ! ”
# D+  I/J+ NSg/V+ NSg/R Unlintable ISg+ NSg/V NSg/I+ ISg+ NSg/V/J/C/P . . .
>
#
> “ You    might   just as    well    say   , ” added the Dormouse , who    seemed to be     talking in
# . ISgPl+ Nᴹ/VX/J V/J  NSg/R NSg/V/J NSg/V . . V/J   D   NSg      . NPr/I+ V/J    P  NSg/VX V       NPr/J/P
> his     sleep   , “ that          ‘          I    breathe when    I    sleep  ’ is the same thing  as    ‘          I    sleep  when    I
# ISg/D$+ N🅪Sg/V+ . . NSg/I/C/Ddem+ Unlintable ISg+ V       NSg/I/C ISg+ N🅪Sg/V . VL D   I/J  NSg/V+ NSg/R Unlintable ISg+ N🅪Sg/V NSg/I/C ISg+
> breathe ’ ! ”
# V       . . .
>
#
> “ It       is the same thing with you    , ” said the Hatter , and here    the conversation
# . NPr/ISg+ VL D   I/J  NSg/V P    ISgPl+ . . V/J  D   NSg/V  . V/C NSg/J/R D   N🅪Sg/V+
> dropped , and the party    sat     silent for a   minute   , while     Alice thought over    all          she
# V/J     . V/C D   NSg/V/J+ NSg/V/J NSg/J  C/P D/P NSg/V/J+ . NSg/V/C/P NPr+  NSg/V   NSg/J/P NSg/I/J/C/Dq ISg+
> could  remember about ravens and writing - desks  , which wasn’t much         .
# NSg/VX NSg/V    J/P   NPl/V  V/C NSg/V   . NPl/V+ . I/C+  V      NSg/I/J/R/Dq .
>
#
> The Hatter was the first    to break the silence . “ What   day  of the month  is it       ? ” he
# D   NSg/V  V   D   NSg/V/J+ P  NSg/V D   NSg/V+  . . NSg/I+ NPr🅪 P  D+  NSg/J+ VL NPr/ISg+ . . NPr/ISg+
> said , turning to Alice : he       had taken his     watch out         of his     pocket   , and was
# V/J  . NSg/V   P  NPr+  . NPr/ISg+ V   V/J   ISg/D$+ NSg/V NSg/V/J/R/P P  ISg/D$+ NSg/V/J+ . V/C V
> looking at    it       uneasily , shaking it       every now       and then    , and holding it       to his
# V       NSg/P NPr/ISg+ R        . V       NPr/ISg+ Dq    NPr/V/J/C V/C NSg/J/C . V/C NSg/V   NPr/ISg+ P  ISg/D$+
> ear      .
# NSg/V/J+ .
>
#
> Alice considered a   little     , and then    said “ The fourth  . ”
# NPr+  V/J        D/P NPr/I/J/Dq . V/C NSg/J/C V/J  . D   NPr/V/J . .
>
#
> “ Two  days wrong   ! ” sighed the Hatter . “ I    told you    butter wouldn’t suit   the
# . NSg+ NPl+ NSg/V/J . . V/J    D   NSg/V  . . ISg+ V    ISgPl+ NSg/V+ VX       NSg/V+ D
> works  ! ” he       added looking angrily at    the March  Hare     .
# NPl/V+ . . NPr/ISg+ V/J   V       R       NSg/P D+  NPr/V+ NSg/V/J+ .
>
#
> “ It       was the best      butter , ” the March  Hare     meekly replied .
# . NPr/ISg+ V   D   NPr/VX/JS NSg/V  . . D+  NPr/V+ NSg/V/J+ R      V/J     .
>
#
> “ Yes   , but     some      crumbs must  have   got in      as    well    , ” the Hatter grumbled : “ you
# . NPl/V . NSg/C/P I/J/R/Dq+ NPl/V+ NSg/V NSg/VX V   NPr/J/P NSg/R NSg/V/J . . D   NSg/V  V/J      . . ISgPl+
> shouldn’t have   put   it       in      with the bread   - knife  . ”
# V         NSg/VX NSg/V NPr/ISg+ NPr/J/P P    D   N🅪Sg/V+ . NSg/V+ . .
>
#
> The March  Hare     took the watch and looked at    it       gloomily : then    he       dipped it       into
# D+  NPr/V+ NSg/V/J+ V    D   NSg/V V/C V/J    NSg/P NPr/ISg+ R        . NSg/J/C NPr/ISg+ V/J    NPr/ISg+ P
> his     cup   of tea     , and looked at    it       again : but     he       could  think of nothing  better    to
# ISg/D$+ NSg/V P  N🅪Sg/V+ . V/C V/J    NSg/P NPr/ISg+ R     . NSg/C/P NPr/ISg+ NSg/VX NSg/V P  NSg/I/J+ NSg/VX/JC P
> say   than his     first   remark , “ It       was the best      butter , you    know  . ”
# NSg/V C/P  ISg/D$+ NSg/V/J NSg/V+ . . NPr/ISg+ V   D   NPr/VX/JS NSg/V+ . ISgPl+ NSg/V . .
>
#
> Alice had been  looking over    his     shoulder with some      curiosity . “ What   a    funny
# NPr+  V   NSg/V V       NSg/J/P ISg/D$+ NSg/V+   P    I/J/R/Dq+ NSg+      . . NSg/I+ D/P+ NSg/J+
> watch  ! ” she  remarked . “ It       tells the day  of the month  , and doesn’t tell  what
# NSg/V+ . . ISg+ V/J      . . NPr/ISg+ NPl/V D   NPr🅪 P  D+  NSg/J+ . V/C V       NPr/V NSg/I+
> o’clock it       is ! ”
# W?      NPr/ISg+ VL . .
>
#
> “ Why   should it       ? ” muttered the Hatter . “ Does  your watch tell  you    what   year it
# . NSg/V VX     NPr/ISg+ . . V/J      D   NSg/V  . . NPl/V D$+  NSg/V NPr/V ISgPl+ NSg/I+ NSg+ NPr/ISg+
> is ? ”
# VL . .
>
#
> “ Of course not   , ” Alice replied very readily : “ but     that’s because it       stays the
# . P  NSg/V+ NSg/C . . NPr+  V/J     J/R  R       . . NSg/C/P NSg$   C/P     NPr/ISg+ NPl/V D
> same year for such  a   long    time      together . ”
# I/J  NSg+ C/P NSg/I D/P NPr/V/J N🅪Sg/V/J+ J        . .
>
#
> “ Which is just the case   with mine     , ” said the Hatter .
# . I/C+  VL V/J  D   NPr🅪/V P    NSg/I/V+ . . V/J  D   NSg/V  .
>
#
> Alice felt     dreadfully puzzled , The Hatter’s remark seemed to have   no    sort  of
# NPr+  N🅪Sg/V/J R          V/J     . D   NSg$     NSg/V+ V/J    P  NSg/VX NPr/P NSg/V P
> meaning   in      it       , and yet     it       was certainly English   . “ I    don’t quite understand you    , ”
# N🅪Sg/V/J+ NPr/J/P NPr/ISg+ . V/C NSg/V/C NPr/ISg+ V   R         NPr🅪/V/J+ . . ISg+ V     R     V          ISgPl+ . .
> she  said , as    politely as    she  could  .
# ISg+ V/J  . NSg/R R        NSg/R ISg+ NSg/VX .
>
#
> “ The Dormouse is asleep again , ” said the Hatter , and he       poured a   little     hot     tea
# . D   NSg      VL J      R     . . V/J  D   NSg/V  . V/C NPr/ISg+ V/J    D/P NPr/I/J/Dq NSg/V/J N🅪Sg/V+
> upon its     nose   .
# P    ISg/D$+ NSg/V+ .
>
#
> The Dormouse shook   its     head     impatiently , and said , without opening its     eyes   , “ Of
# D   NSg      NSg/V/J ISg/D$+ NPr/V/J+ R           . V/C V/J  . C/P     NSg/V/J ISg/D$+ NPl/V+ . . P
> course , of course ; just what   I    was going   to remark myself . ”
# NSg/V+ . P  NSg/V+ . V/J  NSg/I+ ISg+ V   NSg/V/J P  NSg/V  ISg+   . .
>
#
> “ Have   you    guessed the riddle yet     ? ” the Hatter said , turning to Alice again .
# . NSg/VX ISgPl+ V/J     D+  NPr/V+ NSg/V/C . . D   NSg/V  V/J  . NSg/V   P  NPr+  R     .
>
#
> “ No    , I    give  it       up        , ” Alice replied : “ what’s the answer ? ”
# . NPr/P . ISg+ NSg/V NPr/ISg+ NSg/V/J/P . . NPr+  V/J     . . NSg$   D+  NSg/V+ . .
>
#
> “ I    haven’t the slightest idea , ” said the Hatter .
# . ISg+ V       D+  JS        NSg+ . . V/J  D   NSg/V  .
>
#
> “ Nor   I    , ” said the March  Hare     .
# . NSg/C ISg+ . . V/J  D+  NPr/V+ NSg/V/J+ .
>
#
> Alice sighed wearily . “ I    think you    might   do     something  better    with the time      , ” she
# NPr+  V/J    R       . . ISg+ NSg/V ISgPl+ Nᴹ/VX/J NSg/VX NSg/I/V/J+ NSg/VX/JC P    D+  N🅪Sg/V/J+ . . ISg+
> said , “ than waste    it       in      asking riddles that          have   no    answers . ”
# V/J  . . C/P  NSg/V/J+ NPr/ISg+ NPr/J/P V      NPl/V   NSg/I/C/Ddem+ NSg/VX NPr/P NPl/V+  . .
>
#
> “ If    you    knew Time      as    well    as    I    do     , ” said the Hatter , “ you    wouldn’t talk   about
# . NSg/C ISgPl+ V    N🅪Sg/V/J+ NSg/R NSg/V/J NSg/R ISg+ NSg/VX . . V/J  D   NSg/V  . . ISgPl+ VX       N🅪Sg/V J/P
> wasting it       . It’s him  . ”
# V       NPr/ISg+ . W?   ISg+ . .
>
#
> “ I    don’t know  what   you    mean    , ” said Alice .
# . ISg+ V     NSg/V NSg/I+ ISgPl+ NSg/V/J . . V/J  NPr+  .
>
#
> “ Of course you    don’t ! ” the Hatter said , tossing his     head     contemptuously . “ I    dare
# . P  NSg/V+ ISgPl+ V     . . D   NSg/V  V/J  . V       ISg/D$+ NPr/V/J+ R              . . ISg+ NPr/VX
> say   you    never even    spoke to Time     ! ”
# NSg/V ISgPl+ R     NSg/V/J NSg/V P  N🅪Sg/V/J . .
>
#
> “ Perhaps not   , ” Alice cautiously replied : “ but     I    know  I    have   to beat     time      when    I
# . NSg/R   NSg/C . . NPr+  R          V/J     . . NSg/C/P ISg+ NSg/V ISg+ NSg/VX P  N🅪Sg/V/J N🅪Sg/V/J+ NSg/I/C ISg+
> learn music     . ”
# NSg/V N🅪Sg/V/J+ . .
>
#
> “ Ah      ! that          accounts for it       , ” said the Hatter . “ He       won’t stand beating . Now       , if
# . NSg/I/V . NSg/I/C/Ddem+ NPl/V+   C/P NPr/ISg+ . . V/J  D   NSg/V  . . NPr/ISg+ V     NSg/V NSg/V   . NPr/V/J/C . NSg/C
> you    only  kept on  good    terms  with him  , he’d do     almost anything you    liked with the
# ISgPl+ J/R/C V    J/P NPr/V/J NPl/V+ P    ISg+ . W?   NSg/VX R      NSg/I/V+ ISgPl+ V/J   P    D
> clock  . For instance , suppose it       were  nine o’clock in      the morning , just time      to
# NSg/V+ . C/P NSg/V+   . V       NPr/ISg+ NSg/V NSg  W?      NPr/J/P D+  N🅪Sg/V+ . V/J  N🅪Sg/V/J+ P
> begin lessons : you’d only  have   to whisper a   hint   to Time     , and round     goes  the
# NSg/V NPl/V+  . W?    J/R/C NSg/VX P  NSg/V   D/P NSg/V+ P  N🅪Sg/V/J . V/C NSg/V/J/P NPl/V D
> clock  in      a   twinkling ! Half        - past      one       , time     for dinner  ! ”
# NSg/V+ NPr/J/P D/P NSg/V/J   . N🅪Sg/V/J/P+ . NSg/V/J/P NSg/I/V/J . N🅪Sg/V/J C/P N🅪Sg/V+ . .
>
#
> ( “ I    only  wish  it       was , ” the March  Hare     said to itself in      a    whisper . )
# . . ISg+ J/R/C NSg/V NPr/ISg+ V   . . D+  NPr/V+ NSg/V/J+ V/J  P  ISg+   NPr/J/P D/P+ NSg/V+  . .
>
#
> “ That          would be     grand , certainly , ” said Alice thoughtfully : “ but     then    — I    shouldn’t
# . NSg/I/C/Ddem+ VX    NSg/VX NSg/J . R         . . V/J  NPr+  R            . . NSg/C/P NSg/J/C . ISg+ V
> be     hungry for it       , you    know  . ”
# NSg/VX J      C/P NPr/ISg+ . ISgPl+ NSg/V . .
>
#
> “ Not   at    first   , perhaps , ” said the Hatter : “ but     you    could  keep  it       to half       - past
# . NSg/C NSg/P NSg/V/J . NSg/R   . . V/J  D   NSg/V  . . NSg/C/P ISgPl+ NSg/VX NSg/V NPr/ISg+ P  N🅪Sg/V/J/P . NSg/V/J/P
> one       as    long    as    you    liked . ”
# NSg/I/V/J NSg/R NPr/V/J NSg/R ISgPl+ V/J   . .
>
#
> “ Is that         the way    you    manage ? ” Alice asked .
# . VL NSg/I/C/Ddem D+  NSg/J+ ISgPl+ NSg/V  . . NPr+  V/J   .
>
#
> The Hatter shook   his     head     mournfully . “ Not   I    ! ” he       replied . “ We   quarrelled last
# D   NSg/V  NSg/V/J ISg/D$+ NPr/V/J+ R          . . NSg/C ISg+ . . NPr/ISg+ V/J     . . IPl+ V/Comm     NSg/V/J
> March  — just before he       went  mad     , you    know  — ” ( pointing with his     tea     spoon  at    the
# NPr/V+ . V/J  C/P    NPr/ISg+ NSg/V NSg/V/J . ISgPl+ NSg/V . . . V        P    ISg/D$+ N🅪Sg/V+ NSg/V+ NSg/P D
> March  Hare     , ) “ — it       was at    the great concert given     by      the Queen   of Hearts , and I
# NPr/V+ NSg/V/J+ . . . . NPr/ISg+ V   NSg/P D   NSg/J NSg/V+  NSg/V/J/P NSg/J/P D   NPr/V/J P  NPl/V+ . V/C ISg+
> had to sing
# V   P  NSg/V/J
>
#
> ‘          Twinkle , twinkle , little     bat    ! How   I    wonder what   you’re at    ! ’
# Unlintable NSg/V   . NSg/V   . NPr/I/J/Dq NSg/V+ . NSg/C ISg+ N🅪Sg/V NSg/I+ W?     NSg/P . .
>
#
> You    know  the song  , perhaps ? ”
# ISgPl+ NSg/V D+  N🅪Sg+ . NSg/R   . .
>
#
> “ I’ve heard something  like        it       , ” said Alice .
# . W?   V/J   NSg/I/V/J+ NSg/V/J/C/P NPr/ISg+ . . V/J  NPr+  .
>
#
> “ It       goes  on  , you    know  , ” the Hatter continued , “ in      this   way    : —
# . NPr/ISg+ NPl/V J/P . ISgPl+ NSg/V . . D   NSg/V  V/J       . . NPr/J/P I/Ddem NSg/J+ . .
>
#
> ‘          Up        above   the world  you    fly     , Like        a   tea     - tray  in      the sky     . Twinkle , twinkle — ’ ”
# Unlintable NSg/V/J/P NSg/J/P D+  NSg/V+ ISgPl+ NSg/V/J . NSg/V/J/C/P D/P N🅪Sg/V+ . NSg/V NPr/J/P D+  N🅪Sg/V+ . NSg/V   . NSg/V   . . .
>
#
> Here    the Dormouse shook   itself , and began singing in      its     sleep   “ Twinkle ,
# NSg/J/R D   NSg      NSg/V/J ISg+   . V/C V     NSg/V/J NPr/J/P ISg/D$+ N🅪Sg/V+ . NSg/V   .
> twinkle , twinkle , twinkle — ” and went  on  so        long    that         they had to pinch it       to
# NSg/V   . NSg/V   . NSg/V   . . V/C NSg/V J/P NSg/I/J/C NPr/V/J NSg/I/C/Ddem IPl+ V   P  NSg/V NPr/ISg+ P
> make  it       stop  .
# NSg/V NPr/ISg+ NSg/V .
>
#
> “ Well    , I’d hardly finished the first   verse , ” said the Hatter , “ when    the Queen
# . NSg/V/J . W?  R      V/J      D   NSg/V/J NSg/V . . V/J  D   NSg/V  . . NSg/I/C D   NPr/V/J+
> jumped up        and bawled out         , ‘          He’s murdering the time      ! Off       with his     head     ! ’ ”
# V/J    NSg/V/J/P V/C V/J    NSg/V/J/R/P . Unlintable NSg$ V+        D   N🅪Sg/V/J+ . NSg/V/J/P P    ISg/D$+ NPr/V/J+ . . .
>
#
> “ How   dreadfully savage   ! ” exclaimed Alice .
# . NSg/C R          NPr/V/J+ . . V/J       NPr+  .
>
#
> “ And ever since that          , ” the Hatter went  on  in      a   mournful tone      , “ he       won’t do     a
# . V/C J    C/P   NSg/I/C/Ddem+ . . D   NSg/V  NSg/V J/P NPr/J/P D/P J        N🅪Sg/I/V+ . . NPr/ISg+ V     NSg/VX D/P
> thing  I    ask   ! It’s always six o’clock now       . ”
# NSg/V+ ISg+ NSg/V . W?   R      NSg W?      NPr/V/J/C . .
>
#
> A    bright   idea came    into Alice’s head     . “ Is that         the reason  so        many       tea     - things are
# D/P+ NPr/V/J+ NSg+ NSg/V/P P    NSg$    NPr/V/J+ . . VL NSg/I/C/Ddem D+  N🅪Sg/V+ NSg/I/J/C NSg/I/J/Dq N🅪Sg/V+ . NPl/V+ V
> put   out         here    ? ” she  asked .
# NSg/V NSg/V/J/R/P NSg/J/R . . ISg+ V/J   .
>
#
> “ Yes   , that’s it       , ” said the Hatter with a   sigh  : “ it’s always tea     - time      , and we’ve
# . NPl/V . NSg$   NPr/ISg+ . . V/J  D   NSg/V  P    D/P NSg/V . . W?   R      N🅪Sg/V+ . N🅪Sg/V/J+ . V/C W?
> no    time      to wash  the things between whiles . ”
# NPr/P N🅪Sg/V/J+ P  NPr/V D   NPl/V+ NSg/P   NPl/V  . .
>
#
> “ Then    you    keep  moving  round     , I    suppose ? ” said Alice .
# . NSg/J/C ISgPl+ NSg/V NSg/V/J NSg/V/J/P . ISg+ V       . . V/J  NPr+  .
>
#
> “ Exactly so        , ” said the Hatter : “ as    the things get   used up        . ”
# . R       NSg/I/J/C . . V/J  D   NSg/V  . . NSg/R D   NPl/V+ NSg/V V/J  NSg/V/J/P . .
>
#
> “ But     what   happens when    you    come    to the beginning again ? ” Alice ventured to ask   .
# . NSg/C/P NSg/I+ V       NSg/I/C ISgPl+ NSg/V/P P  D+  NSg/V/J+  R     . . NPr+  V/J      P  NSg/V .
>
#
> “ Suppose we   change the subject  , ” the March  Hare     interrupted , yawning . “ I’m
# . V       IPl+ N🅪Sg/V D+  NSg/V/J+ . . D+  NPr/V+ NSg/V/J+ V/J         . V       . . W?
> getting tired of this    . I    vote  the young    lady   tells us       a    story  . ”
# NSg/V   V/J   P  I/Ddem+ . ISg+ NSg/V D+  NPr/V/J+ NPr/V+ NPl/V NPr/IPl+ D/P+ NSg/V+ . .
>
#
> “ I’m afraid I    don’t know  one       , ” said Alice , rather    alarmed at    the proposal .
# . W?  J      ISg+ V     NSg/V NSg/I/V/J . . V/J  NPr+  . NPr/V/J/R V/J     NSg/P D   NSg+     .
>
#
> “ Then    the Dormouse shall ! ” they both   cried . “ Wake  up        , Dormouse ! ” And they
# . NSg/J/C D   NSg      VX    . . IPl+ I/C/Dq V/J   . . NPr/V NSg/V/J/P . NSg      . . V/C IPl+
> pinched it       on  both   sides  at    once  .
# V/J     NPr/ISg+ J/P I/C/Dq NPl/V+ NSg/P NSg/C .
>
#
> The Dormouse slowly opened his     eyes   . “ I    wasn’t asleep , ” he       said in      a   hoarse  ,
# D   NSg      R      V/J    ISg/D$+ NPl/V+ . . ISg+ V      J      . . NPr/ISg+ V/J  NPr/J/P D/P NSg/V/J .
> feeble voice  : “ I    heard every word   you    fellows were  saying . ”
# V/J    NSg/V+ . . ISg+ V/J   Dq    NSg/V+ ISgPl+ NPl/V+  NSg/V NSg/V  . .
>
#
> “ Tell  us       a    story  ! ” said the March  Hare     .
# . NPr/V NPr/IPl+ D/P+ NSg/V+ . . V/J  D+  NPr/V+ NSg/V/J+ .
>
#
> “ Yes   , please do     ! ” pleaded Alice .
# . NPl/V . V      NSg/VX . . V/J     NPr+  .
>
#
> “ And be     quick   about it       , ” added the Hatter , “ or    you’ll be     asleep again before
# . V/C NSg/VX NSg/V/J J/P   NPr/ISg+ . . V/J   D   NSg/V  . . NPr/C W?     NSg/VX J      R     C/P
> it’s done    . ”
# W?   NSg/V/J . .
>
#
> “ Once  upon a    time      there were  three little      sisters , ” the Dormouse began in      a
# . NSg/C P    D/P+ N🅪Sg/V/J+ +     NSg/V NSg+  NPr/I/J/Dq+ NPl/V+  . . D   NSg      V     NPr/J/P D/P
> great hurry  ; “ and their names  were  Elsie , Lacie , and Tillie ; and they lived at
# NSg/J NSg/V+ . . V/C D$+   NPl/V+ NSg/V NPr   . ?     . V/C ?      . V/C IPl+ V/J   NSg/P
> the bottom  of a   well     — ”
# D   NSg/V/J P  D/P NSg/V/J+ . .
>
#
> “ What   did they live on  ? ” said Alice , who    always took a   great interest in
# . NSg/I+ V   IPl+ V/J  J/P . . V/J  NPr+  . NPr/I+ R      V    D/P NSg/J NSg/V    NPr/J/P
> questions of eating and drinking .
# NPl/V     P  V+     V/C V        .
>
#
> “ They lived on  treacle , ” said the Dormouse , after thinking a   minute   or    two .
# . IPl+ V/J   J/P NSg/V   . . V/J  D   NSg      . P     V        D/P NSg/V/J+ NPr/C NSg .
>
#
> “ They couldn’t have   done    that          , you    know  , ” Alice gently remarked ; “ they’d have
# . IPl+ V        NSg/VX NSg/V/J NSg/I/C/Ddem+ . ISgPl+ NSg/V . . NPr+  R      V/J      . . W?     NSg/VX
> been  ill     . ”
# NSg/V NSg/V/J . .
>
#
> “ So        they were  , ” said the Dormouse ; “ very ill     . ”
# . NSg/I/J/C IPl+ NSg/V . . V/J  D   NSg      . . J/R  NSg/V/J . .
>
#
> Alice tried to fancy   to herself what   such  an  extraordinary way   of living  would
# NPr+  V/J   P  NSg/V/J P  ISg+    NSg/I+ NSg/I D/P NSg/J         NSg/J P  NSg/V/J VX
> be     like        , but     it       puzzled her     too much         , so        she  went  on  : “ But     why   did they live at
# NSg/VX NSg/V/J/C/P . NSg/C/P NPr/ISg+ V/J     ISg/D$+ W?  NSg/I/J/R/Dq . NSg/I/J/C ISg+ NSg/V J/P . . NSg/C/P NSg/V V   IPl+ V/J  NSg/P
> the bottom  of a    well     ? ”
# D   NSg/V/J P  D/P+ NSg/V/J+ . .
>
#
> “ Take  some      more          tea     , ” the March  Hare     said to Alice , very earnestly .
# . NSg/V I/J/R/Dq+ NPr/I/V/J/Dq+ N🅪Sg/V+ . . D+  NPr/V+ NSg/V/J+ V/J  P  NPr+  . J/R  R         .
>
#
> “ I’ve had nothing  yet     , ” Alice replied in      an  offended tone      , “ so        I    can’t take
# . W?   V   NSg/I/J+ NSg/V/C . . NPr+  V/J     NPr/J/P D/P V/J      N🅪Sg/I/V+ . . NSg/I/J/C ISg+ VX    NSg/V
> more         . ”
# NPr/I/V/J/Dq . .
>
#
> “ You    mean    you    can’t take  less    , ” said the Hatter : “ it’s very easy    to take  more
# . ISgPl+ NSg/V/J ISgPl+ VX    NSg/V V/J/C/P . . V/J  D   NSg/V  . . W?   J/R  NSg/V/J P  NSg/V NPr/I/V/J/Dq
> than nothing  . ”
# C/P  NSg/I/J+ . .
>
#
> “ Nobody asked your opinion , ” said Alice .
# . NSg/I+ V/J   D$+  NSg+    . . V/J  NPr+  .
>
#
> “ Who’s making personal remarks now       ? ” the Hatter asked triumphantly .
# . NSg$  NSg/V  NSg/J+   NPl/V+  NPr/V/J/C . . D   NSg/V  V/J   R            .
>
#
> Alice did not   quite know  what   to say   to this    : so        she  helped herself to some     tea
# NPr+  V   NSg/C R     NSg/V NSg/I+ P  NSg/V P  I/Ddem+ . NSg/I/J/C ISg+ V/J    ISg+    P  I/J/R/Dq N🅪Sg/V
> and bread   - and - butter , and then    turned to the Dormouse , and repeated her
# V/C N🅪Sg/V+ . V/C . NSg/V+ . V/C NSg/J/C V/J    P  D   NSg      . V/C V/J      ISg/D$+
> question . “ Why   did they live at    the bottom  of a    well     ? ”
# NSg/V+   . . NSg/V V   IPl+ V/J  NSg/P D   NSg/V/J P  D/P+ NSg/V/J+ . .
>
#
> The Dormouse again took a   minute   or    two to think about it       , and then    said , “ It
# D   NSg      R     V    D/P NSg/V/J+ NPr/C NSg P  NSg/V J/P   NPr/ISg+ . V/C NSg/J/C V/J  . . NPr/ISg+
> was a   treacle - well    . ”
# V   D/P NSg/V   . NSg/V/J . .
>
#
> “ There’s no     such  thing  ! ” Alice was beginning very angrily , but     the Hatter and
# . W?      NPr/P+ NSg/I NSg/V+ . . NPr+  V   NSg/V/J+  J/R  R       . NSg/C/P D   NSg/V  V/C
> the March  Hare     went  “ Sh ! sh ! ” and the Dormouse sulkily remarked , “ If    you    can’t
# D   NPr/V+ NSg/V/J+ NSg/V . W? . W? . . V/C D   NSg      R       V/J      . . NSg/C ISgPl+ VX
> be     civil , you’d better    finish the story  for yourself . ”
# NSg/VX J     . W?    NSg/VX/JC NSg/V  D   NSg/V+ C/P ISg+     . .
>
#
> “ No    , please go      on  ! ” Alice said very humbly ; “ I    won’t interrupt again . I    dare   say
# . NPr/P . V      NSg/V/J J/P . . NPr+  V/J  J/R  R      . . ISg+ V     NSg/V     R     . ISg+ NPr/VX NSg/V
> there may    be     one       . ”
# +     NPr/VX NSg/VX NSg/I/V/J . .
>
#
> “ One       , indeed ! ” said the Dormouse indignantly . However , he       consented to go      on  .
# . NSg/I/V/J . W?     . . V/J  D   NSg      R           . C       . NPr/ISg+ V/J       P  NSg/V/J J/P .
> “ And so        these   three little      sisters — they were  learning to draw  , you    know  — ”
# . V/C NSg/I/J/C I/Ddem+ NSg+  NPr/I/J/Dq+ NPl/V+  . IPl+ NSg/V V        P  NSg/V . ISgPl+ NSg/V . .
>
#
> “ What   did they draw  ? ” said Alice , quite forgetting her     promise .
# . NSg/I+ V   IPl+ NSg/V . . V/J  NPr+  . R     NSg/V      ISg/D$+ NSg/V+  .
>
#
> “ Treacle , ” said the Dormouse , without considering at    all          this   time      .
# . NSg/V   . . V/J  D   NSg      . C/P     V           NSg/P NSg/I/J/C/Dq I/Ddem N🅪Sg/V/J+ .
>
#
> “ I    want  a    clean    cup    , ” interrupted the Hatter : “ let’s all          move  one       place   on  . ”
# . ISg+ NSg/V D/P+ NSg/V/J+ NSg/V+ . . V/J         D   NSg/V  . . NSg$  NSg/I/J/C/Dq NSg/V NSg/I/V/J N🅪Sg/V+ J/P . .
>
#
> He       moved on  as    he       spoke , and the Dormouse followed him  : the March  Hare     moved
# NPr/ISg+ V/J   J/P NSg/R NPr/ISg+ NSg/V . V/C D   NSg      V/J      ISg+ . D   NPr/V+ NSg/V/J+ V/J
> into the Dormouse’s place   , and Alice rather    unwillingly took the place  of the
# P    D   NSg$       N🅪Sg/V+ . V/C NPr+  NPr/V/J/R R           V    D   N🅪Sg/V P  D
> March  Hare     . The Hatter was the only  one        who    got any    advantage from the change  :
# NPr/V+ NSg/V/J+ . D   NSg/V  V   D   J/R/C NSg/I/V/J+ NPr/I+ V   I/R/Dq N🅪Sg/V+   P    D   N🅪Sg/V+ .
> and Alice was a   good    deal     worse    off       than before , as    the March  Hare     had just
# V/C NPr+  V   D/P NPr/V/J NSg/V/J+ NSg/V/JC NSg/V/J/P C/P  C/P    . NSg/R D   NPr/V+ NSg/V/J+ V   V/J
> upset   the milk    - jug    into his     plate  .
# NSg/V/J D   N🅪Sg/V+ . NSg/V+ P    ISg/D$+ NSg/V+ .
>
#
> Alice did not   wish  to offend the Dormouse again , so        she  began very cautiously :
# NPr+  V   NSg/C NSg/V P  V      D   NSg      R     . NSg/I/J/C ISg+ V     J/R  R          .
> “ But     I    don’t understand . Where did they draw  the treacle from ? ”
# . NSg/C/P ISg+ V     V          . NSg/C V   IPl+ NSg/V D   NSg/V   P    . .
>
#
> “ You    can    draw  water  out         of a    water   - well    , ” said the Hatter ; “ so        I    should think
# . ISgPl+ NPr/VX NSg/V N🅪Sg/V NSg/V/J/R/P P  D/P+ N🅪Sg/V+ . NSg/V/J . . V/J  D   NSg/V  . . NSg/I/J/C ISg+ VX     NSg/V
> you    could  draw  treacle out         of a   treacle - well    — eh  , stupid ? ”
# ISgPl+ NSg/VX NSg/V NSg/V   NSg/V/J/R/P P  D/P NSg/V   . NSg/V/J . V/J . NSg/J  . .
>
#
> “ But     they were  in      the well    , ” Alice said to the Dormouse , not   choosing to notice
# . NSg/C/P IPl+ NSg/V NPr/J/P D   NSg/V/J . . NPr+  V/J  P  D   NSg      . NSg/C V        P  NSg/V
> this   last    remark .
# I/Ddem NSg/V/J NSg/V+ .
>
#
> “ Of course they were  , ” said the Dormouse ; “ — well    in      . ”
# . P  NSg/V+ IPl+ NSg/V . . V/J  D   NSg      . . . NSg/V/J NPr/J/P . .
>
#
> This    answer so        confused poor     Alice , that         she  let   the Dormouse go      on  for some
# I/Ddem+ NSg/V+ NSg/I/J/C V/J+     NSg/V/J+ NPr+  . NSg/I/C/Ddem ISg+ NSg/V D   NSg      NSg/V/J J/P C/P I/J/R/Dq
> time      without interrupting it       .
# N🅪Sg/V/J+ C/P     V            NPr/ISg+ .
>
#
> “ They were  learning to draw  , ” the Dormouse went  on  , yawning and rubbing its
# . IPl+ NSg/V V        P  NSg/V . . D   NSg      NSg/V J/P . V       V/C NSg/V   ISg/D$+
> eyes   , for it       was getting very sleepy ; “ and they drew  all          manner of
# NPl/V+ . C/P NPr/ISg+ V   NSg/V   J/R  NSg/J  . . V/C IPl+ NPr/V NSg/I/J/C/Dq NSg    P
> things — everything that          begins with an  M       — ”
# NPl/V+ . NSg/I/V+   NSg/I/C/Ddem+ NPl/V  P    D/P NPr/V/J . .
>
#
> “ Why   with an  M       ? ” said Alice .
# . NSg/V P    D/P NPr/V/J . . V/J  NPr+  .
>
#
> “ Why   not   ? ” said the March  Hare     .
# . NSg/V NSg/C . . V/J  D+  NPr/V+ NSg/V/J+ .
>
#
> Alice was silent .
# NPr+  V   NSg/J  .
>
#
> The Dormouse had closed its     eyes   by      this   time      , and was going   off       into a   doze  ;
# D   NSg      V   V/J    ISg/D$+ NPl/V+ NSg/J/P I/Ddem N🅪Sg/V/J+ . V/C V   NSg/V/J NSg/V/J/P P    D/P NSg/V .
> but     , on  being    pinched by      the Hatter , it       woke    up        again with a   little     shriek , and
# NSg/C/P . J/P N🅪Sg/V/C V/J     NSg/J/P D   NSg/V  . NPr/ISg+ NSg/V/J NSg/V/J/P R     P    D/P NPr/I/J/Dq NSg/V  . V/C
> went  on  : “ — that          begins with an  M       , such  as    mouse  - traps , and the moon   , and memory ,
# NSg/V J/P . . . NSg/I/C/Ddem+ NPl/V  P    D/P NPr/V/J . NSg/I NSg/R NSg/V+ . NPl/V . V/C D   NPr/V+ . V/C N🅪Sg+  .
> and muchness — you    know  you    say   things are “ much         of a   muchness ” — did you    ever see
# V/C W?       . ISgPl+ NSg/V ISgPl+ NSg/V NPl/V+ V   . NSg/I/J/R/Dq P  D/P W?       . . V   ISgPl+ J    NSg/V
> such  a   thing  as    a   drawing of a   muchness ? ”
# NSg/I D/P NSg/V+ NSg/R D/P NSg/V   P  D/P W?       . .
>
#
> “ Really , now       you    ask   me       , ” said Alice , very much         confused , “ I    don’t think — ”
# . R      . NPr/V/J/C ISgPl+ NSg/V NPr/ISg+ . . V/J  NPr+  . J/R  NSg/I/J/R/Dq V/J      . . ISg+ V     NSg/V . .
>
#
> “ Then    you    shouldn’t talk   , ” said the Hatter .
# . NSg/J/C ISgPl+ V         N🅪Sg/V . . V/J  D   NSg/V  .
>
#
> This   piece of rudeness was more         than Alice could  bear     : she  got up        in      great
# I/Ddem NSg/V P  NSg+     V   NPr/I/V/J/Dq C/P  NPr+  NSg/VX NSg/V/J+ . ISg+ V   NSg/V/J/P NPr/J/P NSg/J+
> disgust , and walked off       ; the Dormouse fell    asleep instantly , and neither of the
# Nᴹ/V+   . V/C V/J    NSg/V/J/P . D   NSg      NSg/V/J J      R         . V/C I/C     P  D
> others took the least notice of her     going   , though she  looked back    once  or    twice ,
# NPl/V+ V    D   NSg/J NSg/V  P  ISg/D$+ NSg/V/J . V/C    ISg+ V/J    NSg/V/J NSg/C NPr/C W?    .
> half        hoping that         they would call  after her     : the last    time      she  saw   them     , they
# N🅪Sg/V/J/P+ V      NSg/I/C/Ddem IPl+ VX    NSg/V P     ISg/D$+ . D   NSg/V/J N🅪Sg/V/J+ ISg+ NSg/V NSg/IPl+ . IPl+
> were  trying  to put   the Dormouse into the teapot .
# NSg/V NSg/V/J P  NSg/V D   NSg      P    D   NSg    .
>
#
> “ At    any     rate   I’ll never go      there again ! ” said Alice as    she  picked her     way
# . NSg/P I/R/Dq+ NSg/V+ W?   R     NSg/V/J +     R     . . V/J  NPr+  NSg/R ISg+ V/J    ISg/D$+ NSg/J+
> through the wood     . “ It’s the stupidest tea     - party    I    ever was at    in      all          my  life    ! ”
# NSg/J/P D+  NPr/V/J+ . . W?   D   JS        N🅪Sg/V+ . NSg/V/J+ ISg+ J    V   NSg/P NPr/J/P NSg/I/J/C/Dq D$+ N🅪Sg/V+ . .
>
#
> Just as    she  said this    , she  noticed that         one       of the trees  had a    door   leading
# V/J  NSg/R ISg+ V/J  I/Ddem+ . ISg+ V/J     NSg/I/C/Ddem NSg/I/V/J P  D+  NPl/V+ V   D/P+ NSg/V+ NSg/V/J
> right   into it       . “ That’s very curious ! ” she  thought . “ But     everything’s curious
# NPr/V/J P    NPr/ISg+ . . NSg$   J/R  J       . . ISg+ NSg/V   . . NSg/C/P NSg$         J+
> today  . I    think I    may    as    well    go      in      at    once  . ” And in      she  went  .
# NSg/J+ . ISg+ NSg/V ISg+ NPr/VX NSg/R NSg/V/J NSg/V/J NPr/J/P NSg/P NSg/C . . V/C NPr/J/P ISg+ NSg/V .
>
#
> Once  more         she  found herself in      the long     hall , and close   to the little      glass
# NSg/C NPr/I/V/J/Dq ISg+ NSg/V ISg+    NPr/J/P D+  NPr/V/J+ NPr+ . V/C NSg/V/J P  D+  NPr/I/J/Dq+ NPr🅪/V+
> table  . “ Now       , I’ll manage better    this   time      , ” she  said to herself , and began by
# NSg/V+ . . NPr/V/J/C . W?   NSg/V  NSg/VX/JC I/Ddem N🅪Sg/V/J+ . . ISg+ V/J  P  ISg+    . V/C V     NSg/J/P
> taking  the little     golden  key     , and unlocking the door   that          led     into the garden   .
# NSg/V/J D   NPr/I/J/Dq NPr/V/J NPr/V/J . V/C V         D   NSg/V+ NSg/I/C/Ddem+ NSg/V/J P    D   NSg/V/J+ .
> Then    she  went  to work   nibbling at    the mushroom ( she  had kept a   piece of it       in
# NSg/J/C ISg+ NSg/V P  N🅪Sg/V V        NSg/P D   N🅪Sg/V/J . ISg+ V   V    D/P NSg/V P  NPr/ISg+ NPr/J/P
> her     pocket   ) till      she  was about a   foot   high    : then    she  walked down       the little
# ISg/D$+ NSg/V/J+ . NSg/V/C/P ISg+ V   J/P   D/P NSg/V+ NSg/V/J . NSg/J/C ISg+ V/J    N🅪Sg/V/J/P D   NPr/I/J/Dq
> passage  : and then    — she  found herself at    last    in      the beautiful garden   , among the
# NSg/V/J+ . V/C NSg/J/C . ISg+ NSg/V ISg+    NSg/P NSg/V/J NPr/J/P D   NSg/J     NSg/V/J+ . P     D
> bright  flower - beds   and the cool    fountains .
# NPr/V/J NSg/V+ . NPl/V+ V/C D   NSg/V/J NPl/V     .
>
#
> CHAPTER VIII : The Queen’s Croquet - Ground
# NSg/V+  W?   . D   NSg$    NSg/V   . N🅪Sg/V/J+
>
#
> A   large rose     - tree  stood near      the entrance of the garden   : the roses  growing on  it
# D/P NSg/J NPr/V/J+ . NSg/V V     NSg/V/J/P D   NSg/V    P  D+  NSg/V/J+ . D+  NPl/V+ NSg/V   J/P NPr/ISg+
> were  white    , but     there were  three gardeners at    it       , busily painting them     red    .
# NSg/V NPr🅪/V/J . NSg/C/P +     NSg/V NSg+  +         NSg/P NPr/ISg+ . R      N🅪Sg/V+  NSg/IPl+ N🅪Sg/J .
> Alice thought this   a   very curious thing  , and she  went  nearer to watch them     , and
# NPr+  NSg/V   I/Ddem D/P J/R  J+      NSg/V+ . V/C ISg+ NSg/V NSg/JC P  NSg/V NSg/IPl+ . V/C
> just as    she  came    up        to them     she  heard one       of them     say   , “ Look  out         now       , Five !
# V/J  NSg/R ISg+ NSg/V/P NSg/V/J/P P  NSg/IPl+ ISg+ V/J   NSg/I/V/J P  NSg/IPl+ NSg/V . . NSg/V NSg/V/J/R/P NPr/V/J/C . NSg  .
> Don’t go      splashing paint   over    me       like        that          ! ”
# V     NSg/V/J V         N🅪Sg/V+ NSg/J/P NPr/ISg+ NSg/V/J/C/P NSg/I/C/Ddem+ . .
>
#
> “ I    couldn’t help  it       , ” said Five , in      a   sulky tone      ; “ Seven jogged my  elbow  . ”
# . ISg+ V        NSg/V NPr/ISg+ . . V/J  NSg  . NPr/J/P D/P NSg/J N🅪Sg/I/V+ . . NSg   V      D$+ NSg/V+ . .
>
#
> On  which Seven looked up        and said , “ That’s right   , Five ! Always lay     the blame   on
# J/P I/C+  NSg   V/J    NSg/V/J/P V/C V/J  . . NSg$   NPr/V/J . NSg  . R      NSg/V/J D   NSg/V/J J/P
> others ! ”
# NPl/V+ . .
>
#
> “ You’d better    not   talk   ! ” said Five . “ I    heard the Queen    say   only  yesterday you
# . W?    NSg/VX/JC NSg/C N🅪Sg/V . . V/J  NSg  . . ISg+ V/J   D+  NPr/V/J+ NSg/V J/R/C NSg       ISgPl+
> deserved to be     beheaded ! ”
# V/J      P  NSg/VX V/J      . .
>
#
> “ What   for ? ” said the one        who    had spoken first   .
# . NSg/I+ C/P . . V/J  D+  NSg/I/V/J+ NPr/I+ V   V/J    NSg/V/J .
>
#
> “ That’s none  of your business , Two ! ” said Seven .
# . NSg$   NSg/I P  D$+  N🅪Sg/J+  . NSg . . V/J  NSg   .
>
#
> “ Yes   , it       is his     business ! ” said Five , “ and I’ll tell  him  — it       was for bringing the
# . NPl/V . NPr/ISg+ VL ISg/D$+ N🅪Sg/J+  . . V/J  NSg  . . V/C W?   NPr/V ISg+ . NPr/ISg+ V   C/P V        D
> cook  tulip - roots  instead of onions . ”
# NPr/V NSg   . NPl/V+ W?      P  NPl+   . .
>
#
> Seven flung down       his     brush  , and had just begun “ Well    , of all          the unjust things — ”
# NSg   V     N🅪Sg/V/J/P ISg/D$+ NSg/V+ . V/C V   V/J  V     . NSg/V/J . P  NSg/I/J/C/Dq D   J      NPl/V+ . .
> when    his     eye    chanced to fall  upon Alice , as    she  stood watching them     , and he
# NSg/I/C ISg/D$+ NSg/V+ V/J     P  NSg/V P    NPr+  . NSg/R ISg+ V     V        NSg/IPl+ . V/C NPr/ISg+
> checked himself suddenly : the others looked round     also , and all          of them     bowed
# V/J     ISg+    R        . D   NPl/V+ V/J    NSg/V/J/P W?   . V/C NSg/I/J/C/Dq P  NSg/IPl+ V/J
> low     .
# NSg/V/J .
>
#
> “ Would you    tell  me       , ” said Alice , a   little     timidly , “ why   you    are painting those
# . VX    ISgPl+ NPr/V NPr/ISg+ . . V/J  NPr+  . D/P NPr/I/J/Dq R       . . NSg/V ISgPl+ V   N🅪Sg/V   I/Ddem
> roses  ? ”
# NPl/V+ . .
>
#
> Five and Seven said nothing  , but     looked at    Two . Two began in      a    low      voice  , “ Why
# NSg  V/C NSg   V/J  NSg/I/J+ . NSg/C/P V/J    NSg/P NSg . NSg V     NPr/J/P D/P+ NSg/V/J+ NSg/V+ . . NSg/V
> the fact is , you    see   , Miss  , this   here    ought    to have   been  a   red    rose    - tree   , and we
# D+  NSg+ VL . ISgPl+ NSg/V . NSg/V . I/Ddem NSg/J/R NSg/I/VX P  NSg/VX NSg/V D/P N🅪Sg/J NPr/V/J . NSg/V+ . V/C IPl+
> put   a   white    one        in      by      mistake ; and if    the Queen    was to find  it       out         , we   should
# NSg/V D/P NPr🅪/V/J NSg/I/V/J+ NPr/J/P NSg/J/P NSg/V+  . V/C NSg/C D+  NPr/V/J+ V   P  NSg/V NPr/ISg+ NSg/V/J/R/P . IPl+ VX
> all          have   our heads  cut     off       , you    know  . So        you    see   , Miss  , we’re doing our best      ,
# NSg/I/J/C/Dq NSg/VX D$+ NPl/V+ NSg/V/J NSg/V/J/P . ISgPl+ NSg/V . NSg/I/J/C ISgPl+ NSg/V . NSg/V . W?    NSg/V D$+ NPr/VX/JS .
> afore she  comes , to — ” At    this   moment Five , who    had been  anxiously looking across
# ?     ISg+ NPl/V . P  . . NSg/P I/Ddem NSg+   NSg  . NPr/I+ V   NSg/V R         V       NSg/P
> the garden   , called out         “ The Queen    ! The Queen    ! ” and the three gardeners instantly
# D   NSg/V/J+ . V/J    NSg/V/J/R/P . D   NPr/V/J+ . D+  NPr/V/J+ . . V/C D+  NSg+  +         R
> threw themselves flat    upon their faces  . There was a   sound    of many        footsteps , and
# V     IPl+       NSg/V/J P    D$+   NPl/V+ . +     V   D/P N🅪Sg/V/J P  NSg/I/J/Dq+ NPl+      . V/C
> Alice looked round     , eager   to see   the Queen    .
# NPr+  V/J    NSg/V/J/P . NSg/V/J P  NSg/V D+  NPr/V/J+ .
>
#
> First   came    ten  soldiers carrying clubs  ; these   were  all          shaped like        the three
# NSg/V/J NSg/V/P NSg+ NPl/V+   V        NPl/V+ . I/Ddem+ NSg/V NSg/I/J/C/Dq V/J    NSg/V/J/C/P D+  NSg+
> gardeners , oblong  and flat    , with their hands and feet at    the corners : next    the
# +         . NSg/V/J V/C NSg/V/J . P    D$+   NPl/V V/C NPl+ NSg/P D   +       . NSg/J/P D
> ten courtiers ; these   were  ornamented all          over     with diamonds , and walked two and
# NSg NPl       . I/Ddem+ NSg/V V/J        NSg/I/J/C/Dq NSg/J/P+ P    NPl/V    . V/C V/J    NSg V/C
> two , as    the soldiers did . After these  came    the royal  children ; there were  ten of
# NSg . NSg/R D   NPl/V+   V   . P     I/Ddem NSg/V/P D+  NPr/J+ NPl+     . +     NSg/V NSg P
> them     , and the little      dears  came    jumping merrily along hand   in      hand   , in      couples :
# NSg/IPl+ . V/C D+  NPr/I/J/Dq+ NPl/V+ NSg/V/P V       R       P     NSg/V+ NPr/J/P NSg/V+ . NPr/J/P NPl/V+  .
> they were  all          ornamented with hearts . Next    came    the guests , mostly Kings  and
# IPl+ NSg/V NSg/I/J/C/Dq V/J        P    NPl/V+ . NSg/J/P NSg/V/P D+  NPl/V+ . R      NPl/V+ V/C
> Queens  , and among them     Alice recognised the White    Rabbit : it       was talking in      a
# NPrPl/V . V/C P     NSg/IPl+ NPr+  V/J/Au/Br  D   NPr🅪/V/J NSg/V+ . NPr/ISg+ V   V       NPr/J/P D/P
> hurried nervous manner , smiling at    everything that          was said , and went  by      without
# V/J+    J+      NSg+   . Nᴹ/V/J  NSg/P NSg/I/V+   NSg/I/C/Ddem+ V   V/J  . V/C NSg/V NSg/J/P C/P
> noticing her     . Then    followed the Knave of Hearts , carrying the King’s crown    on  a
# V        ISg/D$+ . NSg/J/C V/J      D   NSg   P  NPl/V+ . V        D   NSg$   NSg/V/J+ J/P D/P
> crimson velvet  cushion ; and , last    of all          this   grand procession , came    THE KING
# NSg/V/J Nᴹ/V/J+ NSg/V+  . V/C . NSg/V/J P  NSg/I/J/C/Dq I/Ddem NSg/J NSg/V+     . NSg/V/P D   NPr/V/J+
> AND QUEEN    OF HEARTS .
# V/C NPr/V/J+ P  NPl/V+ .
>
#
> Alice was rather    doubtful whether she  ought    not   to lie   down       on  her     face   like        the
# NPr+  V   NPr/V/J/R NSg/J    I/C     ISg+ NSg/I/VX NSg/C P  NPr/V N🅪Sg/V/J/P J/P ISg/D$+ NSg/V+ NSg/V/J/C/P D
> three gardeners , but     she  could  not   remember ever having heard of such  a   rule   at
# NSg   +         . NSg/C/P ISg+ NSg/VX NSg/C NSg/V    J    V      V/J   P  NSg/I D/P NSg/V+ NSg/P
> processions ; “ and besides , what   would be     the use   of a   procession , ” thought she  ,
# NPl         . . V/C W?      . NSg/I+ VX    NSg/VX D   NSg/V P  D/P NSg/V+     . . NSg/V   ISg+ .
> “ if    people had all           to lie   down       upon their faces  , so        that         they couldn’t see   it       ? ”
# . NSg/C NPl/V+ V   NSg/I/J/C/Dq+ P  NPr/V N🅪Sg/V/J/P P    D$+   NPl/V+ . NSg/I/J/C NSg/I/C/Ddem IPl+ V        NSg/V NPr/ISg+ . .
> So        she  stood still   where she  was , and waited .
# NSg/I/J/C ISg+ V     NSg/V/J NSg/C ISg+ V   . V/C V/J    .
>
#
> When    the procession came    opposite to Alice , they all          stopped and looked at    her     ,
# NSg/I/C D+  NSg/V+     NSg/V/P NSg/J/P  P  NPr+  . IPl+ NSg/I/J/C/Dq V/J     V/C V/J    NSg/P ISg/D$+ .
> and the Queen    said severely “ Who    is this    ? ” She  said it       to the Knave of Hearts ,
# V/C D+  NPr/V/J+ V/J  R        . NPr/I+ VL I/Ddem+ . . ISg+ V/J  NPr/ISg+ P  D   NSg   P  NPl/V+ .
> who    only  bowed and smiled in      reply  .
# NPr/I+ J/R/C V/J   V/C V/J    NPr/J/P NSg/V+ .
>
#
> “ Idiot  ! ” said the Queen    , tossing her     head     impatiently ; and , turning to Alice ,
# . NSg/J+ . . V/J  D+  NPr/V/J+ . V       ISg/D$+ NPr/V/J+ R           . V/C . NSg/V   P  NPr+  .
> she  went  on  , “ What’s your name   , child  ? ”
# ISg+ NSg/V J/P . . NSg$   D$+  NSg/V+ . NSg/V+ . .
>
#
> “ My  name   is Alice , so        please your Majesty , ” said Alice very politely ; but     she
# . D$+ NSg/V+ VL NPr+  . NSg/I/J/C V      D$+  NSg/I+  . . V/J  NPr+  J/R  R        . NSg/C/P ISg+
> added , to herself , “ Why   , they’re only  a   pack  of cards  , after all          . I    needn’t be
# V/J   . P  ISg+    . . NSg/V . W?      J/R/C D/P NSg/V P  NPl/V+ . P     NSg/I/J/C/Dq . ISg+ VX      NSg/VX
> afraid of them     ! ”
# J      P  NSg/IPl+ . .
>
#
> “ And who    are these  ? ” said the Queen    , pointing to the three gardeners who    were
# . V/C NPr/I+ V   I/Ddem . . V/J  D+  NPr/V/J+ . V        P  D+  NSg+  +         NPr/I+ NSg/V
> lying   round     the rose     - tree   ; for , you    see   , as    they were  lying   on  their faces  , and
# NSg/V/J NSg/V/J/P D   NPr/V/J+ . NSg/V+ . C/P . ISgPl+ NSg/V . NSg/R IPl+ NSg/V NSg/V/J J/P D$+   NPl/V+ . V/C
> the pattern  on  their backs  was the same as    the rest     of the pack   , she  could  not
# D+  NSg/V/J+ J/P D$+   NPl/V+ V   D   I/J  NSg/R D   NSg/V/JS P  D+  NSg/V+ . ISg+ NSg/VX NSg/C
> tell  whether they were  gardeners , or    soldiers , or    courtiers , or    three of her     own
# NPr/V I/C     IPl+ NSg/V W?        . NPr/C NPl/V+   . NPr/C NPl       . NPr/C NSg   P  ISg/D$+ NSg/V/J
> children .
# NPl+     .
>
#
> “ How   should I    know  ? ” said Alice , surprised at    her     own      courage . “ It’s no    business
# . NSg/C VX     ISg+ NSg/V . . V/J  NPr+  . V/J       NSg/P ISg/D$+ NSg/V/J+ NSg/V+  . . W?   NPr/P N🅪Sg/J
> of mine     . ”
# P  NSg/I/V+ . .
>
#
> The Queen    turned crimson with fury  , and , after glaring at    her     for a   moment like
# D+  NPr/V/J+ V/J    NSg/V/J P    N🅪Sg+ . V/C . P     NSg/V/J NSg/P ISg/D$+ C/P D/P NSg+   NSg/V/J/C/P
> a    wild     beast    , screamed “ Off       with her     head     ! Off       — ”
# D/P+ NSg/V/J+ NSg/V/J+ . V/J      . NSg/V/J/P P    ISg/D$+ NPr/V/J+ . NSg/V/J/P . .
>
#
> “ Nonsense ! ” said Alice , very loudly and decidedly , and the Queen    was silent .
# . Nᴹ/V/J+  . . V/J  NPr+  . J/R  R      V/C R         . V/C D   NPr/V/J+ V   NSg/J  .
>
#
> The King     laid his     hand   upon her     arm      , and timidly said “ Consider , my  dear    : she  is
# D+  NPr/V/J+ V/J  ISg/D$+ NSg/V+ P    ISg/D$+ NSg/V/J+ . V/C R       V/J  . V        . D$+ NSg/V/J . ISg+ VL
> only  a   child  ! ”
# J/R/C D/P NSg/V+ . .
>
#
> The Queen    turned angrily away from him  , and said to the Knave “ Turn  them     over    ! ”
# D+  NPr/V/J+ V/J    R       V/J  P    ISg+ . V/C V/J  P  D   NSg   . NSg/V NSg/IPl+ NSg/J/P . .
>
#
> The Knave did so        , very carefully , with one       foot   .
# D   NSg   V   NSg/I/J/C . J/R  R         . P    NSg/I/V/J NSg/V+ .
>
#
> “ Get   up        ! ” said the Queen    , in      a   shrill  , loud  voice  , and the three gardeners
# . NSg/V NSg/V/J/P . . V/J  D+  NPr/V/J+ . NPr/J/P D/P NSg/V/J . NSg/J NSg/V+ . V/C D+  NSg+  +
> instantly jumped up        , and began bowing to the King     , the Queen    , the royal
# R         V/J    NSg/V/J/P . V/C V     V      P  D   NPr/V/J+ . D   NPr/V/J+ . D   NPr/J
> children , and everybody else    .
# NPl+     . V/C NSg/I+    NSg/J/C .
>
#
> “ Leave off       that          ! ” screamed the Queen    . “ You    make  me       giddy   . ” And then    , turning to
# . NSg/V NSg/V/J/P NSg/I/C/Ddem+ . . V/J      D+  NPr/V/J+ . . ISgPl+ NSg/V NPr/ISg+ NSg/V/J . . V/C NSg/J/C . NSg/V   P
> the rose     - tree   , she  went  on  , “ What   have   you    been  doing here    ? ”
# D+  NPr/V/J+ . NSg/V+ . ISg+ NSg/V J/P . . NSg/I+ NSg/VX ISgPl+ NSg/V NSg/V NSg/J/R . .
>
#
> “ May    it       please your Majesty , ” said Two , in      a   very humble  tone      , going   down       on  one
# . NPr/VX NPr/ISg+ V      D$+  NSg/I+  . . V/J  NSg . NPr/J/P D/P J/R  NSg/V/J N🅪Sg/I/V+ . NSg/V/J N🅪Sg/V/J/P J/P NSg/I/V/J+
> knee   as    he       spoke , “ we   were  trying  — ”
# NSg/V+ NSg/R NPr/ISg+ NSg/V . . IPl+ NSg/V NSg/V/J . .
>
#
> “ I    see   ! ” said the Queen    , who    had meanwhile been  examining the roses  . “ Off       with
# . ISg+ NSg/V . . V/J  D+  NPr/V/J+ . NPr/I+ V   NSg       NSg/V V         D+  NPl/V+ . . NSg/V/J/P P
> their heads  ! ” and the procession moved on  , three of the soldiers remaining
# D$+   NPl/V+ . . V/C D+  NSg/V+     V/J   J/P . NSg   P  D+  NPl/V+   V
> behind  to execute the unfortunate gardeners , who    ran   to Alice for protection .
# NSg/J/P P  V       D+  NSg/J+      +         . NPr/I+ NSg/V P  NPr   C/P N🅪Sg+      .
>
#
> “ You    shan’t be     beheaded ! ” said Alice , and she  put   them     into a   large flower - pot
# . ISgPl+ V      NSg/VX V/J      . . V/J  NPr+  . V/C ISg+ NSg/V NSg/IPl+ P    D/P NSg/J NSg/V+ . N🅪Sg/V+
> that          stood near      . The three soldiers wandered about for a    minute   or    two , looking
# NSg/I/C/Ddem+ V     NSg/V/J/P . D+  NSg+  NPl/V+   V/J      J/P   C/P D/P+ NSg/V/J+ NPr/C NSg . V
> for them     , and then    quietly marched off       after the others .
# C/P NSg/IPl+ . V/C NSg/J/C R       V/J     NSg/V/J/P P     D+  NPl/V+ .
>
#
> “ Are their heads  off       ? ” shouted the Queen    .
# . V   D$+   NPl/V+ NSg/V/J/P . . V/J     D+  NPr/V/J+ .
>
#
> “ Their heads  are gone  , if    it       please your Majesty ! ” the soldiers shouted in
# . D$+   NPl/V+ V   V/J/P . NSg/C NPr/ISg+ V      D$+  NSg/I+  . . D+  NPl/V+   V/J     NPr/J/P
> reply  .
# NSg/V+ .
>
#
> “ That’s right   ! ” shouted the Queen    . “ Can    you    play  croquet ? ”
# . NSg$   NPr/V/J . . V/J     D+  NPr/V/J+ . . NPr/VX ISgPl+ NSg/V NSg/V   . .
>
#
> The soldiers were  silent , and looked at    Alice , as    the question was evidently
# D+  NPl/V+   NSg/V NSg/J  . V/C V/J    NSg/P NPr+  . NSg/R D+  NSg/V+   V   R
> meant for her     .
# V     C/P ISg/D$+ .
>
#
> “ Yes   ! ” shouted Alice .
# . NPl/V . . V/J     NPr+  .
>
#
> “ Come    on  , then    ! ” roared the Queen    , and Alice joined the procession , wondering
# . NSg/V/P J/P . NSg/J/C . . V/J    D+  NPr/V/J+ . V/C NPr+  V/J    D+  NSg/V+     . NSg/V/J
> very much         what   would happen next    .
# J/R  NSg/I/J/R/Dq NSg/I+ VX    V      NSg/J/P .
>
#
> “ It’s — it’s a   very fine    day   ! ” said a    timid voice  at    her     side     . She  was walking by
# . W?   . W?   D/P J/R  NSg/V/J NPr🅪+ . . V/J  D/P+ J+    NSg/V+ NSg/P ISg/D$+ NSg/V/J+ . ISg+ V   NSg/V/J NSg/J/P
> the White     Rabbit , who    was peeping anxiously into her     face   .
# D+  NPr🅪/V/J+ NSg/V+ . NPr/I+ V   V       R         P    ISg/D$+ NSg/V+ .
>
#
> “ Very , ” said Alice : “ — where’s the Duchess ? ”
# . J/R  . . V/J  NPr+  . . . NSg$    D   NSg/V   . .
>
#
> “ Hush   ! Hush   ! ” said the Rabbit in      a   low     , hurried tone      . He       looked anxiously over
# . NSg/V+ . NSg/V+ . . V/J  D+  NSg/V+ NPr/J/P D/P NSg/V/J . V/J     N🅪Sg/I/V+ . NPr/ISg+ V/J    R         NSg/J/P
> his     shoulder as    he       spoke , and then    raised himself upon tiptoe   , put   his     mouth
# ISg/D$+ NSg/V+   NSg/R NPr/ISg+ NSg/V . V/C NSg/J/C V/J    ISg+    P    NSg/V/J+ . NSg/V ISg/D$+ NSg/V+
> close   to her     ear      , and whispered “ She’s under   sentence of execution . ”
# NSg/V/J P  ISg/D$+ NSg/V/J+ . V/C V/J       . W?    NSg/J/P NSg/V    P  NSg+      . .
>
#
> “ What   for ? ” said Alice .
# . NSg/I+ C/P . . V/J  NPr+  .
>
#
> “ Did you    say   ‘          What   a    pity    ! ’ ? ” the Rabbit asked .
# . V   ISgPl+ NSg/V Unlintable NSg/I+ D/P+ N🅪Sg/V+ . . . . D+  NSg/V+ V/J   .
>
#
> “ No    , I    didn’t , ” said Alice : “ I    don’t think it’s at    all          a   pity    . I    said ‘          What
# . NPr/P . ISg+ V      . . V/J  NPr+  . . ISg+ V     NSg/V W?   NSg/P NSg/I/J/C/Dq D/P N🅪Sg/V+ . ISg+ V/J  Unlintable NSg/I+
> for ? ’ ”
# C/P . . .
>
#
> “ She  boxed the Queen’s ears   — ” the Rabbit began . Alice gave a   little     scream of
# . ISg+ V/J   D   NSg$    NPl/V+ . . D   NSg/V+ V     . NPr+  V    D/P NPr/I/J/Dq NSg/V  P
> laughter . “ Oh    , hush   ! ” the Rabbit whispered in      a    frightened tone      . “ The Queen    will
# NSg+     . . NPr/V . NSg/V+ . . D+  NSg/V+ V/J       NPr/J/P D/P+ V/J        N🅪Sg/I/V+ . . D+  NPr/V/J+ NPr/VX
> hear you    ! You    see   , she  came    rather    late  , and the Queen    said — ”
# V    ISgPl+ . ISgPl+ NSg/V . ISg+ NSg/V/P NPr/V/J/R NSg/J . V/C D+  NPr/V/J+ V/J  . .
>
#
> “ Get   to your places ! ” shouted the Queen    in      a   voice of thunder , and people began
# . NSg/V P  D$+  NPl/V+ . . V/J     D+  NPr/V/J+ NPr/J/P D/P NSg/V P  NSg/V+  . V/C NPl/V+ V
> running  about in      all           directions , tumbling up        against each other   ; however , they
# Nᴹ/V/J/P J/P   NPr/J/P NSg/I/J/C/Dq+ NPl+       . NSg/V    NSg/V/J/P C/P     Dq   NSg/V/J . C       . IPl+
> got settled down       in      a    minute   or    two , and the game     began . Alice thought she  had
# V   V/J     N🅪Sg/V/J/P NPr/J/P D/P+ NSg/V/J+ NPr/C NSg . V/C D+  NSg/V/J+ V     . NPr+  NSg/V   ISg+ V
> never seen  such  a   curious croquet - ground   in      her     life    ; it       was all          ridges and
# R     NSg/V NSg/I D/P J       NSg/V   . N🅪Sg/V/J NPr/J/P ISg/D$+ N🅪Sg/V+ . NPr/ISg+ V   NSg/I/J/C/Dq NPl/V  V/C
> furrows ; the balls  were  live hedgehogs , the mallets live flamingoes , and the
# NPl/V   . D   NPl/V+ NSg/V V/J  NPl/V     . D   NPl/V   V/J  ?          . V/C D
> soldiers had to double  themselves up        and to stand on  their hands and feet , to
# NPl/V+   V   P  NSg/V/J IPl+       NSg/V/J/P V/C P  NSg/V J/P D$+   NPl/V V/C NPl+ . P
> make  the arches .
# NSg/V D   NPl/V  .
>
#
> The chief    difficulty Alice found at    first   was in      managing her     flamingo : she
# D+  NSg/V/J+ N🅪Sg+      NPr+  NSg/V NSg/P NSg/V/J V   NPr/J/P V        ISg/D$+ NSg/J    . ISg+
> succeeded in      getting its     body   tucked away , comfortably enough , under   her     arm      ,
# V/J       NPr/J/P NSg/V   ISg/D$+ NSg/V+ V/J    V/J  . R           NSg/I  . NSg/J/P ISg/D$+ NSg/V/J+ .
> with its     legs   hanging down       , but     generally , just as    she  had got its     neck   nicely
# P    ISg/D$+ NPl/V+ NSg/V/J N🅪Sg/V/J/P . NSg/C/P R         . V/J  NSg/R ISg+ V   V   ISg/D$+ NSg/V+ R
> straightened out         , and was going   to give  the hedgehog a   blow     with its     head     , it
# V/J          NSg/V/J/R/P . V/C V   NSg/V/J P  NSg/V D   NSg/V+   D/P NSg/V/J+ P    ISg/D$+ NPr/V/J+ . NPr/ISg+
> would twist itself round     and look  up        in      her     face   , with such  a   puzzled expression
# VX    NSg/V ISg+   NSg/V/J/P V/C NSg/V NSg/V/J/P NPr/J/P ISg/D$+ NSg/V+ . P    NSg/I D/P V/J     N🅪Sg+
> that          she  could  not   help  bursting out         laughing : and when    she  had got its     head
# NSg/I/C/Ddem+ ISg+ NSg/VX NSg/C NSg/V V        NSg/V/J/R/P NSg/V/J  . V/C NSg/I/C ISg+ V   V   ISg/D$+ NPr/V/J+
> down       , and was going   to begin again , it       was very provoking to find  that         the
# N🅪Sg/V/J/P . V/C V   NSg/V/J P  NSg/V R     . NPr/ISg+ V   J/R  NSg/V/J   P  NSg/V NSg/I/C/Ddem D
> hedgehog had unrolled itself , and was in      the act    of crawling away : besides all
# NSg/V+   V   V/J      ISg+   . V/C V   NPr/J/P D   NPr/V+ P  V        V/J  . W?      NSg/I/J/C/Dq
> this    , there was generally a   ridge  or    furrow in      the way    wherever she  wanted to
# I/Ddem+ . +     V   R         D/P NSg/V+ NPr/C NSg/V  NPr/J/P D   NSg/J+ C        ISg+ V/J    P
> send  the hedgehog to , and , as    the doubled - up        soldiers were  always getting up        and
# NSg/V D   NSg/V+   P  . V/C . NSg/R D   V/J+    . NSg/V/J/P NPl/V+   NSg/V R      NSg/V   NSg/V/J/P V/C
> walking off       to other   parts of the ground    , Alice soon came    to the conclusion that
# NSg/V/J NSg/V/J/P P  NSg/V/J NPl/V P  D   N🅪Sg/V/J+ . NPr+  J/R  NSg/V/P P  D   NSg+       NSg/I/C/Ddem+
> it       was a   very difficult game     indeed .
# NPr/ISg+ V   D/P J/R  V/J       NSg/V/J+ W?     .
>
#
> The players all           played at    once  without waiting for turns , quarrelling all          the
# D+  NPl+    NSg/I/J/C/Dq+ V/J+   NSg/P NSg/C C/P     NSg/V   C/P NPl/V . Nᴹ/V/Comm   NSg/I/J/C/Dq D
> while     , and fighting for the hedgehogs ; and in      a   very short     time      the Queen    was in
# NSg/V/C/P . V/C NSg/V/J  C/P D   NPl/V     . V/C NPr/J/P D/P J/R  NPr/V/J/P N🅪Sg/V/J+ D   NPr/V/J+ V   NPr/J/P
> a   furious passion , and went  stamping about , and shouting “ Off       with his     head     ! ” or
# D/P J       NPr/V+  . V/C NSg/V NSg      J/P   . V/C V+       . NSg/V/J/P P    ISg/D$+ NPr/V/J+ . . NPr/C
> “ Off       with her     head     ! ” about once  in      a    minute   .
# . NSg/V/J/P P    ISg/D$+ NPr/V/J+ . . J/P   NSg/C NPr/J/P D/P+ NSg/V/J+ .
>
#
> Alice began to feel    very uneasy  : to be     sure , she  had not   as    yet     had any    dispute
# NPr+  V     P  NSg/I/V J/R  NSg/V/J . P  NSg/VX J    . ISg+ V   NSg/C NSg/R NSg/V/C V   I/R/Dq NSg/V+
> with the Queen    , but     she  knew that         it       might   happen any     minute   , “ and then    , ”
# P    D+  NPr/V/J+ . NSg/C/P ISg+ V    NSg/I/C/Ddem NPr/ISg+ Nᴹ/VX/J V      I/R/Dq+ NSg/V/J+ . . V/C NSg/J/C . .
> thought she  , “ what   would become of me       ? They’re dreadfully fond    of beheading
# NSg/V   ISg+ . . NSg/I+ VX    V      P  NPr/ISg+ . W?      R          NSg/V/J P  NSg
> people here    ; the great wonder  is , that          there’s any    one        left    alive ! ”
# NPl/V+ NSg/J/R . D   NSg/J N🅪Sg/V+ VL . NSg/I/C/Ddem+ W?      I/R/Dq NSg/I/V/J+ NPr/V/J W?    . .
>
#
> She  was looking about for some     way   of escape , and wondering whether she  could
# ISg+ V   V       J/P   C/P I/J/R/Dq NSg/J P  NSg/V+ . V/C NSg/V/J   I/C     ISg+ NSg/VX
> get   away without being    seen  , when    she  noticed a   curious appearance in      the air     :
# NSg/V V/J  C/P     N🅪Sg/V/C NSg/V . NSg/I/C ISg+ V/J     D/P J       NSg        NPr/J/P D+  N🅪Sg/V+ .
> it       puzzled her     very much         at    first   , but     , after watching it       a    minute   or    two , she
# NPr/ISg+ V/J     ISg/D$+ J/R  NSg/I/J/R/Dq NSg/P NSg/V/J . NSg/C/P . P     V        NPr/ISg+ D/P+ NSg/V/J+ NPr/C NSg . ISg+
> made it       out         to be     a    grin   , and she  said to herself “ It’s the Cheshire Cat      : now       I
# V    NPr/ISg+ NSg/V/J/R/P P  NSg/VX D/P+ NSg/V+ . V/C ISg+ V/J  P  ISg+    . W?   D   NPr      NSg/V/J+ . NPr/V/J/C ISg+
> shall have   somebody to talk   to . ”
# VX    NSg/VX NSg/I+   P  N🅪Sg/V P  . .
>
#
> “ How   are you    getting on  ? ” said the Cat      , as    soon as    there was mouth  enough for it
# . NSg/C V   ISgPl+ NSg/V   J/P . . V/J  D+  NSg/V/J+ . NSg/R J/R  NSg/R +     V   NSg/V+ NSg/I  C/P NPr/ISg+
> to speak with .
# P  NSg/V P    .
>
#
> Alice waited till      the eyes   appeared , and then    nodded . “ It’s no    use   speaking to
# NPr+  V/J    NSg/V/C/P D+  NPl/V+ V/J      . V/C NSg/J/C V      . . W?   NPr/P NSg/V V        P
> it       , ” she  thought , “ till      its     ears   have   come    , or    at    least one       of them     . ” In      another
# NPr/ISg+ . . ISg+ NSg/V   . . NSg/V/C/P ISg/D$+ NPl/V+ NSg/VX NSg/V/P . NPr/C NSg/P NSg/J NSg/I/V/J P  NSg/IPl+ . . NPr/J/P I/D+
> minute   the whole  head     appeared , and then    Alice put   down       her     flamingo , and began
# NSg/V/J+ D+  NSg/J+ NPr/V/J+ V/J      . V/C NSg/J/C NPr+  NSg/V N🅪Sg/V/J/P ISg/D$+ NSg/J    . V/C V
> an  account of the game     , feeling very glad    she  had someone to listen to her     . The
# D/P NSg/V   P  D   NSg/V/J+ . NSg/V/J J/R  NSg/V/J ISg+ V   NSg/I+  P  NSg/V  P  ISg/D$+ . D+
> Cat      seemed to think that         there was enough of it       now       in      sight   , and no    more         of it
# NSg/V/J+ V/J    P  NSg/V NSg/I/C/Ddem +     V   NSg/I  P  NPr/ISg+ NPr/V/J/C NPr/J/P N🅪Sg/V+ . V/C NPr/P NPr/I/V/J/Dq P  NPr/ISg+
> appeared .
# V/J      .
>
#
> “ I    don’t think they play  at    all          fairly , ” Alice began , in      rather    a   complaining
# . ISg+ V     NSg/V IPl+ NSg/V NSg/P NSg/I/J/C/Dq R+     . . NPr+  V     . NPr/J/P NPr/V/J/R D/P V
> tone      , “ and they all          quarrel so        dreadfully one       can’t hear oneself speak — and they
# N🅪Sg/I/V+ . . V/C IPl+ NSg/I/J/C/Dq NSg/V+  NSg/I/J/C R          NSg/I/V/J VX    V    I+      NSg/V . V/C IPl+
> don’t seem to have   any    rules  in      particular ; at    least , if    there are , nobody
# V     V    P  NSg/VX I/R/Dq NPl/V+ NPr/J/P NSg/J      . NSg/P NSg/J . NSg/C +     V   . NSg/I+
> attends to them     — and you’ve no    idea how   confusing it       is all          the things being
# V       P  NSg/IPl+ . V/C W?     NPr/P NSg+ NSg/C V/J       NPr/ISg+ VL NSg/I/J/C/Dq D   NPl/V+ N🅪Sg/V/C
> alive ; for instance , there’s the arch    I’ve got to go      through next    walking about
# W?    . C/P NSg/V+   . W?      D   NSg/V/J W?   V   P  NSg/V/J NSg/J/P NSg/J/P NSg/V/J J/P
> at    the other   end   of the ground    — and I    should have   croqueted the Queen’s hedgehog
# NSg/P D   NSg/V/J NSg/V P  D   N🅪Sg/V/J+ . V/C ISg+ VX     NSg/VX ?         D   NSg$    NSg/V+
> just now       , only  it       ran   away when    it       saw   mine     coming  ! ”
# V/J  NPr/V/J/C . J/R/C NPr/ISg+ NSg/V V/J  NSg/I/C NPr/ISg+ NSg/V NSg/I/V+ NSg/V/J . .
>
#
> “ How   do     you    like        the Queen    ? ” said the Cat      in      a    low      voice  .
# . NSg/C NSg/VX ISgPl+ NSg/V/J/C/P D+  NPr/V/J+ . . V/J  D   NSg/V/J+ NPr/J/P D/P+ NSg/V/J+ NSg/V+ .
>
#
> “ Not   at    all          , ” said Alice : “ she’s so        extremely — ” Just then    she  noticed that         the
# . NSg/C NSg/P NSg/I/J/C/Dq . . V/J  NPr+  . . W?    NSg/I/J/C R         . . V/J  NSg/J/C ISg+ V/J     NSg/I/C/Ddem D
> Queen    was close   behind  her     , listening : so        she  went  on  , “ — likely to win   , that
# NPr/V/J+ V   NSg/V/J NSg/J/P ISg/D$+ . V         . NSg/I/J/C ISg+ NSg/V J/P . . . NSg/J  P  NSg/V . NSg/I/C/Ddem
> it’s hardly worth   while     finishing the game     . ”
# W?   R      NSg/V/J NSg/V/C/P V         D   NSg/V/J+ . .
>
#
> The Queen    smiled and passed on  .
# D+  NPr/V/J+ V/J    V/C V/J    J/P .
>
#
> “ Who    are you    talking to ? ” said the King     , going   up        to Alice , and looking at    the
# . NPr/I+ V   ISgPl+ V       P  . . V/J  D+  NPr/V/J+ . NSg/V/J NSg/V/J/P P  NPr+  . V/C V       NSg/P D
> Cat’s head    with great curiosity .
# NSg$  NPr/V/J P    NSg/J NSg+      .
>
#
> “ It’s a   friend  of mine     — a   Cheshire Cat      , ” said Alice : “ allow me       to introduce it       . ”
# . W?   D/P NPr/V/J P  NSg/I/V+ . D/P NPr      NSg/V/J+ . . V/J  NPr+  . . V     NPr/ISg+ P  V         NPr/ISg+ . .
>
#
> “ I    don’t like        the look  of it       at    all          , ” said the King     : “ however , it       may    kiss  my
# . ISg+ V     NSg/V/J/C/P D   NSg/V P  NPr/ISg+ NSg/P NSg/I/J/C/Dq . . V/J  D   NPr/V/J+ . . C       . NPr/ISg+ NPr/VX NSg/V D$+
> hand   if    it       likes . ”
# NSg/V+ NSg/C NPr/ISg+ NPl/V . .
>
#
> “ I’d rather    not   , ” the Cat      remarked .
# . W?  NPr/V/J/R NSg/C . . D   NSg/V/J+ V/J      .
>
#
> “ Don’t be     impertinent , ” said the King     , “ and don’t look  at    me       like        that          ! ” He       got
# . V     NSg/VX NSg/J       . . V/J  D   NPr/V/J+ . . V/C V     NSg/V NSg/P NPr/ISg+ NSg/V/J/C/P NSg/I/C/Ddem+ . . NPr/ISg+ V
> behind  Alice as    he       spoke .
# NSg/J/P NPr+  NSg/R NPr/ISg+ NSg/V .
>
#
> “ A    cat      may    look  at    a    king     , ” said Alice . “ I’ve read  that         in      some     book   , but     I
# . D/P+ NSg/V/J+ NPr/VX NSg/V NSg/P D/P+ NPr/V/J+ . . V/J  NPr+  . . W?   NSg/V NSg/I/C/Ddem NPr/J/P I/J/R/Dq NSg/V+ . NSg/C/P ISg+
> don’t remember where . ”
# V     NSg/V    NSg/C . .
>
#
> “ Well    , it       must  be     removed , ” said the King     very decidedly , and he       called the
# . NSg/V/J . NPr/ISg+ NSg/V NSg/VX V/J     . . V/J  D+  NPr/V/J+ J/R  R         . V/C NPr/ISg+ V/J    D
> Queen    , who    was passing at    the moment , “ My  dear    ! I    wish  you    would have   this    cat
# NPr/V/J+ . NPr/I+ V   NSg/V/J NSg/P D   NSg+   . . D$+ NSg/V/J . ISg+ NSg/V ISgPl+ VX    NSg/VX I/Ddem+ NSg/V/J+
> removed ! ”
# V/J     . .
>
#
> The Queen    had only  one       way   of settling all           difficulties , great or    small   . “ Off
# D+  NPr/V/J+ V   J/R/C NSg/I/V/J NSg/J P  V        NSg/I/J/C/Dq+ NPl+         . NSg/J NPr/C NPr/V/J . . NSg/V/J/P
> with his     head     ! ” she  said , without even    looking round     .
# P    ISg/D$+ NPr/V/J+ . . ISg+ V/J  . C/P     NSg/V/J V       NSg/V/J/P .
>
#
> “ I’ll fetch the executioner myself , ” said the King     eagerly , and he       hurried off       .
# . W?   NSg/V D   NSg         ISg+   . . V/J  D   NPr/V/J+ R       . V/C NPr/ISg+ V/J     NSg/V/J/P .
>
#
> Alice thought she  might   as    well    go      back    , and see   how   the game     was going   on  , as
# NPr+  NSg/V   ISg+ Nᴹ/VX/J NSg/R NSg/V/J NSg/V/J NSg/V/J . V/C NSg/V NSg/C D+  NSg/V/J+ V   NSg/V/J J/P . NSg/R
> she  heard the Queen’s voice  in      the distance , screaming with passion . She  had
# ISg+ V/J   D   NSg$    NSg/V+ NPr/J/P D   N🅪Sg/V+  . NSg/V/J   P    NPr/V+  . ISg+ V
> already heard her     sentence three of the players to be     executed for having missed
# W?      V/J   ISg/D$+ NSg/V+   NSg   P  D+  NPl+    P  NSg/VX V/J      C/P V      V/J
> their turns , and she  did not   like        the look  of things at    all          , as    the game     was in
# D$+   NPl/V . V/C ISg+ V   NSg/C NSg/V/J/C/P D   NSg/V P  NPl/V+ NSg/P NSg/I/J/C/Dq . NSg/R D+  NSg/V/J+ V   NPr/J/P
> such   confusion that          she  never knew whether it       was her     turn  or    not   . So        she  went
# NSg/I+ N🅪Sg/V+   NSg/I/C/Ddem+ ISg+ R     V    I/C     NPr/ISg+ V   ISg/D$+ NSg/V NPr/C NSg/C . NSg/I/J/C ISg+ NSg/V
> in      search of her     hedgehog .
# NPr/J/P N🅪Sg/V P  ISg/D$+ NSg/V+   .
>
#
> The hedgehog was engaged in      a   fight  with another hedgehog , which seemed to Alice
# D+  NSg/V+   V   V/J     NPr/J/P D/P NSg/V+ P    I/D+    NSg/V+   . I/C+  V/J    P  NPr+
> an   excellent opportunity for croqueting one       of them     with the other   : the only
# D/P+ J+        NSg+        C/P ?          NSg/I/V/J P  NSg/IPl+ P    D   NSg/V/J . D   J/R/C
> difficulty was , that         her     flamingo was gone  across to the other   side    of the
# N🅪Sg+      V   . NSg/I/C/Ddem ISg/D$+ NSg/J    V   V/J/P NSg/P  P  D   NSg/V/J NSg/V/J P  D
> garden   , where Alice could  see   it       trying  in      a   helpless sort  of way    to fly     up        into
# NSg/V/J+ . NSg/C NPr+  NSg/VX NSg/V NPr/ISg+ NSg/V/J NPr/J/P D/P J        NSg/V P  NSg/J+ P  NSg/V/J NSg/V/J/P P
> a   tree   .
# D/P NSg/V+ .
>
#
> By      the time      she  had caught the flamingo and brought it       back    , the fight  was over    ,
# NSg/J/P D+  N🅪Sg/V/J+ ISg+ V   V/J    D   NSg/J    V/C V       NPr/ISg+ NSg/V/J . D   NSg/V+ V   NSg/J/P .
> and both   the hedgehogs were  out         of sight   : “ but     it       doesn’t matter  much         , ” thought
# V/C I/C/Dq D   NPl/V     NSg/V NSg/V/J/R/P P  N🅪Sg/V+ . . NSg/C/P NPr/ISg+ V       N🅪Sg/V+ NSg/I/J/R/Dq . . NSg/V
<<<<<<< HEAD
> Alice , “ as    all          the arches are gone  from this   side    of the ground   . ” So        she  tucked
# NPr+  . . NSg/R NSg/I/J/C/Dq D   NPl/V  V   V/J/P P    I/Ddem NSg/V/J P  D   NSg/V/J+ . . NSg/I/J/C ISg+ V/J
> it       away under   her     arm      , that         it       might     not   escape again , and went  back    for a
# NPr/ISg+ V/J  NSg/J/P ISg/D$+ NSg/V/J+ . NSg/I/C/Ddem NPr/ISg+ NᴹSg/VX/J NSg/C NSg/V  R     . V/C NSg/V NSg/V/J C/P D/P
=======
> Alice , “ as    all          the arches are gone  from this   side    of the ground    . ” So        she  tucked
# NPr+  . . NSg/R NSg/I/J/C/Dq D   NPl/V  V   V/J/P P    I/Ddem NSg/V/J P  D   N🅪Sg/V/J+ . . NSg/I/J/C ISg+ V/J
> it       away under   her     arm      , that         it       might   not   escape again , and went  back    for a
# NPr/ISg+ V/J  NSg/J/P ISg/D$+ NSg/V/J+ . NSg/I/C/Ddem NPr/ISg+ Nᴹ/VX/J NSg/C NSg/V  P     . V/C NSg/V NSg/V/J C/P D/P
>>>>>>> 78d0be56
> little     more         conversation with her     friend   .
# NPr/I/J/Dq NPr/I/V/J/Dq N🅪Sg/V       P    ISg/D$+ NPr/V/J+ .
>
#
> When    she  got back    to the Cheshire Cat      , she  was surprised to find  quite a   large
# NSg/I/C ISg+ V   NSg/V/J P  D   NPr      NSg/V/J+ . ISg+ V   V/J       P  NSg/V R     D/P NSg/J
> crowd  collected round     it       : there was a   dispute going   on  between the executioner ,
# NSg/V+ V/J       NSg/V/J/P NPr/ISg+ . +     V   D/P NSg/V+  NSg/V/J J/P NSg/P   D   NSg         .
> the King     , and the Queen    , who    were  all          talking at    once  , while     all          the rest      were
# D   NPr/V/J+ . V/C D   NPr/V/J+ . NPr/I+ NSg/V NSg/I/J/C/Dq V+      NSg/P NSg/C . NSg/V/C/P NSg/I/J/C/Dq D   NSg/V/JS+ NSg/V
> quite silent , and looked very uncomfortable .
# R     NSg/J  . V/C V/J    J/R  J             .
>
#
> The moment Alice appeared , she  was appealed to by      all          three to settle the
# D+  NSg+   NPr+  V/J      . ISg+ V   V/J      P  NSg/J/P NSg/I/J/C/Dq NSg   P  NSg/V  D+
> question , and they repeated their arguments to her     , though , as    they all           spoke  at
# NSg/V+   . V/C IPl+ V/J      D$+   NPl/V+    P  ISg/D$+ . V/C    . NSg/R IPl+ NSg/I/J/C/Dq+ NSg/V+ NSg/P
> once  , she  found it       very hard   indeed to make  out         exactly what   they said .
# NSg/C . ISg+ NSg/V NPr/ISg+ J/R  N🅪Sg/J W?     P  NSg/V NSg/V/J/R/P R       NSg/I+ IPl+ V/J  .
>
#
> The executioner’s argument was , that         you    couldn’t cut     off       a   head     unless there
# D   NSg$          N🅪Sg/V+  V   . NSg/I/C/Ddem ISgPl+ V        NSg/V/J NSg/V/J/P D/P NPr/V/J+ C      +
> was a   body   to cut     it       off       from : that         he       had never had to do     such  a   thing  before ,
# V   D/P NSg/V+ P  NSg/V/J NPr/ISg+ NSg/V/J/P P    . NSg/I/C/Ddem NPr/ISg+ V   R     V   P  NSg/VX NSg/I D/P NSg/V+ C/P    .
> and he       wasn’t going   to begin at    his     time     of life    .
# V/C NPr/ISg+ V      NSg/V/J P  NSg/V NSg/P ISg/D$+ N🅪Sg/V/J P  N🅪Sg/V+ .
>
#
> The King’s argument was , that         anything that          had a   head     could  be     beheaded , and
# D   NSg$   N🅪Sg/V+  V   . NSg/I/C/Ddem NSg/I/V+ NSg/I/C/Ddem+ V   D/P NPr/V/J+ NSg/VX NSg/VX V/J      . V/C
> that         you    weren’t to talk   nonsense .
# NSg/I/C/Ddem ISgPl+ V       P  N🅪Sg/V Nᴹ/V/J+  .
>
#
> The Queen’s argument was , that         if    something  wasn’t done    about it       in      less    than no
# D   NSg$    N🅪Sg/V+  V   . NSg/I/C/Ddem NSg/C NSg/I/V/J+ V      NSg/V/J J/P   NPr/ISg+ NPr/J/P V/J/C/P C/P  NPr/P
> time      she’d have   everybody executed , all          round     . ( It       was this   last    remark that          had
# N🅪Sg/V/J+ W?    NSg/VX NSg/I+    V/J      . NSg/I/J/C/Dq NSg/V/J/P . . NPr/ISg+ V   I/Ddem NSg/V/J NSg/V  NSg/I/C/Ddem+ V
> made the whole  party    look  so        grave    and anxious . )
# V    D+  NSg/J+ NSg/V/J+ NSg/V NSg/I/J/C NSg/V/J+ V/C J       . .
>
#
> Alice could  think of nothing  else    to say   but     “ It       belongs to the Duchess : you’d
# NPr+  NSg/VX NSg/V P  NSg/I/J+ NSg/J/C P  NSg/V NSg/C/P . NPr/ISg+ V       P  D   NSg/V   . W?
> better    ask   her     about it       . ”
# NSg/VX/JC NSg/V ISg/D$+ J/P   NPr/ISg+ . .
>
#
> “ She’s in      prison , ” the Queen    said to the executioner : “ fetch her     here    . ” And the
# . W?    NPr/J/P NSg/V+ . . D   NPr/V/J+ V/J  P  D   NSg         . . NSg/V ISg/D$+ NSg/J/R . . V/C D
> executioner went   off       like        an  arrow  .
# NSg         NSg/V+ NSg/V/J/P NSg/V/J/C/P D/P NSg/V+ .
>
#
> The Cat’s head     began fading away the moment he       was gone  , and , by      the time      he       had
# D   NSg$  NPr/V/J+ V     NSg/V  V/J  D   NSg+   NPr/ISg+ V   V/J/P . V/C . NSg/J/P D   N🅪Sg/V/J+ NPr/ISg+ V
> come    back    with the Duchess , it       had entirely disappeared ; so        the King     and the
# NSg/V/P NSg/V/J P    D   NSg/V   . NPr/ISg+ V   R        V/J         . NSg/I/J/C D   NPr/V/J+ V/C D
> executioner ran   wildly up        and down       looking for it       , while     the rest     of the party
# NSg         NSg/V R      NSg/V/J/P V/C N🅪Sg/V/J/P V       C/P NPr/ISg+ . NSg/V/C/P D   NSg/V/JS P  D   NSg/V/J+
> went  back    to the game     .
# NSg/V NSg/V/J P  D   NSg/V/J+ .
>
#
> CHAPTER IX : The Mock    Turtle’s Story
# NSg/V+  W? . D   NSg/V/J NSg$     NSg/V+
>
#
> “ You    can’t think how   glad    I    am      to see   you    again , you    dear    old   thing  ! ” said the
# . ISgPl+ VX    NSg/V NSg/C NSg/V/J ISg+ NPr/V/J P  NSg/V ISgPl+ R     . ISgPl+ NSg/V/J NSg/J NSg/V+ . . V/J  D
> Duchess , as    she  tucked her     arm      affectionately into Alice’s , and they walked off
# NSg/V   . NSg/R ISg+ V/J    ISg/D$+ NSg/V/J+ R              P    NSg$    . V/C IPl+ V/J    NSg/V/J/P
> together .
# J        .
>
#
> Alice was very glad    to find  her     in      such   a    pleasant temper    , and thought to
# NPr+  V   J/R  NSg/V/J P  NSg/V ISg/D$+ NPr/J/P NSg/I+ D/P+ NSg/J+   NSg/V/JC+ . V/C NSg/V   P
> herself that          perhaps it       was only  the pepper  that          had made her     so        savage   when
# ISg+    NSg/I/C/Ddem+ NSg/R   NPr/ISg+ V   J/R/C D+  N🅪Sg/V+ NSg/I/C/Ddem+ V   V    ISg/D$+ NSg/I/J/C NPr/V/J+ NSg/I/C
> they met in      the kitchen .
# IPl+ V   NPr/J/P D+  NSg/V+  .
>
#
> “ When    I’m a   Duchess , ” she  said to herself , ( not   in      a   very hopeful tone      though ) ,
# . NSg/I/C W?  D/P NSg/V   . . ISg+ V/J  P  ISg+    . . NSg/C NPr/J/P D/P J/R  NSg/J   N🅪Sg/I/V+ V/C    . .
> “ I    won’t have   any    pepper  in      my  kitchen at    all          . Soup    does  very well    without — Maybe
# . ISg+ V     NSg/VX I/R/Dq N🅪Sg/V+ NPr/J/P D$+ NSg/V+  NSg/P NSg/I/J/C/Dq . N🅪Sg/V+ NPl/V J/R  NSg/V/J C/P     . NSg/J/R
> it’s always pepper that          makes people hot     - tempered , ” she  went  on  , very much
# W?   R      N🅪Sg/V NSg/I/C/Ddem+ NPl/V NPl/V+ NSg/V/J . V/J      . . ISg+ NSg/V J/P . J/R  NSg/I/J/R/Dq
> pleased at    having found out         a   new     kind  of rule   , “ and vinegar that          makes them
# V/J     NSg/P V      NSg/V NSg/V/J/R/P D/P NSg/V/J NSg/J P  NSg/V+ . . V/C NSg/V+  NSg/I/C/Ddem+ NPl/V NSg/IPl+
> sour    — and camomile that          makes them     bitter  — and — and barley - sugar  and such  things
# NSg/V/J . V/C ?        NSg/I/C/Ddem+ NPl/V NSg/IPl+ NSg/V/J . V/C . V/C NSg    . N🅪Sg/V V/C NSg/I NPl/V+
> that          make  children sweet   - tempered . I    only  wish  people knew that          : then    they
# NSg/I/C/Ddem+ NSg/V NPl+     NPr/V/J . V/J      . ISg+ J/R/C NSg/V NPl/V+ V    NSg/I/C/Ddem+ . NSg/J/C IPl+
> wouldn’t be     so        stingy about it       , you    know  — ”
# VX       NSg/VX NSg/I/J/C J      J/P   NPr/ISg+ . ISgPl+ NSg/V . .
>
#
> She  had quite forgotten the Duchess by      this   time      , and was a   little     startled when
# ISg+ V   R     NSg/V/J   D   NSg/V   NSg/J/P I/Ddem N🅪Sg/V/J+ . V/C V   D/P NPr/I/J/Dq V/J      NSg/I/C
> she  heard her     voice  close   to her     ear      . “ You’re thinking about something  , my  dear    ,
# ISg+ V/J   ISg/D$+ NSg/V+ NSg/V/J P  ISg/D$+ NSg/V/J+ . . W?     V        J/P   NSg/I/V/J+ . D$+ NSg/V/J .
> and that          makes you    forget to talk   . I    can’t tell  you    just now       what   the moral   of
# V/C NSg/I/C/Ddem+ NPl/V ISgPl+ V      P  N🅪Sg/V . ISg+ VX    NPr/V ISgPl+ V/J  NPr/V/J/C NSg/I+ D   NSg/V/J P
> that          is , but     I    shall remember it       in      a   bit    . ”
# NSg/I/C/Ddem+ VL . NSg/C/P ISg+ VX    NSg/V    NPr/ISg+ NPr/J/P D/P NSg/V+ . .
>
#
> “ Perhaps it       hasn’t one       , ” Alice ventured to remark .
# . NSg/R   NPr/ISg+ V      NSg/I/V/J . . NPr+  V/J      P  NSg/V  .
>
#
> “ Tut   , tut   , child  ! ” said the Duchess . “ Everything’s got a   moral   , if    only  you    can
# . NPr/V . NPr/V . NSg/V+ . . V/J  D   NSg/V   . . NSg$         V   D/P NSg/V/J . NSg/C J/R/C ISgPl+ NPr/VX
> find  it       . ” And she  squeezed herself up        closer to Alice’s side     as    she  spoke .
# NSg/V NPr/ISg+ . . V/C ISg+ V/J      ISg+    NSg/V/J/P NSg/JC P  NSg$    NSg/V/J+ NSg/R ISg+ NSg/V .
>
#
> Alice did not   much         like        keeping so        close   to her     : first   , because the Duchess was
# NPr+  V   NSg/C NSg/I/J/R/Dq NSg/V/J/C/P NSg/V   NSg/I/J/C NSg/V/J P  ISg/D$+ . NSg/V/J . C/P     D   NSg/V   V
> very ugly    ; and secondly , because she  was exactly the right   height to rest     her
# J/R  NSg/V/J . V/C R        . C/P     ISg+ V   R       D   NPr/V/J N🅪Sg+  P  NSg/V/JS ISg/D$+
> chin   upon Alice’s shoulder , and it       was an  uncomfortably sharp   chin   . However , she
# NPr/V+ P    NSg$    NSg/V+   . V/C NPr/ISg+ V   D/P R             NPr/V/J NPr/V+ . C       . ISg+
> did not   like        to be     rude , so        she  bore  it       as    well    as    she  could  .
# V   NSg/C NSg/V/J/C/P P  NSg/VX J    . NSg/I/J/C ISg+ NSg/V NPr/ISg+ NSg/R NSg/V/J NSg/R ISg+ NSg/VX .
>
#
> “ The game’s going   on  rather    better    now       , ” she  said , by      way   of keeping up        the
# . D   NSg$   NSg/V/J J/P NPr/V/J/R NSg/VX/JC NPr/V/J/C . . ISg+ V/J  . NSg/J/P NSg/J P  NSg/V   NSg/V/J/P D
> conversation a   little     .
# N🅪Sg/V+      D/P NPr/I/J/Dq .
>
#
> “ ’ Tis so        , ” said the Duchess : “ and the moral   of that          is — ‘          Oh    , ’ tis love   , ’ tis
# . . ?   NSg/I/J/C . . V/J  D   NSg/V   . . V/C D   NSg/V/J P  NSg/I/C/Ddem+ VL . Unlintable NPr/V . . ?   NPr🅪/V . . ?
> love   , that          makes the world  go      round     ! ’ ”
# NPr🅪/V . NSg/I/C/Ddem+ NPl/V D   NSg/V+ NSg/V/J NSg/V/J/P . . .
>
#
> “ Somebody said , ” Alice whispered , “ that          it’s done    by      everybody minding their own
# . NSg/I+   V/J  . . NPr+  V/J       . . NSg/I/C/Ddem+ W?   NSg/V/J NSg/J/P NSg/I+    V       D$+   NSg/V/J
> business ! ”
# N🅪Sg/J+  . .
>
#
> “ Ah      , well    ! It       means much         the same thing  , ” said the Duchess , digging her     sharp
# . NSg/I/V . NSg/V/J . NPr/ISg+ NPl/V NSg/I/J/R/Dq D+  I/J+ NSg/V+ . . V/J  D   NSg/V   . NSg/V   ISg/D$+ NPr/V/J
> little     chin   into Alice’s shoulder as    she  added , “ and the moral   of that          is — ‘          Take
# NPr/I/J/Dq NPr/V+ P    NSg$    NSg/V+   NSg/R ISg+ V/J   . . V/C D   NSg/V/J P  NSg/I/C/Ddem+ VL . Unlintable NSg/V
> care   of the sense   , and the sounds will   take  care   of themselves . ’ ”
# N🅪Sg/V P  D   N🅪Sg/V+ . V/C D   NPl/V+ NPr/VX NSg/V N🅪Sg/V P  IPl+       . . .
>
#
> “ How   fond    she  is of finding morals in      things ! ” Alice thought to herself .
# . NSg/C NSg/V/J ISg+ VL P  NSg/V   NPl/V  NPr/J/P NPl/V+ . . NPr+  NSg/V   P  ISg+    .
>
#
> “ I    dare   say   you’re wondering why   I    don’t put   my  arm      round     your waist , ” the
# . ISg+ NPr/VX NSg/V W?     NSg/V/J   NSg/V ISg+ V     NSg/V D$+ NSg/V/J+ NSg/V/J/P D$+  NSg+  . . D
> Duchess said after a   pause  : “ the reason  is , that          I’m doubtful about the temper
# NSg/V   V/J  P     D/P NSg/V+ . . D   N🅪Sg/V+ VL . NSg/I/C/Ddem+ W?  NSg/J    J/P   D   NSg/V/JC
> of your flamingo . Shall I    try     the experiment ? ”
# P  D$+  NSg/J    . VX    ISg+ NSg/V/J D+  NSg/V+     . .
>
#
> “ He       might   bite  , ” Alice cautiously replied , not   feeling at    all           anxious to have
# . NPr/ISg+ Nᴹ/VX/J NSg/V . . NPr+  R          V/J     . NSg/C NSg/V/J NSg/P NSg/I/J/C/Dq+ J+      P  NSg/VX
> the experiment tried .
# D+  NSg/V+     V/J   .
>
#
> “ Very true    , ” said the Duchess : “ flamingoes and mustard both   bite  . And the moral
# . J/R  NSg/V/J . . V/J  D   NSg/V   . . ?          V/C Nᴹ/J    I/C/Dq NSg/V . V/C D   NSg/V/J
> of that          is — ‘          Birds of a    feather flock  together . ’ ”
# P  NSg/I/C/Ddem+ VL . Unlintable NPl/V P  D/P+ NSg/V+  NSg/V+ J        . . .
>
#
> “ Only  mustard isn’t a   bird     , ” Alice remarked .
# . J/R/C Nᴹ/J    NSg/V D/P NPr/V/J+ . . NPr+  V/J      .
>
#
> “ Right   , as    usual , ” said the Duchess : “ what   a   clear   way    you    have   of putting
# . NPr/V/J . NSg/R NSg/J . . V/J  D   NSg/V   . . NSg/I+ D/P NSg/V/J NSg/J+ ISgPl+ NSg/VX P  NSg/V
> things ! ”
# NPl/V+ . .
>
#
> “ It’s a    mineral , I    think , ” said Alice .
# . W?   D/P+ NSg/J+  . ISg+ NSg/V . . V/J  NPr+  .
>
#
> “ Of course it       is , ” said the Duchess , who    seemed ready   to agree to everything
# . P  NSg/V+ NPr/ISg+ VL . . V/J  D   NSg/V   . NPr/I+ V/J    NSg/V/J P  V     P  NSg/I/V+
> that         Alice said ; “ there’s a   large mustard - mine     near      here    . And the moral   of that
# NSg/I/C/Ddem NPr+  V/J  . . W?      D/P NSg/J Nᴹ/J    . NSg/I/V+ NSg/V/J/P NSg/J/R . V/C D   NSg/V/J P  NSg/I/C/Ddem+
> is — ‘          The more         there is of mine     , the less    there is of yours . ’ ”
# VL . Unlintable D   NPr/I/V/J/Dq W?    VL P  NSg/I/V+ . D   V/J/C/P W?    VL P  I+    . . .
>
#
> “ Oh    , I    know  ! ” exclaimed Alice , who    had not   attended to this    last     remark , “ it’s a
# . NPr/V . ISg+ NSg/V . . V/J       NPr+  . NPr/I+ V   NSg/C V/J      P  I/Ddem+ NSg/V/J+ NSg/V+ . . W?   D/P+
> vegetable . It       doesn’t look  like        one       , but     it       is . ”
# NSg/J+    . NPr/ISg+ V       NSg/V NSg/V/J/C/P NSg/I/V/J . NSg/C/P NPr/ISg+ VL . .
>
#
> “ I    quite agree with you    , ” said the Duchess ; “ and the moral   of that          is — ‘          Be     what
# . ISg+ R     V     P    ISgPl+ . . V/J  D   NSg/V   . . V/C D   NSg/V/J P  NSg/I/C/Ddem+ VL . Unlintable NSg/VX NSg/I+
> you    would seem to be     ’ — or    if    you’d like        it       put   more         simply — ‘          Never imagine
# ISgPl+ VX    V    P  NSg/VX . . NPr/C NSg/C W?    NSg/V/J/C/P NPr/ISg+ NSg/V NPr/I/V/J/Dq R      . Unlintable R     NSg/V
> yourself not   to be     otherwise than what   it       might   appear to others that         what   you
# ISg+     NSg/C P  NSg/VX J         C/P  NSg/I+ NPr/ISg+ Nᴹ/VX/J V      P  NPl/V  NSg/I/C/Ddem NSg/I+ ISgPl+
> were  or    might   have   been  was not   otherwise than what   you    had been  would have
# NSg/V NPr/C Nᴹ/VX/J NSg/VX NSg/V V   NSg/C J         C/P  NSg/I+ ISgPl+ V   NSg/V VX    NSg/VX
> appeared to them     to be     otherwise . ’ ”
# V/J      P  NSg/IPl+ P  NSg/VX J         . . .
>
#
> “ I    think I    should understand that         better    , ” Alice said very politely , “ if    I    had
# . ISg+ NSg/V ISg+ VX     V          NSg/I/C/Ddem NSg/VX/JC . . NPr+  V/J  J/R  R        . . NSg/C ISg+ V
> it       written down       : but     I    can’t quite follow it       as    you    say   it       . ”
# NPr/ISg+ V/J     N🅪Sg/V/J/P . NSg/C/P ISg+ VX    R     NSg/V  NPr/ISg+ NSg/R ISgPl+ NSg/V NPr/ISg+ . .
>
#
> “ That’s nothing  to what   I    could  say   if    I    chose , ” the Duchess replied , in      a
# . NSg$   NSg/I/J+ P  NSg/I+ ISg+ NSg/VX NSg/V NSg/C ISg+ NSg/V . . D   NSg/V   V/J     . NPr/J/P D/P
> pleased tone      .
# V/J     N🅪Sg/I/V+ .
>
#
> “ Pray don’t trouble yourself to say   it       any    longer than that          , ” said Alice .
# . V    V     NSg/V+  ISg+     P  NSg/V NPr/ISg+ I/R/Dq NSg/JC C/P  NSg/I/C/Ddem+ . . V/J  NPr+  .
>
#
> “ Oh    , don’t talk   about trouble ! ” said the Duchess . “ I    make  you    a   present of
# . NPr/V . V     N🅪Sg/V J/P   NSg/V+  . . V/J  D   NSg/V   . . ISg+ NSg/V ISgPl+ D/P NSg/V/J P
> everything I’ve said as    yet     . ”
# NSg/I/V+   W?   V/J  NSg/R NSg/V/C . .
>
#
> “ A   cheap   sort  of present ! ” thought Alice . “ I’m glad    they don’t give  birthday
# . D/P NSg/V/J NSg/V P  NSg/V/J . . NSg/V   NPr+  . . W?  NSg/V/J IPl+ V     NSg/V NSg/V+
> presents like        that          ! ” But     she  did not   venture to say   it       out         loud  .
# NPl/V+   NSg/V/J/C/P NSg/I/C/Ddem+ . . NSg/C/P ISg+ V   NSg/C NSg/V+  P  NSg/V NPr/ISg+ NSg/V/J/R/P NSg/J .
>
#
> “ Thinking again ? ” the Duchess asked , with another dig   of her     sharp   little     chin   .
# . V        R     . . D   NSg/V   V/J   . P    I/D     NSg/V P  ISg/D$+ NPr/V/J NPr/I/J/Dq NPr/V+ .
>
#
> “ I’ve a   right    to think , ” said Alice sharply , for she  was beginning to feel    a
# . W?   D/P NPr/V/J+ P  NSg/V . . V/J  NPr+  R       . C/P ISg+ V   NSg/V/J+  P  NSg/I/V D/P
> little     worried .
# NPr/I/J/Dq V/J     .
>
#
> “ Just about as    much         right   , ” said the Duchess , “ as    pigs   have   to fly     ; and the m       — ”
# . V/J  J/P   NSg/R NSg/I/J/R/Dq NPr/V/J . . V/J  D   NSg/V   . . NSg/R NPl/V+ NSg/VX P  NSg/V/J . V/C D   NPr/V/J . .
>
#
> But     here    , to Alice’s great  surprise , the Duchess’s voice  died away , even    in      the
# NSg/C/P NSg/J/R . P  NSg$    NSg/J+ NSg/V+   . D   NSg$      NSg/V+ V/J  V/J  . NSg/V/J NPr/J/P D
> middle  of her     favourite    word   ‘          moral   , ’ and the arm      that          was linked into hers
# NSg/V/J P  ISg/D$+ NSg/V/J/Comm NSg/V+ Unlintable NSg/V/J . . V/C D   NSg/V/J+ NSg/I/C/Ddem+ V   V/J    P    ISg+
> began to tremble . Alice looked up        , and there stood the Queen    in      front   of them     ,
# V     P  NSg/V   . NPr+  V/J    NSg/V/J/P . V/C +     V     D   NPr/V/J+ NPr/J/P NSg/V/J P  NSg/IPl+ .
> with her     arms   folded , frowning like        a   thunderstorm .
# P    ISg/D$+ NPl/V+ V/J    . V        NSg/V/J/C/P D/P NSg          .
>
#
> “ A    fine     day   , your Majesty ! ” the Duchess began in      a   low     , weak voice  .
# . D/P+ NSg/V/J+ NPr🅪+ . D$+  NSg/I+  . . D   NSg/V   V     NPr/J/P D/P NSg/V/J . J    NSg/V+ .
>
#
> “ Now       , I    give  you    fair     warning , ” shouted the Queen    , stamping on  the ground    as    she
# . NPr/V/J/C . ISg+ NSg/V ISgPl+ NSg/V/J+ NSg/V+  . . V/J     D+  NPr/V/J+ . NSg      J/P D+  N🅪Sg/V/J+ NSg/R ISg+
> spoke ; “ either you    or    your head     must  be     off       , and that          in      about half        no     time      !
# NSg/V . . I/C    ISgPl+ NPr/C D$+  NPr/V/J+ NSg/V NSg/VX NSg/V/J/P . V/C NSg/I/C/Ddem+ NPr/J/P J/P   N🅪Sg/V/J/P+ NPr/P+ N🅪Sg/V/J+ .
> Take  your choice  ! ”
# NSg/V D$+  N🅪Sg/J+ . .
>
#
> The Duchess took her     choice  , and was gone  in      a   moment .
# D   NSg/V   V    ISg/D$+ N🅪Sg/J+ . V/C V   V/J/P NPr/J/P D/P NSg+   .
>
#
> “ Let’s go      on  with the game     , ” the Queen    said to Alice ; and Alice was too much
# . NSg$  NSg/V/J J/P P    D   NSg/V/J+ . . D   NPr/V/J+ V/J  P  NPr+  . V/C NPr+  V   W?  NSg/I/J/R/Dq
> frightened to say   a   word   , but     slowly followed her     back    to the croquet - ground    .
# V/J        P  NSg/V D/P NSg/V+ . NSg/C/P R      V/J      ISg/D$+ NSg/V/J P  D   NSg/V   . N🅪Sg/V/J+ .
>
#
> The other    guests had taken advantage of the Queen’s absence , and were  resting in
# D+  NSg/V/J+ NPl/V+ V   V/J   N🅪Sg/V    P  D   NSg$    NSg+    . V/C NSg/V V       NPr/J/P
> the shade   : however , the moment they saw   her     , they hurried back    to the game     , the
# D   N🅪Sg/V+ . C       . D   NSg+   IPl+ NSg/V ISg/D$+ . IPl+ V/J     NSg/V/J P  D   NSg/V/J+ . D
> Queen    merely remarking that         a   moment’s delay    would cost     them     their lives .
# NPr/V/J+ R      V         NSg/I/C/Ddem D/P NSg$     NSg/V/J+ VX    N🅪Sg/V/J NSg/IPl+ D$+   V+    .
>
#
> All           the time      they were  playing the Queen    never left    off       quarrelling with the
# NSg/I/J/C/Dq+ D+  N🅪Sg/V/J+ IPl+ NSg/V V       D+  NPr/V/J+ R     NPr/V/J NSg/V/J/P Nᴹ/V/Comm   P    D
> other   players , and shouting “ Off       with his     head     ! ” or    “ Off       with her     head     ! ” Those
# NSg/V/J NPl+    . V/C V+       . NSg/V/J/P P    ISg/D$+ NPr/V/J+ . . NPr/C . NSg/V/J/P P    ISg/D$+ NPr/V/J+ . . I/Ddem+
> whom she  sentenced were  taken into custody by      the soldiers , who   of course had to
# I+   ISg+ V/J       NSg/V V/J   P    Nᴹ+     NSg/J/P D   NPl/V+   . NPr/I P  NSg/V+ V   P
> leave off       being    arches to do     this    , so        that          by      the end   of half        an  hour or    so
# NSg/V NSg/V/J/P N🅪Sg/V/C NPl/V  P  NSg/VX I/Ddem+ . NSg/I/J/C NSg/I/C/Ddem+ NSg/J/P D   NSg/V P  N🅪Sg/V/J/P+ D/P NSg+ NPr/C NSg/I/J/C
> there were  no    arches left    , and all          the players , except the King     , the Queen    , and
# +     NSg/V NPr/P NPl/V  NPr/V/J . V/C NSg/I/J/C/Dq D   NPl+    . V/C/P  D   NPr/V/J+ . D   NPr/V/J+ . V/C
> Alice , were  in      custody and under   sentence of execution .
# NPr+  . NSg/V NPr/J/P Nᴹ+     V/C NSg/J/P NSg/V    P  NSg+      .
>
#
> Then    the Queen    left     off       , quite out         of breath    , and said to Alice , “ Have   you    seen
# NSg/J/C D+  NPr/V/J+ NPr/V/J+ NSg/V/J/P . R     NSg/V/J/R/P P  N🅪Sg/V/J+ . V/C V/J  P  NPr+  . . NSg/VX ISgPl+ NSg/V
> the Mock     Turtle yet     ? ”
# D+  NSg/V/J+ NSg/V+ NSg/V/C . .
>
#
> “ No    , ” said Alice . “ I    don’t even    know  what   a   Mock    Turtle is . ”
# . NPr/P . . V/J  NPr+  . . ISg+ V     NSg/V/J NSg/V NSg/I+ D/P NSg/V/J NSg/V+ VL . .
>
#
> “ It’s the thing  Mock     Turtle Soup    is made from , ” said the Queen    .
# . W?   D+  NSg/V+ NSg/V/J+ NSg/V+ N🅪Sg/V+ VL V    P    . . V/J  D   NPr/V/J+ .
>
#
> “ I    never saw   one       , or    heard of one       , ” said Alice .
# . ISg+ R     NSg/V NSg/I/V/J . NPr/C V/J   P  NSg/I/V/J . . V/J  NPr+  .
>
#
> “ Come    on  , then    , ” said the Queen    , “ and he       shall tell  you    his     history . ”
# . NSg/V/P J/P . NSg/J/C . . V/J  D+  NPr/V/J+ . . V/C NPr/ISg+ VX    NPr/V ISgPl+ ISg/D$+ N🅪Sg+   . .
>
#
> As    they walked off       together , Alice heard the King     say   in      a    low      voice  , to the
# NSg/R IPl+ V/J    NSg/V/J/P J        . NPr+  V/J   D+  NPr/V/J+ NSg/V NPr/J/P D/P+ NSg/V/J+ NSg/V+ . P  D+
> company generally , “ You    are all          pardoned . ” “ Come    , that’s a    good    thing  ! ” she  said
# N🅪Sg/V+ R         . . ISgPl+ V   NSg/I/J/C/Dq V/J      . . . NSg/V/P . NSg$   D/P+ NPr/V/J NSg/V+ . . ISg+ V/J
> to herself , for she  had felt     quite unhappy at    the number    of executions the Queen
# P  ISg+    . C/P ISg+ V   N🅪Sg/V/J R     NSg/V/J NSg/P D   N🅪Sg/V/JC P  +          D+  NPr/V/J+
> had ordered .
# V   V/J     .
>
#
> They very soon came    upon a   Gryphon , lying   fast    asleep in      the sun    . ( If    you    don’t
# IPl+ J/R  J/R  NSg/V/P P    D/P ?       . NSg/V/J NSg/V/J J      NPr/J/P D   NPr/V+ . . NSg/C ISgPl+ V
> know  what   a   Gryphon is , look  at    the picture . ) “ Up        , lazy     thing  ! ” said the Queen    ,
# NSg/V NSg/I+ D/P ?       VL . NSg/V NSg/P D   NSg/V+  . . . NSg/V/J/P . NSg/V/J+ NSg/V+ . . V/J  D+  NPr/V/J+ .
> “ and take  this    young   lady   to see   the Mock     Turtle , and to hear his     history . I
# . V/C NSg/V I/Ddem+ NPr/V/J NPr/V+ P  NSg/V D+  NSg/V/J+ NSg/V+ . V/C P  V    ISg/D$+ N🅪Sg+   . ISg+
> must  go      back    and see   after some      executions I    have   ordered ; ” and she  walked off       ,
# NSg/V NSg/V/J NSg/V/J V/C NSg/V P     I/J/R/Dq+ +          ISg+ NSg/VX V/J     . . V/C ISg+ V/J    NSg/V/J/P .
> leaving Alice alone with the Gryphon . Alice did not   quite like        the look  of the
# V       NPr+  J     P    D   ?       . NPr+  V   NSg/C R     NSg/V/J/C/P D   NSg/V P  D+
> creature , but     on  the whole she  thought it       would be     quite as    safe    to stay    with it
# NSg+     . NSg/C/P J/P D+  NSg/J ISg+ NSg/V   NPr/ISg+ VX    NSg/VX R     NSg/R NSg/V/J P  NSg/V/J P    NPr/ISg+
> as    to go      after that         savage   Queen    : so        she  waited .
# NSg/R P  NSg/V/J P     NSg/I/C/Ddem NPr/V/J+ NPr/V/J+ . NSg/I/J/C ISg+ V/J    .
>
#
> The Gryphon sat     up        and rubbed its     eyes   : then    it       watched the Queen    till      she  was
# D   ?       NSg/V/J NSg/V/J/P V/C V/J    ISg/D$+ NPl/V+ . NSg/J/C NPr/ISg+ V/J     D   NPr/V/J+ NSg/V/C/P ISg+ V
> out         of sight   : then    it       chuckled . “ What   fun    ! ” said the Gryphon , half        to itself ,
# NSg/V/J/R/P P  N🅪Sg/V+ . NSg/J/C NPr/ISg+ V/J      . . NSg/I+ Nᴹ/V/J . . V/J  D   ?       . N🅪Sg/V/J/P+ P  ISg+   .
> half        to Alice .
# N🅪Sg/V/J/P+ P  NPr+  .
>
#
> “ What   is the fun    ? ” said Alice .
# . NSg/I+ VL D   Nᴹ/V/J . . V/J  NPr+  .
>
#
> “ Why   , she  , ” said the Gryphon . “ It’s all          her     fancy   , that          : they never executes
# . NSg/V . ISg+ . . V/J  D   ?       . . W?   NSg/I/J/C/Dq ISg/D$+ NSg/V/J . NSg/I/C/Ddem+ . IPl+ R     V
> nobody , you    know  . Come    on  ! ”
# NSg/I+ . ISgPl+ NSg/V . NSg/V/P J/P . .
>
#
> “ Everybody says  ‘          come    on  ! ’ here    , ” thought Alice , as    she  went  slowly after it       : “ I
# . NSg/I+    NPl/V Unlintable NSg/V/P J/P . . NSg/J/R . . NSg/V   NPr+  . NSg/R ISg+ NSg/V R      P     NPr/ISg+ . . ISg+
> never was so        ordered about in      all           my  life    , never ! ”
# R     V   NSg/I/J/C V/J     J/P   NPr/J/P NSg/I/J/C/Dq+ D$+ N🅪Sg/V+ . R     . .
>
#
> They had not   gone  far     before they saw   the Mock    Turtle in      the distance , sitting
# IPl+ V   NSg/C V/J/P NSg/V/J C/P    IPl+ NSg/V D   NSg/V/J NSg/V+ NPr/J/P D+  N🅪Sg/V+  . NSg/V/J
> sad     and lonely on  a   little     ledge of rock    , and , as    they came    nearer , Alice could
# NSg/V/J V/C J/R    J/P D/P NPr/I/J/Dq NSg/V P  NPr🅪/V+ . V/C . NSg/R IPl+ NSg/V/P NSg/JC . NPr+  NSg/VX
> hear him  sighing as    if    his     heart   would break  . She  pitied him  deeply . “ What   is
# V    ISg+ V       NSg/R NSg/C ISg/D$+ N🅪Sg/V+ VX    NSg/V+ . ISg+ V/J    ISg+ R      . . NSg/I+ VL
> his     sorrow ? ” she  asked the Gryphon , and the Gryphon answered , very nearly in      the
# ISg/D$+ N🅪Sg/V . . ISg+ V/J   D   ?       . V/C D   ?       V/J      . J/R  R      NPr/J/P D
> same words  as    before , “ It’s all          his     fancy   , that          : he       hasn’t got no    sorrow , you
# I/J  NPl/V+ NSg/R C/P    . . W?   NSg/I/J/C/Dq ISg/D$+ NSg/V/J . NSg/I/C/Ddem+ . NPr/ISg+ V      V   NPr/P N🅪Sg/V . ISgPl+
> know  . Come    on  ! ”
# NSg/V . NSg/V/P J/P . .
>
#
> So        they went  up        to the Mock     Turtle , who    looked at    them     with large eyes  full    of
# NSg/I/J/C IPl+ NSg/V NSg/V/J/P P  D+  NSg/V/J+ NSg/V+ . NPr/I+ V/J    NSg/P NSg/IPl+ P    NSg/J NPl/V NSg/V/J P
> tears  , but     said nothing  .
# NPl/V+ . NSg/C/P V/J  NSg/I/J+ .
>
#
> “ This   here    young    lady   , ” said the Gryphon , “ she  wants for to know  your history ,
# . I/Ddem NSg/J/R NPr/V/J+ NPr/V+ . . V/J  D   ?       . . ISg+ NPl/V C/P P  NSg/V D$+  N🅪Sg+   .
> she  do     . ”
# ISg+ NSg/VX . .
>
#
> “ I’ll tell  it       her     , ” said the Mock    Turtle in      a   deep  , hollow  tone      : “ sit   down       , both
# . W?   NPr/V NPr/ISg+ ISg/D$+ . . V/J  D   NSg/V/J NSg/V+ NPr/J/P D/P NSg/J . NSg/V/J N🅪Sg/I/V+ . . NSg/V N🅪Sg/V/J/P . I/C/Dq
> of you    , and don’t speak a   word   till      I’ve finished . ”
# P  ISgPl+ . V/C V     NSg/V D/P NSg/V+ NSg/V/C/P W?   V/J      . .
>
#
> So        they sat     down       , and nobody spoke for some      minutes . Alice thought to herself ,
# NSg/I/J/C IPl+ NSg/V/J N🅪Sg/V/J/P . V/C NSg/I+ NSg/V C/P I/J/R/Dq+ NPl/V+  . NPr+  NSg/V   P  ISg+    .
> “ I    don’t see   how   he       can    ever finish , if    he       doesn’t begin . ” But     she  waited
# . ISg+ V     NSg/V NSg/C NPr/ISg+ NPr/VX J    NSg/V  . NSg/C NPr/ISg+ V       NSg/V . . NSg/C/P ISg+ V/J
> patiently .
# R         .
>
#
> “ Once  , ” said the Mock     Turtle at    last    , with a   deep  sigh  , “ I    was a   real  Turtle . ”
# . NSg/C . . V/J  D+  NSg/V/J+ NSg/V+ NSg/P NSg/V/J . P    D/P NSg/J NSg/V . . ISg+ V   D/P NSg/J NSg/V  . .
>
#
> These   words  were  followed by      a   very long     silence , broken only  by      an  occasional
# I/Ddem+ NPl/V+ NSg/V V/J      NSg/J/P D/P J/R  NPr/V/J+ NSg/V+  . V/J    J/R/C NSg/J/P D/P NSg/J
> exclamation of “ Hjckrrh ! ” from the Gryphon , and the constant heavy   sobbing of
# NSg         P  . ?       . . P    D   ?       . V/C D   NSg/J    NSg/V/J NSg/V/J P
> the Mock    Turtle . Alice was very nearly getting up        and saying , “ Thank you    , sir    ,
# D   NSg/V/J NSg/V+ . NPr+  V   J/R  R      NSg/V   NSg/V/J/P V/C NSg/V  . . NSg/V ISgPl+ . NPr/V+ .
> for your interesting story  , ” but     she  could  not   help  thinking there must  be     more
# C/P D$+  V/J+        NSg/V+ . . NSg/C/P ISg+ NSg/VX NSg/C NSg/V V        +     NSg/V NSg/VX NPr/I/V/J/Dq
> to come    , so        she  sat     still   and said nothing  .
# P  NSg/V/P . NSg/I/J/C ISg+ NSg/V/J NSg/V/J V/C V/J  NSg/I/J+ .
>
#
> “ When    we   were  little     , ” the Mock     Turtle went  on  at    last    , more         calmly , though
# . NSg/I/C IPl+ NSg/V NPr/I/J/Dq . . D+  NSg/V/J+ NSg/V+ NSg/V J/P NSg/P NSg/V/J . NPr/I/V/J/Dq R      . V/C
> still   sobbing a   little     now       and then    , “ we   went  to school in      the sea  . The master
# NSg/V/J NSg/V/J D/P NPr/I/J/Dq NPr/V/J/C V/C NSg/J/C . . IPl+ NSg/V P  NSg/V  NPr/J/P D   NSg+ . D+  NPr/V/J+
> was an  old   Turtle — we   used to call  him  Tortoise — ”
# V   D/P NSg/J NSg/V  . IPl+ V/J  P  NSg/V ISg+ NSg+     . .
>
#
> “ Why   did you    call  him  Tortoise , if    he       wasn’t one       ? ” Alice asked .
# . NSg/V V   ISgPl+ NSg/V ISg+ NSg+     . NSg/C NPr/ISg+ V      NSg/I/V/J . . NPr+  V/J   .
>
#
> “ We   called him  Tortoise because he       taught us       , ” said the Mock     Turtle angrily :
# . IPl+ V/J    ISg+ NSg+     C/P     NPr/ISg+ V      NPr/IPl+ . . V/J  D+  NSg/V/J+ NSg/V+ R       .
> “ really you    are very dull ! ”
# . R      ISgPl+ V   J/R  V/J  . .
>
#
> “ You    ought    to be     ashamed of yourself for asking such   a    simple   question , ” added
# . ISgPl+ NSg/I/VX P  NSg/VX V/J     P  ISg+     C/P V      NSg/I+ D/P+ NSg/V/J+ NSg/V+   . . V/J
> the Gryphon ; and then    they both   sat     silent and looked at    poor    Alice , who    felt
# D   ?       . V/C NSg/J/C IPl+ I/C/Dq NSg/V/J NSg/J  V/C V/J    NSg/P NSg/V/J NPr+  . NPr/I+ N🅪Sg/V/J
> ready   to sink  into the earth   . At    last    the Gryphon said to the Mock    Turtle ,
# NSg/V/J P  NSg/V P    D   NPrᴹ/V+ . NSg/P NSg/V/J D   ?       V/J  P  D   NSg/V/J NSg/V+ .
> “ Drive on  , old   fellow ! Don’t be     all          day   about it       ! ” and he       went  on  in      these
# . NSg/V J/P . NSg/J NSg/V  . V     NSg/VX NSg/I/J/C/Dq NPr🅪+ J/P   NPr/ISg+ . . V/C NPr/ISg+ NSg/V J/P NPr/J/P I/Ddem+
> words  :
# NPl/V+ .
>
#
> “ Yes   , we   went  to school in      the sea  , though you    mayn’t believe it       — ”
# . NPl/V . IPl+ NSg/V P  NSg/V  NPr/J/P D+  NSg+ . V/C    ISgPl+ V      V       NPr/ISg+ . .
>
#
> “ I    never said I    didn’t ! ” interrupted Alice .
# . ISg+ R     V/J  ISg+ V      . . V/J         NPr+  .
>
#
> “ You    did , ” said the Mock     Turtle .
# . ISgPl+ V   . . V/J  D+  NSg/V/J+ NSg/V+ .
>
#
> “ Hold    your tongue ! ” added the Gryphon , before Alice could  speak again . The Mock
# . NSg/V/J D$+  NSg/V+ . . V/J   D   ?       . C/P    NPr+  NSg/VX NSg/V R     . D+  NSg/V/J+
> Turtle went  on  .
# NSg/V+ NSg/V J/P .
>
#
> “ We   had the best      of educations — in      fact , we   went  to school every day   — ”
# . IPl+ V   D   NPr/VX/JS P  NSg        . NPr/J/P NSg+ . IPl+ NSg/V P  NSg/V  Dq    NPr🅪+ . .
>
#
> “ I’ve been  to a   day   - school , too , ” said Alice ; “ you    needn’t be     so        proud as    all
# . W?   NSg/V P  D/P NPr🅪+ . NSg/V+ . W?  . . V/J  NPr+  . . ISgPl+ VX      NSg/VX NSg/I/J/C J     NSg/R NSg/I/J/C/Dq
> that          . ”
# NSg/I/C/Ddem+ . .
>
#
> “ With extras ? ” asked the Mock     Turtle a   little     anxiously .
# . P    NPl+   . . V/J   D+  NSg/V/J+ NSg/V+ D/P NPr/I/J/Dq R         .
>
#
> “ Yes   , ” said Alice , “ we   learned French   and music     . ”
# . NPl/V . . V/J  NPr+  . . IPl+ V/J     NPr🅪/V/J V/C N🅪Sg/V/J+ . .
>
#
> “ And washing ? ” said the Mock     Turtle .
# . V/C NSg/V   . . V/J  D+  NSg/V/J+ NSg/V+ .
>
#
> “ Certainly not   ! ” said Alice indignantly .
# . R         NSg/C . . V/J  NPr+  R           .
>
#
> “ Ah      ! then    yours wasn’t a   really good    school , ” said the Mock    Turtle in      a   tone     of
# . NSg/I/V . NSg/J/C I+    V      D/P R      NPr/V/J NSg/V+ . . V/J  D   NSg/V/J NSg/V+ NPr/J/P D/P N🅪Sg/I/V P
> great relief . “ Now       at    ours they had at    the end   of the bill   , ‘          French   , music     , and
# NSg/J NSg/J+ . . NPr/V/J/C NSg/P I+   IPl+ V   NSg/P D   NSg/V P  D+  NPr/V+ . Unlintable NPr🅪/V/J . N🅪Sg/V/J+ . V/C
> washing — extra . ’ ”
# NSg/V   . NSg/J . . .
>
#
> “ You    couldn’t have   wanted it       much         , ” said Alice ; “ living  at    the bottom  of the
# . ISgPl+ V        NSg/VX V/J    NPr/ISg+ NSg/I/J/R/Dq . . V/J  NPr+  . . NSg/V/J NSg/P D   NSg/V/J P  D
> sea  . ”
# NSg+ . .
>
#
> “ I    couldn’t afford to learn it       . ” said the Mock     Turtle with a   sigh  . “ I    only  took
# . ISg+ V        V      P  NSg/V NPr/ISg+ . . V/J  D+  NSg/V/J+ NSg/V+ P    D/P NSg/V . . ISg+ J/R/C V
> the regular course . ”
# D+  NSg/J+  NSg/V+ . .
>
#
> “ What   was that          ? ” inquired Alice .
# . NSg/I+ V   NSg/I/C/Ddem+ . . V/J      NPr+  .
>
#
> “ Reeling and Writhing , of course , to begin with , ” the Mock    Turtle replied ; “ and
# . V       V/C V+       . P  NSg/V+ . P  NSg/V P    . . D   NSg/V/J NSg/V+ V/J     . . V/C
> then    the different branches of Arithmetic — Ambition , Distraction , Uglification ,
# NSg/J/C D   NSg/J     NPl/V    P  Nᴹ/J       . N🅪Sg/V+  . NSg/V+      . ?            .
> and Derision . ”
# V/C N🅪Sg     . .
>
#
> “ I    never heard of ‘          Uglification , ’ ” Alice ventured to say   . “ What   is it       ? ”
# . ISg+ R     V/J   P  Unlintable ?            . . . NPr+  V/J      P  NSg/V . . NSg/I+ VL NPr/ISg+ . .
>
#
> The Gryphon lifted up        both   its     paws   in      surprise . “ What   ! Never heard of
# D   ?       V/J    NSg/V/J/P I/C/Dq ISg/D$+ NPl/V+ NPr/J/P NSg/V+   . . NSg/I+ . R     V/J   P
> uglifying ! ” it       exclaimed . “ You    know  what   to beautify is , I    suppose ? ”
# ?         . . NPr/ISg+ V/J       . . ISgPl+ NSg/V NSg/I+ P  V        VL . ISg+ V       . .
>
#
> “ Yes   , ” said Alice doubtfully : “ it       means — to — make  — anything — prettier . ”
# . NPl/V . . V/J  NPr+  R          . . NPr/ISg+ NPl/V . P  . NSg/V . NSg/I/V+ . NSg/JC   . .
>
#
> “ Well    , then    , ” the Gryphon went  on  , “ if    you    don’t know  what   to uglify is , you    are
# . NSg/V/J . NSg/J/C . . D   ?       NSg/V J/P . . NSg/C ISgPl+ V     NSg/V NSg/I+ P  ?      VL . ISgPl+ V
> a   simpleton . ”
# D/P NSg       . .
>
#
> Alice did not   feel    encouraged to ask   any     more          questions about it       , so        she  turned
# NPr+  V   NSg/C NSg/I/V V/J        P  NSg/V I/R/Dq+ NPr/I/V/J/Dq+ NPl/V+    J/P   NPr/ISg+ . NSg/I/J/C ISg+ V/J
> to the Mock     Turtle , and said “ What   else    had you    to learn ? ”
# P  D+  NSg/V/J+ NSg/V+ . V/C V/J  . NSg/I+ NSg/J/C V   ISgPl+ P  NSg/V . .
>
#
> “ Well    , there was Mystery , ” the Mock     Turtle replied , counting off       the subjects on
# . NSg/V/J . +     V   NSg+    . . D+  NSg/V/J+ NSg/V+ V/J     . V        NSg/V/J/P D+  NPl/V+   J/P
> his     flappers , “ — Mystery , ancient and modern , with Seaography : then    Drawling — the
# ISg/D$+ NPl      . . . NSg+    . NSg/J   V/C NSg/J  . P    ?          . NSg/J/C V        . D
> Drawling - master   was an  old   conger - eel   , that          used to come    once  a   week   : he       taught
# V        . NPr/V/J+ V   D/P NSg/J NSg    . NSg/V . NSg/I/C/Ddem+ V/J  P  NSg/V/P NSg/C D/P NSg/J+ . NPr/ISg+ V
> us       Drawling , Stretching , and Fainting in      Coils  . ”
# NPr/IPl+ V        . V          . V/C V+       NPr/J/P NPl/V+ . .
>
#
> “ What   was that          like        ? ” said Alice .
# . NSg/I+ V   NSg/I/C/Ddem+ NSg/V/J/C/P . . V/J  NPr+  .
>
#
> “ Well    , I    can’t show  it       you    myself , ” the Mock    Turtle said : “ I’m too stiff   . And
# . NSg/V/J . ISg+ VX    NSg/V NPr/ISg+ ISgPl+ ISg+   . . D   NSg/V/J NSg/V+ V/J  . . W?  W?  NSg/V/J . V/C
> the Gryphon never learnt it       . ”
# D   ?       R     V      NPr/ISg+ . .
>
#
> “ Hadn’t time      , ” said the Gryphon : “ I    went  to the Classics master   , though . He       was
# . V      N🅪Sg/V/J+ . . V/J  D   ?       . . ISg+ NSg/V P  D   NSgPl+   NPr/V/J+ . V/C    . NPr/ISg+ V
> an  old   crab  , he       was . ”
# D/P NSg/J NSg/V . NPr/ISg+ V   . .
>
#
> “ I    never went  to him  , ” the Mock     Turtle said with a   sigh  : “ he       taught Laughing and
# . ISg+ R     NSg/V P  ISg+ . . D+  NSg/V/J+ NSg/V+ V/J  P    D/P NSg/V . . NPr/ISg+ V      NSg/V/J  V/C
> Grief  , they used to say   . ”
# NSg/V+ . IPl+ V/J  P  NSg/V . .
>
#
> “ So        he       did , so        he       did , ” said the Gryphon , sighing in      his     turn  ; and both
# . NSg/I/J/C NPr/ISg+ V   . NSg/I/J/C NPr/ISg+ V   . . V/J  D   ?       . V       NPr/J/P ISg/D$+ NSg/V . V/C I/C/Dq
> creatures hid their faces  in      their paws   .
# NPl+      V   D$+   NPl/V+ NPr/J/P D$+   NPl/V+ .
>
#
> “ And how   many        hours a    day   did you    do     lessons ? ” said Alice , in      a    hurry  to change
# . V/C NSg/C NSg/I/J/Dq+ NPl+  D/P+ NPr🅪+ V   ISgPl+ NSg/VX NPl/V+  . . V/J  NPr+  . NPr/J/P D/P+ NSg/V+ P  N🅪Sg/V
> the subject  .
# D+  NSg/V/J+ .
>
#
> “ Ten  hours the first    day   , ” said the Mock     Turtle : “ nine the next    , and so        on  . ”
# . NSg+ NPl+  D+  NSg/V/J+ NPr🅪+ . . V/J  D+  NSg/V/J+ NSg/V+ . . NSg  D   NSg/J/P . V/C NSg/I/J/C J/P . .
>
#
> “ What   a    curious plan   ! ” exclaimed Alice .
# . NSg/I+ D/P+ J+      NSg/V+ . . V/J       NPr+  .
>
#
> “ That’s the reason  they’re called lessons , ” the Gryphon remarked : “ because they
# . NSg$   D+  N🅪Sg/V+ W?      V/J    NPl/V+  . . D   ?       V/J      . . C/P     IPl+
> lessen from day   to day  . ”
# V/C    P    NPr🅪+ P  NPr🅪 . .
>
#
> This    was quite a   new     idea to Alice , and she  thought it       over    a   little     before she
# I/Ddem+ V   R     D/P NSg/V/J NSg  P  NPr+  . V/C ISg+ NSg/V   NPr/ISg+ NSg/J/P D/P NPr/I/J/Dq C/P    ISg+
> made her     next     remark . “ Then    the eleventh day   must  have   been  a    holiday ? ”
# V    ISg/D$+ NSg/J/P+ NSg/V+ . . NSg/J/C D+  NSg/J+   NPr🅪+ NSg/V NSg/VX NSg/V D/P+ NPr/V+  . .
>
#
> “ Of course it       was , ” said the Mock     Turtle .
# . P  NSg/V+ NPr/ISg+ V   . . V/J  D+  NSg/V/J+ NSg/V+ .
>
#
> “ And how   did you    manage on  the twelfth ? ” Alice went  on  eagerly .
# . V/C NSg/C V   ISgPl+ NSg/V  J/P D   NSg/J   . . NPr+  NSg/V J/P R       .
>
#
> “ That’s enough about lessons , ” the Gryphon interrupted in      a   very decided tone      :
# . NSg$   NSg/I  J/P   NPl/V+  . . D   ?       V/J         NPr/J/P D/P J/R  NSg/V/J N🅪Sg/I/V+ .
> “ tell  her     something  about the games  now       . ”
# . NPr/V ISg/D$+ NSg/I/V/J+ J/P   D   NPl/V+ NPr/V/J/C . .
>
#
> CHAPTER X      : The Lobster  Quadrille
# NSg/V+  NPr/J+ . D+  NSg/V/J+ NSg/V/J
>
#
> The Mock     Turtle sighed deeply , and drew  the back    of one       flapper across his     eyes   .
# D+  NSg/V/J+ NSg/V+ V/J    R      . V/C NPr/V D   NSg/V/J P  NSg/I/V/J NSg     NSg/P  ISg/D$+ NPl/V+ .
> He       looked at    Alice , and tried to speak , but     for a    minute   or    two sobs  choked his
# NPr/ISg+ V/J    NSg/P NPr+  . V/C V/J   P  NSg/V . NSg/C/P C/P D/P+ NSg/V/J+ NPr/C NSg NPl/V V/J    ISg/D$+
> voice  . “ Same as    if    he       had a    bone      in      his     throat , ” said the Gryphon : and it       set     to
# NSg/V+ . . I/J  NSg/R NSg/C NPr/ISg+ V   D/P+ N🅪Sg/V/J+ NPr/J/P ISg/D$+ NSg/V+ . . V/J  D   ?       . V/C NPr/ISg+ NPr/V/J P
> work   shaking him  and punching him  in      the back    . At    last    the Mock     Turtle recovered
# N🅪Sg/V V       ISg+ V/C V        ISg+ NPr/J/P D   NSg/V/J . NSg/P NSg/V/J D+  NSg/V/J+ NSg/V+ V/J
<<<<<<< HEAD
> his     voice  , and , with tears  running   down       his     cheeks , he       went  on  again : —
# ISg/D$+ NSg/V+ . V/C . P    NPl/V+ NSg/V/J/P N🅪Sg/V/J/P ISg/D$+ NPl/V+ . NPr/ISg+ NSg/V J/P R     . .
=======
> his     voice  , and , with tears  running  down       his     cheeks , he       went  on  again : —
# ISg/D$+ NSg/V+ . V/C . P    NPl/V+ Nᴹ/V/J/P N🅪Sg/V/J/P ISg/D$+ NPl/V+ . NPr/ISg+ NSg/V J/P P     . .
>>>>>>> 78d0be56
>
#
> “ You    may    not   have   lived much         under   the sea  — ” ( “ I    haven’t , ” said Alice ) — “ and
# . ISgPl+ NPr/VX NSg/C NSg/VX V/J   NSg/I/J/R/Dq NSg/J/P D+  NSg+ . . . . ISg+ V       . . V/J  NPr+  . . . V/C
> perhaps you    were  never even    introduced to a   lobster  — ” ( Alice began to say   “ I
# NSg/R   ISgPl+ NSg/V R     NSg/V/J V/J        P  D/P NSg/V/J+ . . . NPr+  V     P  NSg/V . ISg+
> once  tasted — ” but     checked herself hastily , and said “ No    , never ” ) “ — so        you    can
# NSg/C V/J    . . NSg/C/P V/J     ISg+    R       . V/C V/J  . NPr/P . R     . . . . NSg/I/J/C ISgPl+ NPr/VX
> have   no    idea what   a   delightful thing  a   Lobster  Quadrille is ! ”
# NSg/VX NPr/P NSg+ NSg/I+ D/P J          NSg/V+ D/P NSg/V/J+ NSg/V/J   VL . .
>
#
> “ No    , indeed , ” said Alice . “ What   sort  of a    dance  is it       ? ”
# . NPr/P . W?     . . V/J  NPr+  . . NSg/I+ NSg/V P  D/P+ NSg/V+ VL NPr/ISg+ . .
>
#
> “ Why   , ” said the Gryphon , “ you    first   form   into a   line   along the sea  - shore  — ”
# . NSg/V . . V/J  D   ?       . . ISgPl+ NSg/V/J NSg/V+ P    D/P NSg/V+ P     D   NSg+ . NSg/V+ . .
>
#
> “ Two  lines  ! ” cried the Mock     Turtle . “ Seals  , turtles , salmon      , and so        on  ; then    ,
# . NSg+ NPl/V+ . . V/J   D+  NSg/V/J+ NSg/V+ . . NPl/V+ . NPl/V   . N🅪SgPl/V/J+ . V/C NSg/I/J/C J/P . NSg/J/C .
> when    you’ve cleared all          the jelly    - fish      out         of the way    — ”
# NSg/I/C W?     V/J     NSg/I/J/C/Dq D   NSg/V/J+ . N🅪SgPl/V+ NSg/V/J/R/P P  D   NSg/J+ . .
>
#
> “ That          generally takes some      time      , ” interrupted the Gryphon .
# . NSg/I/C/Ddem+ R         NPl/V I/J/R/Dq+ N🅪Sg/V/J+ . . V/J         D   ?       .
>
#
> “ — you    advance  twice — ”
# . . ISgPl+ NSg/V/J+ W?    . .
>
#
> “ Each with a    lobster  as    a    partner ! ” cried the Gryphon .
# . Dq   P    D/P+ NSg/V/J+ NSg/R D/P+ NSg/V+  . . V/J   D   ?       .
>
#
> “ Of course , ” the Mock     Turtle said : “ advance  twice , set     to partners — ”
# . P  NSg/V+ . . D+  NSg/V/J+ NSg/V+ V/J  . . NSg/V/J+ W?    . NPr/V/J P  NPl/V    . .
>
#
> “ — change  lobsters , and retire in      same order  , ” continued the Gryphon .
# . . N🅪Sg/V+ NPl/V    . V/C NSg/V  NPr/J/P I/J  NSg/V+ . . V/J       D   ?       .
>
#
> “ Then    , you    know  , ” the Mock     Turtle went  on  , “ you    throw the — ”
# . NSg/J/C . ISgPl+ NSg/V . . D+  NSg/V/J+ NSg/V+ NSg/V J/P . . ISgPl+ NSg/V D   . .
>
#
> “ The lobsters ! ” shouted the Gryphon , with a   bound    into the air     .
# . D   NPl/V    . . V/J     D   ?       . P    D/P NSg/V/J+ P    D   N🅪Sg/V+ .
>
#
> “ — as    far     out         to sea as    you    can    — ”
# . . NSg/R NSg/V/J NSg/V/J/R/P P  NSg NSg/R ISgPl+ NPr/VX . .
>
#
> “ Swim  after them     ! ” screamed the Gryphon .
# . NSg/V P     NSg/IPl+ . . V/J      D   ?       .
>
#
> “ Turn  a   somersault in      the sea  ! ” cried the Mock     Turtle , capering wildly about .
# . NSg/V D/P NSg/V      NPr/J/P D   NSg+ . . V/J   D+  NSg/V/J+ NSg/V+ . V        R      J/P   .
>
#
> “ Change  lobsters again ! ” yelled the Gryphon at    the top     of its     voice  .
# . N🅪Sg/V+ NPl/V    R     . . V/J    D   ?       NSg/P D   NSg/V/J P  ISg/D$+ NSg/V+ .
>
#
> “ Back    to land   again , and that’s all          the first   figure , ” said the Mock    Turtle ,
# . NSg/V/J P  NPr🅪/V R     . V/C NSg$   NSg/I/J/C/Dq D   NSg/V/J NSg/V+ . . V/J  D   NSg/V/J NSg/V+ .
> suddenly dropping his     voice  ; and the two creatures , who    had been  jumping about
# R        NSg/V    ISg/D$+ NSg/V+ . V/C D   NSg NPl+      . NPr/I+ V   NSg/V V       J/P
> like        mad     things all          this   time      , sat     down       again very sadly and quietly , and looked
# NSg/V/J/C/P NSg/V/J NPl/V+ NSg/I/J/C/Dq I/Ddem N🅪Sg/V/J+ . NSg/V/J N🅪Sg/V/J/P R     J/R  R     V/C R       . V/C V/J
> at    Alice .
# NSg/P NPr+  .
>
#
> “ It       must  be     a   very pretty    dance  , ” said Alice timidly .
# . NPr/ISg+ NSg/V NSg/VX D/P J/R  NSg/V/J/R NSg/V+ . . V/J  NPr+  R       .
>
#
> “ Would you    like        to see   a   little     of it       ? ” said the Mock     Turtle .
# . VX    ISgPl+ NSg/V/J/C/P P  NSg/V D/P NPr/I/J/Dq P  NPr/ISg+ . . V/J  D+  NSg/V/J+ NSg/V+ .
>
#
> “ Very much         indeed , ” said Alice .
# . J/R  NSg/I/J/R/Dq W?     . . V/J  NPr+  .
>
#
> “ Come    , let’s try     the first   figure ! ” said the Mock     Turtle to the Gryphon . “ We   can
# . NSg/V/P . NSg$  NSg/V/J D   NSg/V/J NSg/V+ . . V/J  D+  NSg/V/J+ NSg/V+ P  D   ?       . . IPl+ NPr/VX
> do     without lobsters , you    know  . Which shall sing    ? ”
# NSg/VX C/P     NPl/V    . ISgPl+ NSg/V . I/C+  VX    NSg/V/J . .
>
#
> “ Oh    , you    sing    , ” said the Gryphon . “ I’ve forgotten the words  . ”
# . NPr/V . ISgPl+ NSg/V/J . . V/J  D   ?       . . W?   NSg/V/J   D   NPl/V+ . .
>
#
> So        they began solemnly dancing round     and round     Alice , every now       and then
# NSg/I/J/C IPl+ V     R        NSg/V   NSg/V/J/P V/C NSg/V/J/P NPr+  . Dq    NPr/V/J/C V/C NSg/J/C
> treading on  her     toes   when    they passed too close   , and waving their forepaws to
# V        J/P ISg/D$+ NPl/V+ NSg/I/C IPl+ V/J    W?  NSg/V/J . V/C V      D$+   ?        P
> mark   the time      , while     the Mock    Turtle sang  this    , very slowly and sadly : —
# NPr/V+ D   N🅪Sg/V/J+ . NSg/V/C/P D   NSg/V/J NSg/V+ NPr/V I/Ddem+ . J/R  R      V/C R     . .
>
#
> “ Will   you    walk  a   little     faster ? ” said a    whiting to a   snail . “ There’s a
# . NPr/VX ISgPl+ NSg/V D/P NPr/I/J/Dq NSg/JC . . V/J  D/P+ NSg/V+  P  D/P NSg/V . . W?      D/P
> porpoise close   behind  us       , and he’s treading on  my  tail     . See   how   eagerly the
# NSg/V+   NSg/V/J NSg/J/P NPr/IPl+ . V/C NSg$ V        J/P D$+ NSg/V/J+ . NSg/V NSg/C R       D
> lobsters and the turtles all          advance  ! They are waiting on  the shingle — will   you
# NPl/V    V/C D   NPl/V   NSg/I/J/C/Dq NSg/V/J+ . IPl+ V   NSg/V   J/P D   NSg/V   . NPr/VX ISgPl+
> come    and join  the dance  ? Will   you    , won’t you    , will   you    , won’t you    , will   you
# NSg/V/P V/C NSg/V D   NSg/V+ . NPr/VX ISgPl+ . V     ISgPl+ . NPr/VX ISgPl+ . V     ISgPl+ . NPr/VX ISgPl+
> join  the dance  ? Will   you    , won’t you    , will   you    , won’t you    , won’t you    join  the
# NSg/V D   NSg/V+ . NPr/VX ISgPl+ . V     ISgPl+ . NPr/VX ISgPl+ . V     ISgPl+ . V     ISgPl+ NSg/V D
> dance  ?
# NSg/V+ .
>
#
> “ You    can    really have   no     notion how   delightful it       will   be     When    they take  us       up
# . ISgPl+ NPr/VX R      NSg/VX NPr/P+ NSg+   NSg/C J          NPr/ISg+ NPr/VX NSg/VX NSg/I/C IPl+ NSg/V NPr/IPl+ NSg/V/J/P
> and throw us       , with the lobsters , out         to sea ! ” But     the snail replied “ Too far     ,
# V/C NSg/V NPr/IPl+ . P    D   NPl/V    . NSg/V/J/R/P P  NSg . . NSg/C/P D   NSg/V V/J     . W?  NSg/V/J .
> too far     ! ” and gave a   look  askance — Said he       thanked the whiting kindly , but     he
# W?  NSg/V/J . . V/C V    D/P NSg/V V/J     . V/J  NPr/ISg+ V/J     D   NSg/V+  J/R    . NSg/C/P NPr/ISg+
> would not   join  the dance  . Would not   , could  not   , would not   , could  not   , would
# VX    NSg/C NSg/V D   NSg/V+ . VX    NSg/C . NSg/VX NSg/C . VX    NSg/C . NSg/VX NSg/C . VX
> not   join  the dance  . Would not   , could  not   , would not   , could  not   , could  not   join
# NSg/C NSg/V D+  NSg/V+ . VX    NSg/C . NSg/VX NSg/C . VX    NSg/C . NSg/VX NSg/C . NSg/VX NSg/C NSg/V
> the dance  .
# D+  NSg/V+ .
>
#
> “ What   matters it       how   far     we   go      ? ” his     scaly  friend   replied . “ There is another
# . NSg/I+ NPl/V+  NPr/ISg+ NSg/C NSg/V/J IPl+ NSg/V/J . . ISg/D$+ NSg/J+ NPr/V/J+ V/J     . . +     VL I/D+
> shore  , you    know  , upon the other    side     . The further off       from England the nearer
# NSg/V+ . ISgPl+ NSg/V . P    D+  NSg/V/J+ NSg/V/J+ . D   V/J     NSg/V/J/P P    NPr+    D   NSg/JC
> is to France — Then    turn  not   pale    , beloved snail , but     come    and join  the dance  .
# VL P  NPr+   . NSg/J/C NSg/V NSg/C NSg/V/J . NSg/V/J NSg/V . NSg/C/P NSg/V/P V/C NSg/V D   NSg/V+ .
> Will   you    , won’t you    , will   you    , won’t you    , will   you    join  the dance  ? Will   you    ,
# NPr/VX ISgPl+ . V     ISgPl+ . NPr/VX ISgPl+ . V     ISgPl+ . NPr/VX ISgPl+ NSg/V D   NSg/V+ . NPr/VX ISgPl+ .
> won’t you    , will   you    , won’t you    , won’t you    join  the dance  ? ”
# V     ISgPl+ . NPr/VX ISgPl+ . V     ISgPl+ . V     ISgPl+ NSg/V D   NSg/V+ . .
>
#
> “ Thank you    , it’s a   very interesting dance  to watch , ” said Alice , feeling very
# . NSg/V ISgPl+ . W?   D/P J/R  V/J         NSg/V+ P  NSg/V . . V/J  NPr+  . NSg/V/J J/R
> glad    that         it       was over    at    last    : “ and I    do     so        like        that         curious song about the
# NSg/V/J NSg/I/C/Ddem NPr/ISg+ V   NSg/J/P NSg/P NSg/V/J . . V/C ISg+ NSg/VX NSg/I/J/C NSg/V/J/C/P NSg/I/C/Ddem J       N🅪Sg J/P   D
> whiting ! ”
# NSg/V+  . .
>
#
> “ Oh    , as    to the whiting , ” said the Mock     Turtle , “ they — you’ve seen  them     , of
# . NPr/V . NSg/R P  D+  NSg/V+  . . V/J  D+  NSg/V/J+ NSg/V+ . . IPl+ . W?     NSg/V NSg/IPl+ . P
> course ? ”
# NSg/V+ . .
>
#
> “ Yes   , ” said Alice , “ I’ve often seen  them     at    dinn — ” she  checked herself hastily .
# . NPl/V . . V/J  NPr+  . . W?   R     NSg/V NSg/IPl+ NSg/P ?    . . ISg+ V/J     ISg+    R       .
>
#
> “ I    don’t know  where Dinn may    be     , ” said the Mock    Turtle , “ but     if    you’ve seen  them
# . ISg+ V     NSg/V NSg/C ?    NPr/VX NSg/VX . . V/J  D   NSg/V/J NSg/V+ . . NSg/C/P NSg/C W?     NSg/V NSg/IPl+
> so        often , of course you    know  what   they’re like        . ”
# NSg/I/J/C R     . P  NSg/V+ ISgPl+ NSg/V NSg/I+ W?      NSg/V/J/C/P . .
>
#
> “ I    believe so        , ” Alice replied thoughtfully . “ They have   their tails  in      their
# . ISg+ V       NSg/I/J/C . . NPr+  V/J     R            . . IPl+ NSg/VX D$+   NPl/V+ NPr/J/P D$+
> mouths — and they’re all          over    crumbs . ”
# NPl/V+ . V/C W?      NSg/I/J/C/Dq NSg/J/P NPl/V+ . .
>
#
> “ You’re wrong   about the crumbs , ” said the Mock    Turtle : “ crumbs would all          wash
# . W?     NSg/V/J J/P   D   NPl/V+ . . V/J  D   NSg/V/J NSg/V+ . . NPl/V+ VX    NSg/I/J/C/Dq NPr/V+
> off       in      the sea  . But     they have   their tails  in      their mouths ; and the reason  is — ”
# NSg/V/J/P NPr/J/P D   NSg+ . NSg/C/P IPl+ NSg/VX D$+   NPl/V+ NPr/J/P D$+   NPl/V+ . V/C D+  N🅪Sg/V+ VL . .
> here    the Mock     Turtle yawned and shut    his     eyes   . — “ Tell  her     about the reason  and
# NSg/J/R D+  NSg/V/J+ NSg/V+ V/J    V/C NSg/V/J ISg/D$+ NPl/V+ . . . NPr/V ISg/D$+ J/P   D+  N🅪Sg/V+ V/C
> all          that          , ” he       said to the Gryphon .
# NSg/I/J/C/Dq NSg/I/C/Ddem+ . . NPr/ISg+ V/J  P  D   ?       .
>
#
> “ The reason  is , ” said the Gryphon , “ that         they would go      with the lobsters to the
# . D+  N🅪Sg/V+ VL . . V/J  D   ?       . . NSg/I/C/Ddem IPl+ VX    NSg/V/J P    D   NPl/V    P  D
> dance  . So        they got thrown out         to sea . So        they had to fall  a    long     way    . So        they
# NSg/V+ . NSg/I/J/C IPl+ V   V/J    NSg/V/J/R/P P  NSg . NSg/I/J/C IPl+ V   P  NSg/V D/P+ NPr/V/J+ NSg/J+ . NSg/I/J/C IPl+
> got their tails  fast    in      their mouths . So        they couldn’t get   them     out         again .
<<<<<<< HEAD
# V   D$+   NPl/V+ NSg/V/J NPr/J/P D$+   NSg/V+ . NSg/I/J/C IPl+ V        NSg/V NSg/IPl+ NSg/V/J/R/P R     .
=======
# V   D$+   NPl/V+ NSg/V/J NPr/J/P D$+   NPl/V+ . NSg/I/J/C IPl+ V        NSg/V NSg/IPl+ NSg/V/J/R/P P     .
>>>>>>> 78d0be56
> That’s all          . ”
# NSg$   NSg/I/J/C/Dq . .
>
#
> “ Thank you    , ” said Alice , “ it’s very interesting . I    never knew so        much         about a
# . NSg/V ISgPl+ . . V/J  NPr+  . . W?   J/R  V/J         . ISg+ R     V    NSg/I/J/C NSg/I/J/R/Dq J/P   D/P+
> whiting before . ”
# NSg/V+  C/P    . .
>
#
> “ I    can    tell  you    more         than that          , if    you    like        , ” said the Gryphon . “ Do     you    know  why
# . ISg+ NPr/VX NPr/V ISgPl+ NPr/I/V/J/Dq C/P  NSg/I/C/Ddem+ . NSg/C ISgPl+ NSg/V/J/C/P . . V/J  D   ?       . . NSg/VX ISgPl+ NSg/V NSg/V
> it’s called a    whiting ? ”
# W?   V/J    D/P+ NSg/V+  . .
>
#
> “ I    never thought about it       , ” said Alice . “ Why   ? ”
# . ISg+ R     NSg/V   J/P   NPr/ISg+ . . V/J  NPr+  . . NSg/V . .
>
#
> “ It       does  the boots and shoes  , ” the Gryphon replied very solemnly .
# . NPr/ISg+ NPl/V D   NPl/V V/C NPl/V+ . . D   ?       V/J     J/R  R        .
>
#
> Alice was thoroughly puzzled . “ Does  the boots and shoes  ! ” she  repeated in      a
# NPr+  V   R          V/J     . . NPl/V D   NPl/V V/C NPl/V+ . . ISg+ V/J      NPr/J/P D/P+
> wondering tone      .
# NSg/V/J   N🅪Sg/I/V+ .
>
#
> “ Why   , what   are your shoes  done    with ? ” said the Gryphon . “ I    mean    , what   makes them
# . NSg/V . NSg/I+ V   D$+  NPl/V+ NSg/V/J P    . . V/J  D   ?       . . ISg+ NSg/V/J . NSg/I+ NPl/V NSg/IPl+
> so        shiny ? ”
# NSg/I/J/C NSg/J . .
>
#
> Alice looked down       at    them     , and considered a   little     before she  gave her     answer .
# NPr+  V/J    N🅪Sg/V/J/P NSg/P NSg/IPl+ . V/C V/J        D/P NPr/I/J/Dq C/P    ISg+ V    ISg/D$+ NSg/V+ .
> “ They’re done    with blacking , I    believe . ”
# . W?      NSg/V/J P    NSg/V    . ISg+ V       . .
>
#
> “ Boots and shoes  under   the sea  , ” the Gryphon went  on  in      a   deep  voice  , “ are done
# . NPl/V V/C NPl/V+ NSg/J/P D+  NSg+ . . D   ?       NSg/V J/P NPr/J/P D/P NSg/J NSg/V+ . . V   NSg/V/J
> with a   whiting . Now       you    know  . ”
# P    D/P NSg/V+  . NPr/V/J/C ISgPl+ NSg/V . .
>
#
> “ And what   are they made of ? ” Alice asked in      a   tone     of great  curiosity .
# . V/C NSg/I+ V   IPl+ V    P  . . NPr+  V/J   NPr/J/P D/P N🅪Sg/I/V P  NSg/J+ NSg+      .
>
#
> “ Soles  and eels  , of course , ” the Gryphon replied rather    impatiently : “ any    shrimp
# . NPl/V+ V/C NPl/V . P  NSg/V+ . . D   ?       V/J     NPr/V/J/R R           . . I/R/Dq NSgPl/V+
> could  have   told you    that          . ”
# NSg/VX NSg/VX V    ISgPl+ NSg/I/C/Ddem+ . .
>
#
> “ If    I’d been  the whiting , ” said Alice , whose thoughts were  still   running  on  the
# . NSg/C W?  NSg/V D   NSg/V+  . . V/J  NPr+  . I+    NPl/V+   NSg/V NSg/V/J Nᴹ/V/J/P J/P D
> song  , “ I’d have   said to the porpoise , ‘          Keep  back    , please : we   don’t want  you    with
# N🅪Sg+ . . W?  NSg/VX V/J  P  D   NSg/V+   . Unlintable NSg/V NSg/V/J . V      . IPl+ V     NSg/V ISgPl+ P
> us       ! ’ ”
# NPr/IPl+ . . .
>
#
> “ They were  obliged to have   him  with them     , ” the Mock     Turtle said : “ no     wise     fish
# . IPl+ NSg/V V/J     P  NSg/VX ISg+ P    NSg/IPl+ . . D+  NSg/V/J+ NSg/V+ V/J  . . NPr/P+ NPr/V/J+ N🅪SgPl/V+
> would go      anywhere without a    porpoise . ”
# VX    NSg/V/J NSg/I    C/P     D/P+ NSg/V+   . .
>
#
> “ Wouldn’t it       really ? ” said Alice in      a   tone     of great  surprise .
# . VX       NPr/ISg+ R      . . V/J  NPr+  NPr/J/P D/P N🅪Sg/I/V P  NSg/J+ NSg/V+   .
>
#
> “ Of course not   , ” said the Mock     Turtle : “ why   , if    a    fish      came    to me       , and told me
# . P  NSg/V+ NSg/C . . V/J  D+  NSg/V/J+ NSg/V+ . . NSg/V . NSg/C D/P+ N🅪SgPl/V+ NSg/V/P P  NPr/ISg+ . V/C V    NPr/ISg+
> he       was going   a    journey , I    should say   ‘          With what   porpoise ? ’ ”
# NPr/ISg+ V   NSg/V/J D/P+ NSg/V+  . ISg+ VX     NSg/V Unlintable P    NSg/I+ NSg/V+   . . .
>
#
> “ Don’t you    mean    ‘          purpose ’ ? ” said Alice .
# . V     ISgPl+ NSg/V/J Unlintable N🅪Sg/V+ . . . V/J  NPr+  .
>
#
> “ I    mean    what   I    say   , ” the Mock     Turtle replied in      an   offended tone      . And the
# . ISg+ NSg/V/J NSg/I+ ISg+ NSg/V . . D+  NSg/V/J+ NSg/V+ V/J     NPr/J/P D/P+ V/J      N🅪Sg/I/V+ . V/C D
> Gryphon added “ Come    , let’s hear some     of your adventures . ”
# ?       V/J   . NSg/V/P . NSg$  V    I/J/R/Dq P  D$+  NPl/V+     . .
>
#
> “ I    could  tell  you    my  adventures — beginning from this    morning , ” said Alice a
# . ISg+ NSg/VX NPr/V ISgPl+ D$+ NPl/V+     . NSg/V/J+  P    I/Ddem+ N🅪Sg/V+ . . V/J  NPr+  D/P
> little     timidly : “ but     it’s no    use   going   back    to yesterday , because I    was a
# NPr/I/J/Dq R       . . NSg/C/P W?   NPr/P NSg/V NSg/V/J NSg/V/J P  NSg       . C/P     ISg+ V   D/P
> different person then    . ”
# NSg/J     NSg/V+ NSg/J/C . .
>
#
> “ Explain all          that          , ” said the Mock     Turtle .
# . V       NSg/I/J/C/Dq NSg/I/C/Ddem+ . . V/J  D+  NSg/V/J+ NSg/V+ .
>
#
> “ No    , no    ! The adventures first   , ” said the Gryphon in      an  impatient tone      :
# . NPr/P . NPr/P . D+  NPl/V+     NSg/V/J . . V/J  D   ?       NPr/J/P D/P J         N🅪Sg/I/V+ .
> “ explanations take  such  a   dreadful time      . ”
# . NPl+         NSg/V NSg/I D/P NSg/J    N🅪Sg/V/J+ . .
>
#
> So        Alice began telling them     her     adventures from the time      when    she  first   saw   the
# NSg/I/J/C NPr+  V     NSg/V/J NSg/IPl+ ISg/D$+ NPl/V+     P    D+  N🅪Sg/V/J+ NSg/I/C ISg+ NSg/V/J NSg/V D+
> White     Rabbit . She  was a   little     nervous about it       just at    first   , the two  creatures
# NPr🅪/V/J+ NSg/V+ . ISg+ V   D/P NPr/I/J/Dq J       J/P   NPr/ISg+ V/J  NSg/P NSg/V/J . D+  NSg+ NPl+
> got so        close   to her     , one       on  each side     , and opened their eyes  and mouths so        very
# V   NSg/I/J/C NSg/V/J P  ISg/D$+ . NSg/I/V/J J/P Dq+  NSg/V/J+ . V/C V/J    D$+   NPl/V V/C NPl/V+ NSg/I/J/C J/R
> wide  , but     she  gained courage as    she  went  on  . Her     listeners were  perfectly quiet
# NSg/J . NSg/C/P ISg+ V/J    NSg/V+  NSg/R ISg+ NSg/V J/P . ISg/D$+ +         NSg/V R         N🅪Sg/V/J
> till      she  got to the part     about her     repeating “ You    are old   , Father William , ” to
# NSg/V/C/P ISg+ V   P  D+  NSg/V/J+ J/P   ISg/D$+ NSg/V/J   . ISgPl+ V   NSg/J . NPr/V+ NPr+    . . P
> the Caterpillar , and the words  all          coming  different , and then    the Mock    Turtle
# D   NSg/V       . V/C D   NPl/V+ NSg/I/J/C/Dq NSg/V/J NSg/J     . V/C NSg/J/C D   NSg/V/J NSg/V+
> drew  a   long    breath    , and said “ That’s very curious . ”
# NPr/V D/P NPr/V/J N🅪Sg/V/J+ . V/C V/J  . NSg$   J/R  J       . .
>
#
> “ It’s all          about as    curious as    it       can    be     , ” said the Gryphon .
# . W?   NSg/I/J/C/Dq J/P   NSg/R J       NSg/R NPr/ISg+ NPr/VX NSg/VX . . V/J  D   ?       .
>
#
> “ It       all          came    different ! ” the Mock     Turtle repeated thoughtfully . “ I    should like
# . NPr/ISg+ NSg/I/J/C/Dq NSg/V/P NSg/J     . . D+  NSg/V/J+ NSg/V+ V/J      R            . . ISg+ VX     NSg/V/J/C/P
> to hear her     try     and repeat something  now       . Tell  her     to begin . ” He       looked at    the
# P  V    ISg/D$+ NSg/V/J V/C NSg/V  NSg/I/V/J+ NPr/V/J/C . NPr/V ISg/D$+ P  NSg/V . . NPr/ISg+ V/J    NSg/P D
> Gryphon as    if    he       thought it       had some     kind  of authority over    Alice .
# ?       NSg/R NSg/C NPr/ISg+ NSg/V   NPr/ISg+ V   I/J/R/Dq NSg/J P  N🅪Sg+     NSg/J/P NPr+  .
>
#
> “ Stand up        and repeat ‘          ’ Tis the voice of the sluggard , ’ ” said the Gryphon .
# . NSg/V NSg/V/J/P V/C NSg/V  Unlintable . ?   D   NSg/V P  D   NSg      . . . V/J  D   ?       .
>
#
> “ How   the creatures order  one       about , and make  one       repeat lessons ! ” thought Alice ;
# . NSg/C D+  NPl+      NSg/V+ NSg/I/V/J J/P   . V/C NSg/V NSg/I/V/J NSg/V  NPl/V+  . . NSg/V   NPr+  .
> “ I    might   as    well    be     at    school at    once  . ” However , she  got up        , and began to repeat
# . ISg+ Nᴹ/VX/J NSg/R NSg/V/J NSg/VX NSg/P NSg/V+ NSg/P NSg/C . . C       . ISg+ V   NSg/V/J/P . V/C V     P  NSg/V
> it       , but     her     head     was so        full    of the Lobster  Quadrille , that         she  hardly knew what
# NPr/ISg+ . NSg/C/P ISg/D$+ NPr/V/J+ V   NSg/I/J/C NSg/V/J P  D+  NSg/V/J+ NSg/V/J   . NSg/I/C/Ddem ISg+ R      V    NSg/I+
> she  was saying , and the words  came    very queer   indeed : —
# ISg+ V   NSg/V  . V/C D   NPl/V+ NSg/V/P J/R  NSg/V/J W?     . .
>
#
> “ ’ Tis the voice of the Lobster  ; I    heard him  declare , “ You    have   baked me       too
# . . ?   D   NSg/V P  D+  NSg/V/J+ . ISg+ V/J   ISg+ V       . . ISgPl+ NSg/VX V/J   NPr/ISg+ W?
> brown    , I    must  sugar  my  hair    . ” As    a   duck   with its     eyelids , so        he       with his     nose
# NPr🅪/V/J . ISg+ NSg/V N🅪Sg/V D$+ N🅪Sg/V+ . . NSg/R D/P NSg/V+ P    ISg/D$+ NPl+    . NSg/I/J/C NPr/ISg+ P    ISg/D$+ NSg/V+
> Trims his     belt   and his     buttons , and turns out         his     toes   . ”
# NPl/V ISg/D$+ NSg/V+ V/C ISg/D$+ NPl/V+  . V/C NPl/V NSg/V/J/R/P ISg/D$+ NPl/V+ . .
>
#
> ( later editions continued as    follows When    the sands  are all          dry     , he       is gay     as
# . JC    NPl      V/J       NSg/R NPl/V   NSg/I/C D   NPl/V+ V   NSg/I/J/C/Dq NSg/V/J . NPr/ISg+ VL NPr/V/J NSg/R
> a   lark  , And will   talk   in      contemptuous tones of the Shark  , But     , when    the tide
# D/P NSg/V . V/C NPr/VX N🅪Sg/V NPr/J/P J            NPl/V P  D   NSg/V+ . NSg/C/P . NSg/I/C D   NSg/V+
> rises  and sharks are around , His     voice  has a   timid and tremulous sound     . )
# NPl/V+ V/C NPl/V  V   J/P    . ISg/D$+ NSg/V+ V   D/P J     V/C J         N🅪Sg/V/J+ . .
>
#
> “ That’s different from what   I    used to say   when    I    was a   child  , ” said the Gryphon .
# . NSg$   NSg/J     P    NSg/I+ ISg+ V/J  P  NSg/V NSg/I/C ISg+ V   D/P NSg/V+ . . V/J  D   ?       .
>
#
> “ Well    , I    never heard it       before , ” said the Mock     Turtle ; “ but     it       sounds uncommon
# . NSg/V/J . ISg+ R     V/J   NPr/ISg+ C/P    . . V/J  D+  NSg/V/J+ NSg/V+ . . NSg/C/P NPr/ISg+ NPl/V  NSg/V/J+
> nonsense . ”
# Nᴹ/V/J+  . .
>
#
> Alice said nothing  ; she  had sat     down       with her     face   in      her     hands  , wondering if
# NPr+  V/J  NSg/I/J+ . ISg+ V   NSg/V/J N🅪Sg/V/J/P P    ISg/D$+ NSg/V+ NPr/J/P ISg/D$+ NPl/V+ . NSg/V/J   NSg/C
> anything would ever happen in      a    natural way    again .
# NSg/I/V+ VX    J    V      NPr/J/P D/P+ NSg/J+  NSg/J+ R     .
>
#
> “ I    should like        to have   it       explained , ” said the Mock     Turtle .
# . ISg+ VX     NSg/V/J/C/P P  NSg/VX NPr/ISg+ V/J       . . V/J  D+  NSg/V/J+ NSg/V+ .
>
#
> “ She  can’t explain it       , ” said the Gryphon hastily . “ Go      on  with the next    verse . ”
# . ISg+ VX    V       NPr/ISg+ . . V/J  D   ?       R       . . NSg/V/J J/P P    D   NSg/J/P NSg/V . .
>
#
> “ But     about his     toes   ? ” the Mock     Turtle persisted . “ How   could  he       turn  them     out
# . NSg/C/P J/P   ISg/D$+ NPl/V+ . . D+  NSg/V/J+ NSg/V+ V/J       . . NSg/C NSg/VX NPr/ISg+ NSg/V NSg/IPl+ NSg/V/J/R/P
> with his     nose   , you    know  ? ”
# P    ISg/D$+ NSg/V+ . ISgPl+ NSg/V . .
>
#
> “ It’s the first   position in      dancing . ” Alice said ; but     was dreadfully puzzled by
# . W?   D+  NSg/V/J NSg/V+   NPr/J/P NSg/V   . . NPr+  V/J  . NSg/C/P V   R          V/J     NSg/J/P
> the whole thing  , and longed to change the subject  .
# D   NSg/J NSg/V+ . V/C V/J    P  N🅪Sg/V D   NSg/V/J+ .
>
#
> “ Go      on  with the next    verse , ” the Gryphon repeated impatiently : “ it       begins ‘          I
# . NSg/V/J J/P P    D   NSg/J/P NSg/V . . D   ?       V/J      R           . . NPr/ISg+ NPl/V  Unlintable ISg+
> passed by      his     garden   . ’ ”
# V/J    NSg/J/P ISg/D$+ NSg/V/J+ . . .
>
#
> Alice did not   dare   to disobey , though she  felt     sure it       would all          come    wrong   , and
# NPr+  V   NSg/C NPr/VX P  V       . V/C    ISg+ N🅪Sg/V/J J    NPr/ISg+ VX    NSg/I/J/C/Dq NSg/V/P NSg/V/J . V/C
> she  went  on  in      a   trembling voice  : —
# ISg+ NSg/V J/P NPr/J/P D/P V         NSg/V+ . .
>
#
> “ I    passed by      his     garden   , and marked , with one        eye    , How   the Owl    and the Panther
# . ISg+ V/J    NSg/J/P ISg/D$+ NSg/V/J+ . V/C V/J    . P    NSg/I/V/J+ NSg/V+ . NSg/C D+  NSg/V+ V/C D   NSg
> were  sharing a   pie     — ”
# NSg/V V       D/P N🅪Sg/V+ . .
>
#
> ( later editions continued as    follows The Panther took pie     - crust   , and gravy   ,
# . JC    NPl      V/J       NSg/R NPl/V   D   NSg     V    N🅪Sg/V+ . N🅪Sg/V+ . V/C N🅪Sg/V+ .
> and meat  , While     the Owl    had the dish   as    its     share of the treat  . When    the pie
# V/C N🅪Sg+ . NSg/V/C/P D   NSg/V+ V   D   NSg/V+ NSg/R ISg/D$+ NSg/V P  D   NSg/V+ . NSg/I/C D+  N🅪Sg/V+
> was all          finished , the Owl    , as    a   boon  , Was kindly permitted to pocket  the
# V   NSg/I/J/C/Dq V/J      . D+  NSg/V+ . NSg/R D/P NSg/J . V   J/R    V/J       P  NSg/V/J D
> spoon  : While     the Panther received knife and fork   with a   growl , And concluded
# NSg/V+ . NSg/V/C/P D   NSg     V/J      NSg/V V/C NSg/V+ P    D/P NSg/V . V/C V/J
> the banquet — )
# D   NSg/V+  . .
>
#
> “ What   is the use   of repeating all           that          stuff , ” the Mock     Turtle interrupted , “ if
# . NSg/I+ VL D   NSg/V P  NSg/V/J   NSg/I/J/C/Dq+ NSg/I/C/Ddem+ Nᴹ/V+ . . D+  NSg/V/J+ NSg/V+ V/J         . . NSg/C
> you    don’t explain it       as    you    go      on  ? It’s by      far     the most         confusing thing  I    ever
# ISgPl+ V     V       NPr/ISg+ NSg/R ISgPl+ NSg/V/J J/P . W?   NSg/J/P NSg/V/J D   NSg/I/J/R/Dq V/J       NSg/V+ ISg+ J
> heard ! ”
# V/J   . .
>
#
> “ Yes   , I    think you’d better     leave  off       , ” said the Gryphon : and Alice was only  too
# . NPl/V . ISg+ NSg/V W?    NSg/VX/JC+ NSg/V+ NSg/V/J/P . . V/J  D   ?       . V/C NPr+  V   J/R/C W?
> glad    to do     so        .
# NSg/V/J P  NSg/VX NSg/I/J/C .
>
#
> “ Shall we   try     another figure of the Lobster  Quadrille ? ” the Gryphon went  on  . “ Or
# . VX    IPl+ NSg/V/J I/D     NSg/V  P  D+  NSg/V/J+ NSg/V/J   . . D   ?       NSg/V J/P . . NPr/C
> would you    like        the Mock     Turtle to sing    you    a    song  ? ”
# VX    ISgPl+ NSg/V/J/C/P D+  NSg/V/J+ NSg/V+ P  NSg/V/J ISgPl+ D/P+ N🅪Sg+ . .
>
#
> “ Oh    , a    song  , please , if    the Mock     Turtle would be     so        kind   , ” Alice replied , so
# . NPr/V . D/P+ N🅪Sg+ . V      . NSg/C D+  NSg/V/J+ NSg/V+ VX    NSg/VX NSg/I/J/C NSg/J+ . . NPr+  V/J     . NSg/I/J/C
> eagerly that         the Gryphon said , in      a   rather    offended tone      , “ Hm  ! No     accounting for
# R       NSg/I/C/Ddem D   ?       V/J  . NPr/J/P D/P NPr/V/J/R V/J      N🅪Sg/I/V+ . . NPr . NPr/P+ NSg/V+     C/P
> tastes ! Sing    her     ‘          Turtle Soup    , ’ will   you    , old   fellow ? ”
# NPl/V  . NSg/V/J ISg/D$+ Unlintable NSg/V+ N🅪Sg/V+ . . NPr/VX ISgPl+ . NSg/J NSg/V  . .
>
#
> The Mock     Turtle sighed deeply , and began , in      a    voice  sometimes choked with sobs  ,
# D+  NSg/V/J+ NSg/V+ V/J    R      . V/C V     . NPr/J/P D/P+ NSg/V+ R         V/J    P    NPl/V .
> to sing    this    : —
# P  NSg/V/J I/Ddem+ . .
>
#
> “ Beautiful Soup    , so        rich    and green    , Waiting in      a   hot     tureen ! Who    for such
# . NSg/J+    N🅪Sg/V+ . NSg/I/J/C NPr/V/J V/C NPr🅪/V/J . NSg/V   NPr/J/P D/P NSg/V/J NSg    . NPr/I+ C/P NSg/I
> dainties would not   stoop ? Soup   of the evening , beautiful Soup    ! Soup   of the
# NPl      VX    NSg/C NSg/V . N🅪Sg/V P  D+  N🅪Sg/V+ . NSg/J+    N🅪Sg/V+ . N🅪Sg/V P  D+
> evening , beautiful Soup    ! Beau   — ootiful Soo — oop ! Beau   — ootiful Soo — oop ! Soo — oop
# N🅪Sg/V+ . NSg/J+    N🅪Sg/V+ . NPr/V+ . ?       ?   . Nᴹ  . NPr/V+ . ?       ?   . Nᴹ  . ?   . Nᴹ
> of the e      — e     — evening , Beautiful , beautiful Soup    !
# P  D   NPr/I+ . NPr/I . N🅪Sg/V+ . NSg/J     . NSg/J     N🅪Sg/V+ .
>
#
> “ Beautiful Soup    ! Who    cares for fish      , Game     , or    any     other    dish   ? Who    would not
# . NSg/J+    N🅪Sg/V+ . NPr/I+ NPl/V C/P N🅪SgPl/V+ . NSg/V/J+ . NPr/C I/R/Dq+ NSg/V/J+ NSg/V+ . NPr/I+ VX    NSg/C
> give  all          else    for two  p          ennyworth only  of beautiful Soup    ? Pennyworth only  of
# NSg/V NSg/I/J/C/Dq NSg/J/C C/P NSg+ NPr/V/J/P+ ?         J/R/C P  NSg/J     N🅪Sg/V+ . NSg        J/R/C P
> beautiful Soup    ? Beau   — ootiful Soo — oop ! Beau   — ootiful Soo — oop ! Soo — oop of the
# NSg/J     N🅪Sg/V+ . NPr/V+ . ?       ?   . Nᴹ  . NPr/V+ . ?       ?   . Nᴹ  . ?   . Nᴹ  P  D
> e      — e      — evening , Beautiful , beauti — FUL SOUP    ! ”
# NPr/I+ . NPr/I+ . N🅪Sg/V+ . NSg/J     . ?      . ?   N🅪Sg/V+ . .
>
#
> “ Chorus again ! ” cried the Gryphon , and the Mock    Turtle had just begun to repeat
# . NSg/V+ R     . . V/J   D   ?       . V/C D   NSg/V/J NSg/V+ V   V/J  V     P  NSg/V
> it       , when    a   cry   of “ The trial’s beginning ! ” was heard in      the distance .
# NPr/ISg+ . NSg/I/C D/P NSg/V P  . D   NSg$    NSg/V/J+  . . V   V/J   NPr/J/P D+  N🅪Sg/V+  .
>
#
> “ Come    on  ! ” cried the Gryphon , and , taking  Alice by      the hand   , it       hurried off       ,
# . NSg/V/P J/P . . V/J   D   ?       . V/C . NSg/V/J NPr+  NSg/J/P D   NSg/V+ . NPr/ISg+ V/J     NSg/V/J/P .
> without waiting for the end   of the song  .
# C/P     NSg/V   C/P D   NSg/V P  D   N🅪Sg+ .
>
#
> “ What   trial    is it       ? ” Alice panted as    she  ran   ; but     the Gryphon only  answered “ Come
# . NSg/I+ NSg/V/J+ VL NPr/ISg+ . . NPr+  V/J    NSg/R ISg+ NSg/V . NSg/C/P D   ?       J/R/C V/J      . NSg/V/P
> on  ! ” and ran   the faster , while     more         and more         faintly came    , carried on  the breeze
# J/P . . V/C NSg/V D   NSg/JC . NSg/V/C/P NPr/I/V/J/Dq V/C NPr/I/V/J/Dq R       NSg/V/P . V/J     J/P D+  NSg/V+
> that          followed them     , the melancholy words  : —
# NSg/I/C/Ddem+ V/J      NSg/IPl+ . D   NSg/J      NPl/V+ . .
>
#
> “ Soo — oop of the e      — e      — evening , Beautiful , beautiful Soup    ! ”
# . ?   . Nᴹ  P  D   NPr/I+ . NPr/I+ . N🅪Sg/V+ . NSg/J     . NSg/J     N🅪Sg/V+ . .
>
#
> CHAPTER XI  : Who    Stole the Tarts ?
# NSg/V+  NSg . NPr/I+ NSg/V D   NPl/V .
>
#
> The King    and Queen   of Hearts were  seated on  their throne when    they arrived , with
# D   NPr/V/J V/C NPr/V/J P  NPl/V+ NSg/V V/J    J/P D$+   NSg/V  NSg/I/C IPl+ V/J     . P
> a   great crowd  assembled about them     — all          sorts of little     birds and beasts , as    well
# D/P NSg/J NSg/V+ V/J       J/P   NSg/IPl+ . NSg/I/J/C/Dq NPl/V P  NPr/I/J/Dq NPl/V V/C NPl/V+ . NSg/R NSg/V/J
> as    the whole pack  of cards  : the Knave was standing before them     , in      chains , with
# NSg/R D   NSg/J NSg/V P  NPl/V+ . D   NSg   V   NSg/V/J  C/P    NSg/IPl+ . NPr/J/P NPl/V+ . P
> a   soldier  on  each side     to guard  him  ; and near      the King     was the White    Rabbit ,
# D/P NSg/V/J+ J/P Dq   NSg/V/J+ P  NSg/V+ ISg+ . V/C NSg/V/J/P D   NPr/V/J+ V   D   NPr🅪/V/J NSg/V+ .
> with a   trumpet in      one       hand   , and a   scroll of parchment in      the other   . In      the very
# P    D/P NSg/V+  NPr/J/P NSg/I/V/J NSg/V+ . V/C D/P NSg/V  P  N🅪Sg+     NPr/J/P D   NSg/V/J . NPr/J/P D   J/R
> middle  of the court    was a   table , with a   large dish  of tarts upon it       : they looked
# NSg/V/J P  D+  NSg/V/J+ V   D/P NSg/V . P    D/P NSg/J NSg/V P  NPl/V P    NPr/ISg+ . IPl+ V/J
> so        good    , that         it       made Alice quite hungry to look  at    them     — “ I    wish  they’d get   the
# NSg/I/J/C NPr/V/J . NSg/I/C/Ddem NPr/ISg+ V    NPr+  R     J      P  NSg/V NSg/P NSg/IPl+ . . ISg+ NSg/V W?     NSg/V D
> trial    done    , ” she  thought , “ and hand   round     the refreshments ! ” But     there seemed to
# NSg/V/J+ NSg/V/J . . ISg+ NSg/V   . . V/C NSg/V+ NSg/V/J/P D   NPl          . . NSg/C/P +     V/J    P
> be     no    chance  of this    , so        she  began looking at    everything about her     , to pass  away
# NSg/VX NPr/P NPr/V/J P  I/Ddem+ . NSg/I/J/C ISg+ V     V       NSg/P NSg/I/V+   J/P   ISg/D$+ . P  NSg/V V/J
> the time      .
# D+  N🅪Sg/V/J+ .
>
#
> Alice had never been  in      a   court   of justice before , but     she  had read  about them
# NPr+  V   R     NSg/V NPr/J/P D/P NSg/V/J P  NPr🅪+   C/P    . NSg/C/P ISg+ V   NSg/V J/P   NSg/IPl+
> in      books  , and she  was quite pleased to find  that         she  knew the name  of nearly
# NPr/J/P NPl/V+ . V/C ISg+ V   R     V/J     P  NSg/V NSg/I/C/Ddem ISg+ V    D   NSg/V P  R
> everything there . “ That’s the judge  , ” she  said to herself , “ because of his     great
# NSg/I/V+   W?    . . NSg$   D+  NSg/V+ . . ISg+ V/J  P  ISg+    . . C/P     P  ISg/D$+ NSg/J
> wig    . ”
# NSg/V+ . .
>
#
> The judge  , by      the way    , was the King     ; and as    he       wore his     crown    over    the wig    ,
# D+  NSg/V+ . NSg/J/P D+  NSg/J+ . V   D+  NPr/V/J+ . V/C NSg/R NPr/ISg+ V    ISg/D$+ NSg/V/J+ NSg/J/P D+  NSg/V+ .
> ( look  at    the frontispiece if    you    want  to see   how   he       did it       , ) he       did not   look  at
# . NSg/V NSg/P D   NSg/V        NSg/C ISgPl+ NSg/V P  NSg/V NSg/C NPr/ISg+ V   NPr/ISg+ . . NPr/ISg+ V   NSg/C NSg/V NSg/P
> all          comfortable , and it       was certainly not   becoming .
# NSg/I/J/C/Dq NSg/J       . V/C NPr/ISg+ V   R         NSg/C NSg/V/J  .
>
#
> “ And that’s the jury     - box    , ” thought Alice , “ and those  twelve creatures , ” ( she  was
# . V/C NSg$   D   NSg/V/J+ . NSg/V+ . . NSg/V   NPr+  . . V/C I/Ddem NSg    NPl+      . . . ISg+ V
> obliged to say   “ creatures , ” you    see   , because some     of them     were  animals , and some
# V/J     P  NSg/V . NPl+      . . ISgPl+ NSg/V . C/P     I/J/R/Dq P  NSg/IPl+ NSg/V NPl+    . V/C I/J/R/Dq+
> were  birds  , ) “ I    suppose they are the jurors . ” She  said this    last    word   two or
# NSg/V NPl/V+ . . . ISg+ V       IPl+ V   D   NPl    . . ISg+ V/J  I/Ddem+ NSg/V/J NSg/V+ NSg NPr/C
> three times  over    to herself , being    rather    proud of it       : for she  thought , and
# NSg+  NPl/V+ NSg/J/P P  ISg+    . N🅪Sg/V/C NPr/V/J/R J     P  NPr/ISg+ . C/P ISg+ NSg/V+  . V/C
> rightly too , that          very few      little     girls of her     age     knew the meaning  of it       at
# R       W?  . NSg/I/C/Ddem+ J/R  NSg/I/Dq NPr/I/J/Dq NPl/V P  ISg/D$+ N🅪Sg/V+ V    D   N🅪Sg/V/J P  NPr/ISg+ NSg/P
> all          . However , “ jury     - men  ” would have   done    just as    well    .
# NSg/I/J/C/Dq . C       . . NSg/V/J+ . NSg+ . VX    NSg/VX NSg/V/J V/J  NSg/R NSg/V/J .
>
#
> The twelve jurors were  all          writing very busily on  slates . “ What   are they doing ? ”
# D   NSg    NPl    NSg/V NSg/I/J/C/Dq NSg/V   J/R  R      J/P NPl/V  . . NSg/I+ V   IPl+ NSg/V . .
> Alice whispered to the Gryphon . “ They can’t have   anything to put   down       yet     ,
# NPr+  V/J       P  D   ?       . . IPl+ VX    NSg/VX NSg/I/V+ P  NSg/V N🅪Sg/V/J/P NSg/V/C .
> before the trial’s begun . ”
# C/P    D   NSg$    V     . .
>
#
> “ They’re putting down       their names  , ” the Gryphon whispered in      reply  , “ for fear
# . W?      NSg/V   N🅪Sg/V/J/P D$+   NPl/V+ . . D   ?       V/J       NPr/J/P NSg/V+ . . C/P N🅪Sg/V+
> they should forget them     before the end   of the trial    . ”
# IPl+ VX     V      NSg/IPl+ C/P    D   NSg/V P  D   NSg/V/J+ . .
>
#
> “ Stupid things ! ” Alice began in      a   loud  , indignant voice  , but     she  stopped
# . NSg/J+ NPl/V+ . . NPr+  V     NPr/J/P D/P NSg/J . J         NSg/V+ . NSg/C/P ISg+ V/J
> hastily , for the White    Rabbit cried out         , “ Silence in      the court    ! ” and the King
# R       . C/P D   NPr🅪/V/J NSg/V+ V/J   NSg/V/J/R/P . . NSg/V+  NPr/J/P D   NSg/V/J+ . . V/C D+  NPr/V/J+
> put   on  his     spectacles and looked anxiously round     , to make  out         who    was talking .
# NSg/V J/P ISg/D$+ NPl        V/C V/J    R         NSg/V/J/P . P  NSg/V NSg/V/J/R/P NPr/I+ V   V       .
>
#
> Alice could  see   , as    well    as    if    she  were  looking over    their shoulders , that         all
# NPr+  NSg/VX NSg/V . NSg/R NSg/V/J NSg/R NSg/C ISg+ NSg/V V       NSg/J/P D$+   NPl/V+    . NSg/I/C/Ddem NSg/I/J/C/Dq
> the jurors were  writing down       “ stupid things ! ” on  their slates , and she  could
# D   NPl    NSg/V NSg/V   N🅪Sg/V/J/P . NSg/J  NPl/V+ . . J/P D$+   NPl/V  . V/C ISg+ NSg/VX
> even    make  out         that         one       of them     didn’t know  how   to spell “ stupid , ” and that         he
# NSg/V/J NSg/V NSg/V/J/R/P NSg/I/C/Ddem NSg/I/V/J P  NSg/IPl+ V      NSg/V NSg/C P  NSg/V . NSg/J  . . V/C NSg/I/C/Ddem NPr/ISg+
> had to ask   his     neighbour     to tell  him  . “ A    nice     muddle their slates’ll be     in
# V   P  NSg/V ISg/D$+ NSg/V/J/Comm+ P  NPr/V ISg+ . . D/P+ NPr/V/J+ NSg/V+ D$+   ?         NSg/VX NPr/J/P
> before the trial’s over    ! ” thought Alice .
# C/P    D   NSg$    NSg/J/P . . NSg/V   NPr+  .
>
#
> One       of the jurors had a   pencil that          squeaked . This   of course , Alice could  not
# NSg/I/V/J P  D   NPl    V   D/P NSg/V+ NSg/I/C/Ddem+ V/J      . I/Ddem P  NSg/V+ . NPr+  NSg/VX NSg/C
> stand , and she  went  round     the court    and got behind  him  , and very soon found an
# NSg/V . V/C ISg+ NSg/V NSg/V/J/P D+  NSg/V/J+ V/C V   NSg/J/P ISg+ . V/C J/R  J/R  NSg/V D/P
> opportunity of taking  it       away . She  did it       so        quickly that         the poor    little     juror
# NSg         P  NSg/V/J NPr/ISg+ V/J  . ISg+ V   NPr/ISg+ NSg/I/J/C R       NSg/I/C/Ddem D   NSg/V/J NPr/I/J/Dq NSg
> ( it       was Bill   , the Lizard ) could  not   make  out         at    all          what   had become of it       ; so        ,
# . NPr/ISg+ V   NPr/V+ . D   NSg    . NSg/VX NSg/C NSg/V NSg/V/J/R/P NSg/P NSg/I/J/C/Dq NSg/I+ V   V      P  NPr/ISg+ . NSg/I/J/C .
> after hunting all          about for it       , he       was obliged to write with one       finger for the
# P     Nᴹ/V    NSg/I/J/C/Dq J/P+  C/P NPr/ISg+ . NPr/ISg+ V   V/J     P  NSg/V P    NSg/I/V/J NSg/V+ C/P D
> rest     of the day   ; and this    was of very little     use    , as    it       left    no    mark   on  the
# NSg/V/JS P  D   NPr🅪+ . V/C I/Ddem+ V   P  J/R  NPr/I/J/Dq NSg/V+ . NSg/R NPr/ISg+ NPr/V/J NPr/P NPr/V+ J/P D
> slate    .
# NSg/V/J+ .
>
#
> “ Herald , read  the accusation ! ” said the King     .
# . NSg/V+ . NSg/V D   NSg        . . V/J  D+  NPr/V/J+ .
>
#
> On  this    the White     Rabbit blew    three blasts on  the trumpet , and then    unrolled the
# J/P I/Ddem+ D+  NPr🅪/V/J+ NSg/V+ NSg/V/J NSg   NPl/V  J/P D   NSg/V+  . V/C NSg/J/C V/J      D
> parchment scroll , and read  as    follows : —
# N🅪Sg+     NSg/V  . V/C NSg/V NSg/R NPl/V   . .
>
#
> “ The Queen   of Hearts , she  made some     tarts , All          on  a   summer day   : The Knave of
# . D   NPr/V/J P  NPl/V+ . ISg+ V    I/J/R/Dq NPl/V . NSg/I/J/C/Dq J/P D/P NPr/V+ NPr🅪+ . D   NSg   P
> Hearts , he       stole those  tarts , And took them     quite away ! ”
# NPl/V+ . NPr/ISg+ NSg/V I/Ddem NPl/V . V/C V    NSg/IPl+ R     V/J  . .
>
#
> “ Consider your verdict , ” the King     said to the jury     .
# . V        D$+  NSg+    . . D+  NPr/V/J+ V/J  P  D+  NSg/V/J+ .
>
#
> “ Not   yet     , not   yet     ! ” the Rabbit hastily interrupted . “ There’s a   great deal     to
# . NSg/C NSg/V/C . NSg/C NSg/V/C . . D+  NSg/V+ R       V/J         . . W?      D/P NSg/J NSg/V/J+ P
> come    before that          ! ”
# NSg/V/P C/P    NSg/I/C/Ddem+ . .
>
#
> “ Call  the first    witness , ” said the King     ; and the White     Rabbit blew    three blasts
# . NSg/V D+  NSg/V/J+ NSg/V+  . . V/J  D+  NPr/V/J+ . V/C D+  NPr🅪/V/J+ NSg/V+ NSg/V/J NSg   NPl/V
> on  the trumpet , and called out         , “ First   witness ! ”
# J/P D   NSg/V+  . V/C V/J    NSg/V/J/R/P . . NSg/V/J NSg/V+  . .
>
#
> The first    witness was the Hatter . He       came    in      with a   teacup in      one       hand   and a
# D+  NSg/V/J+ NSg/V+  V   D   NSg/V  . NPr/ISg+ NSg/V/P NPr/J/P P    D/P NSg/J  NPr/J/P NSg/I/V/J NSg/V+ V/C D/P
> piece of bread   - and - butter in      the other   . “ I    beg   pardon , your Majesty , ” he       began ,
# NSg/V P  N🅪Sg/V+ . V/C . NSg/V+ NPr/J/P D   NSg/V/J . . ISg+ NSg/V NSg/V  . D$+  NSg/I+  . . NPr/ISg+ V     .
> “ for bringing these  in      : but     I    hadn’t quite finished my  tea     when    I    was sent  for . ”
# . C/P V        I/Ddem NPr/J/P . NSg/C/P ISg+ V      R     V/J      D$+ N🅪Sg/V+ NSg/I/C ISg+ V   NSg/V C/P . .
>
#
> “ You    ought    to have   finished , ” said the King     . “ When    did you    begin ? ”
# . ISgPl+ NSg/I/VX P  NSg/VX V/J      . . V/J  D+  NPr/V/J+ . . NSg/I/C V   ISgPl+ NSg/V . .
>
#
> The Hatter looked at    the March  Hare     , who    had followed him  into the court    ,
# D   NSg/V  V/J    NSg/P D   NPr/V+ NSg/V/J+ . NPr/I+ V   V/J      ISg+ P    D   NSg/V/J+ .
> arm      - in      - arm      with the Dormouse . “ Fourteenth of March  , I    think it       was , ” he       said .
# NSg/V/J+ . NPr/J/P . NSg/V/J+ P    D   NSg      . . NSg/J      P  NPr/V+ . ISg+ NSg/V NPr/ISg+ V   . . NPr/ISg+ V/J  .
>
#
> “ Fifteenth , ” said the March  Hare     .
# . NSg/J+    . . V/J  D+  NPr/V+ NSg/V/J+ .
>
#
> “ Sixteenth , ” added the Dormouse .
# . NSg/J     . . V/J   D   NSg      .
>
#
> “ Write that          down       , ” the King     said to the jury     , and the jury     eagerly wrote down
# . NSg/V NSg/I/C/Ddem+ N🅪Sg/V/J/P . . D+  NPr/V/J+ V/J  P  D+  NSg/V/J+ . V/C D+  NSg/V/J+ R       V     N🅪Sg/V/J/P
> all          three dates  on  their slates , and then    added them     up        , and reduced the answer
# NSg/I/J/C/Dq NSg   NPl/V+ J/P D$+   NPl/V  . V/C NSg/J/C V/J   NSg/IPl+ NSg/V/J/P . V/C V/J     D   NSg/V+
> to shillings and pence .
# P  W?        V/C NSg   .
>
#
> “ Take  off       your hat    , ” the King     said to the Hatter .
# . NSg/V NSg/V/J/P D$+  NSg/V+ . . D+  NPr/V/J+ V/J  P  D   NSg/V  .
>
#
> “ It       isn’t mine     , ” said the Hatter .
# . NPr/ISg+ NSg/V NSg/I/V+ . . V/J  D   NSg/V  .
>
#
> “ Stolen  ! ” the King     exclaimed , turning to the jury     , who    instantly made a
# . NSg/V/J . . D+  NPr/V/J+ V/J       . NSg/V   P  D+  NSg/V/J+ . NPr/I+ R         V    D/P
> memorandum of the fact .
# NSg        P  D   NSg+ .
>
#
> “ I    keep  them     to sell  , ” the Hatter added as    an  explanation ; “ I’ve none  of my  own     .
# . ISg+ NSg/V NSg/IPl+ P  NSg/V . . D   NSg/V  V/J   NSg/R D/P N🅪Sg+       . . W?   NSg/I P  D$+ NSg/V/J .
> I’m a   hatter . ”
# W?  D/P NSg/V  . .
>
#
> Here    the Queen    put   on  her     spectacles , and began staring at    the Hatter , who
# NSg/J/R D+  NPr/V/J+ NSg/V J/P ISg/D$+ NPl        . V/C V     V       NSg/P D   NSg/V  . NPr/I+
> turned pale    and fidgeted .
# V/J    NSg/V/J V/C V/J      .
>
#
> “ Give  your evidence , ” said the King     ; “ and don’t be     nervous , or    I’ll have   you
# . NSg/V D$+  Nᴹ/V+    . . V/J  D+  NPr/V/J+ . . V/C V     NSg/VX J       . NPr/C W?   NSg/VX ISgPl+
> executed on  the spot     . ”
# V/J      J/P D   NSg/V/J+ . .
>
#
> This    did not   seem to encourage the witness at    all          : he       kept shifting from one
# I/Ddem+ V   NSg/C V    P  V         D+  NSg/V+  NSg/P NSg/I/J/C/Dq . NPr/ISg+ V    V+       P    NSg/I/V/J+
> foot   to the other   , looking uneasily at    the Queen    , and in      his     confusion he       bit   a
# NSg/V+ P  D   NSg/V/J . V       R        NSg/P D   NPr/V/J+ . V/C NPr/J/P ISg/D$+ N🅪Sg/V+   NPr/ISg+ NSg/V D/P
> large piece  out         of his     teacup instead of the bread   - and - butter .
# NSg/J NSg/V+ NSg/V/J/R/P P  ISg/D$+ NSg/J  W?      P  D   N🅪Sg/V+ . V/C . NSg/V+ .
>
#
> Just at    this    moment Alice felt     a   very curious sensation , which puzzled her     a
# V/J  NSg/P I/Ddem+ NSg+   NPr+  N🅪Sg/V/J D/P J/R  J+      NSg+      . I/C+  V/J     ISg/D$+ D/P+
> good     deal     until she  made out         what   it       was : she  was beginning to grow larger
# NPr/V/J+ NSg/V/J+ C/P   ISg+ V    NSg/V/J/R/P NSg/I+ NPr/ISg+ V   . ISg+ V   NSg/V/J   P  V    JC
> again , and she  thought at    first   she  would get   up        and leave the court    ; but     on
# R     . V/C ISg+ NSg/V   NSg/P NSg/V/J ISg+ VX    NSg/V NSg/V/J/P V/C NSg/V D+  NSg/V/J+ . NSg/C/P J/P
> second   thoughts she  decided to remain where she  was as    long    as    there was room
# NSg/V/J+ NPl/V+   ISg+ NSg/V/J P  NSg/V  NSg/C ISg+ V   NSg/R NPr/V/J NSg/R +     V   NSg/V/J+
> for her     .
# C/P ISg/D$+ .
>
#
> “ I    wish  you    wouldn’t squeeze so        . ” said the Dormouse , who    was sitting next    to
# . ISg+ NSg/V ISgPl+ VX       NSg/V   NSg/I/J/C . . V/J  D   NSg      . NPr/I+ V   NSg/V/J NSg/J/P P
> her     . “ I    can    hardly breathe . ”
# ISg/D$+ . . ISg+ NPr/VX R      V       . .
>
#
> “ I    can’t help  it       , ” said Alice very meekly : “ I’m growing . ”
# . ISg+ VX    NSg/V NPr/ISg+ . . V/J  NPr+  J/R  R      . . W?  NSg/V   . .
>
#
> “ You’ve no    right    to grow here    , ” said the Dormouse .
# . W?     NPr/P NPr/V/J+ P  V    NSg/J/R . . V/J  D   NSg      .
>
#
> “ Don’t talk   nonsense , ” said Alice more         boldly : “ you    know  you’re growing too . ”
# . V     N🅪Sg/V Nᴹ/V/J+  . . V/J  NPr+  NPr/I/V/J/Dq R      . . ISgPl+ NSg/V W?     NSg/V   W?  . .
>
#
> “ Yes   , but     I    grow at    a    reasonable pace       , ” said the Dormouse : “ not   in      that
# . NPl/V . NSg/C/P ISg+ V    NSg/P D/P+ J+         NPr/V/J/P+ . . V/J  D   NSg      . . NSg/C NPr/J/P NSg/I/C/Ddem
> ridiculous fashion . ” And he       got up        very sulkily and crossed over    to the other
# J          N🅪Sg/V+ . . V/C NPr/ISg+ V   NSg/V/J/P J/R  R       V/C V/J     NSg/J/P P  D   NSg/V/J
> side    of the court    .
# NSg/V/J P  D   NSg/V/J+ .
>
#
> All           this    time      the Queen    had never left    off       staring at    the Hatter , and , just as
# NSg/I/J/C/Dq+ I/Ddem+ N🅪Sg/V/J+ D+  NPr/V/J+ V   R     NPr/V/J NSg/V/J/P V       NSg/P D   NSg/V  . V/C . V/J  NSg/R
> the Dormouse crossed the court    , she  said to one       of the officers of the court    ,
# D   NSg      V/J     D   NSg/V/J+ . ISg+ V/J  P  NSg/I/V/J P  D   NPl/V    P  D   NSg/V/J+ .
> “ Bring me       the list  of the singers in      the last    concert ! ” on  which the wretched
# . V     NPr/ISg+ D   NSg/V P  D   +       NPr/J/P D   NSg/V/J NSg/V+  . . J/P I/C+  D   J
> Hatter trembled so        , that         he       shook   both   his     shoes  off       .
# NSg/V  V/J      NSg/I/J/C . NSg/I/C/Ddem NPr/ISg+ NSg/V/J I/C/Dq ISg/D$+ NPl/V+ NSg/V/J/P .
>
#
> “ Give  your evidence , ” the King     repeated angrily , “ or    I’ll have   you    executed ,
# . NSg/V D$+  Nᴹ/V+    . . D+  NPr/V/J+ V/J      R       . . NPr/C W?   NSg/VX ISgPl+ V/J      .
> whether you’re nervous or    not   . ”
# I/C     W?     J       NPr/C NSg/C . .
>
#
> “ I’m a    poor    man      , your Majesty , ” the Hatter began , in      a   trembling voice  , “ — and I
# . W?  D/P+ NSg/V/J NPr/V/J+ . D$+  NSg/I+  . . D   NSg/V  V     . NPr/J/P D/P V         NSg/V+ . . . V/C ISg+
> hadn’t begun my  tea     — not   above   a   week   or    so        — and what   with the bread   - and - butter
# V      V     D$+ N🅪Sg/V+ . NSg/C NSg/J/P D/P NSg/J+ NPr/C NSg/I/J/C . V/C NSg/I+ P    D   N🅪Sg/V+ . V/C . NSg/V+
> getting so        thin    — and the twinkling of the tea     — ”
# NSg/V   NSg/I/J/C NSg/V/J . V/C D   NSg/V/J   P  D   N🅪Sg/V+ . .
>
#
> “ The twinkling of the what   ? ” said the King     .
# . D   NSg/V/J   P  D   NSg/I+ . . V/J  D+  NPr/V/J+ .
>
#
> “ It       began with the tea     , ” the Hatter replied .
# . NPr/ISg+ V     P    D+  N🅪Sg/V+ . . D   NSg/V  V/J     .
>
#
> “ Of course twinkling begins with a   T      ! ” said the King     sharply . “ Do     you    take  me
# . P  NSg/V+ NSg/V/J   NPl/V  P    D/P NPr/J+ . . V/J  D+  NPr/V/J+ R       . . NSg/VX ISgPl+ NSg/V NPr/ISg+
> for a   dunce ? Go      on  ! ”
# C/P D/P NSg   . NSg/V/J J/P . .
>
#
> “ I’m a    poor    man      , ” the Hatter went  on  , “ and most         things twinkled after that          — only
# . W?  D/P+ NSg/V/J NPr/V/J+ . . D   NSg/V  NSg/V J/P . . V/C NSg/I/J/R/Dq NPl/V+ V/J      P     NSg/I/C/Ddem+ . J/R/C
> the March  Hare     said — ”
# D   NPr/V+ NSg/V/J+ V/J  . .
>
#
> “ I    didn’t ! ” the March  Hare     interrupted in      a    great  hurry  .
# . ISg+ V      . . D+  NPr/V+ NSg/V/J+ V/J         NPr/J/P D/P+ NSg/J+ NSg/V+ .
>
#
> “ You    did ! ” said the Hatter .
# . ISgPl+ V   . . V/J  D   NSg/V  .
>
#
> “ I    deny it       ! ” said the March  Hare     .
# . ISg+ V    NPr/ISg+ . . V/J  D+  NPr/V+ NSg/V/J+ .
>
#
> “ He       denies it       , ” said the King     : “ leave out         that         part     . ”
# . NPr/ISg+ V      NPr/ISg+ . . V/J  D   NPr/V/J+ . . NSg/V NSg/V/J/R/P NSg/I/C/Ddem NSg/V/J+ . .
>
#
> “ Well    , at    any     rate   , the Dormouse said — ” the Hatter went  on  , looking anxiously
# . NSg/V/J . NSg/P I/R/Dq+ NSg/V+ . D   NSg      V/J  . . D   NSg/V  NSg/V J/P . V       R
> round     to see   if    he       would deny it       too : but     the Dormouse denied nothing  , being
# NSg/V/J/P P  NSg/V NSg/C NPr/ISg+ VX    V    NPr/ISg+ W?  . NSg/C/P D   NSg      V/J    NSg/I/J+ . N🅪Sg/V/C
> fast    asleep .
# NSg/V/J J      .
>
#
> “ After that          , ” continued the Hatter , “ I    cut     some     more         bread   - and - butter — ”
# . P     NSg/I/C/Ddem+ . . V/J       D   NSg/V  . . ISg+ NSg/V/J I/J/R/Dq NPr/I/V/J/Dq N🅪Sg/V+ . V/C . NSg/V+ . .
>
#
> “ But     what   did the Dormouse say   ? ” one       of the jury     asked .
# . NSg/C/P NSg/I+ V   D   NSg      NSg/V . . NSg/I/V/J P  D+  NSg/V/J+ V/J   .
>
#
> “ That         I    can’t remember , ” said the Hatter .
# . NSg/I/C/Ddem ISg+ VX    NSg/V    . . V/J  D   NSg/V  .
>
#
> “ You    must  remember , ” remarked the King     , “ or    I’ll have   you    executed . ”
# . ISgPl+ NSg/V NSg/V    . . V/J      D+  NPr/V/J+ . . NPr/C W?   NSg/VX ISgPl+ V/J      . .
>
#
> The miserable Hatter dropped his     teacup and bread   - and - butter , and went  down       on
# D   W?        NSg/V  V/J     ISg/D$+ NSg/J  V/C N🅪Sg/V+ . V/C . NSg/V+ . V/C NSg/V N🅪Sg/V/J/P J/P
> one       knee   . “ I’m a    poor    man      , your Majesty , ” he       began .
# NSg/I/V/J NSg/V+ . . W?  D/P+ NSg/V/J NPr/V/J+ . D$+  NSg/I+  . . NPr/ISg+ V     .
>
#
> “ You’re a   very poor    speaker , ” said the King     .
# . W?     D/P J/R  NSg/V/J NSg+    . . V/J  D   NPr/V/J+ .
>
#
> Here    one       of the guinea - pigs   cheered , and was immediately suppressed by      the
# NSg/J/R NSg/I/V/J P  D+  NPr+   . NPl/V+ V/J     . V/C V   R           V/J        NSg/J/P D
> officers of the court    . ( As    that          is rather    a   hard   word  , I    will   just explain to
# NPl/V    P  D+  NSg/V/J+ . . NSg/R NSg/I/C/Ddem+ VL NPr/V/J/R D/P N🅪Sg/J NSg/V . ISg+ NPr/VX V/J  V       P
> you    how   it       was done    . They had a    large  canvas bag    , which tied up        at    the mouth
# ISgPl+ NSg/C NPr/ISg+ V   NSg/V/J . IPl+ V   D/P+ NSg/J+ NSg/V+ NSg/V+ . I/C+  V/J  NSg/V/J/P NSg/P D   NSg/V+
> with strings : into this    they slipped the guinea - pig   , head     first   , and then    sat
# P    NPl/V+  . P    I/Ddem+ IPl+ V/J     D   NPr+   . NSg/V . NPr/V/J+ NSg/V/J . V/C NSg/J/C NSg/V/J
> upon it       . )
# P    NPr/ISg+ . .
>
#
> “ I’m glad    I’ve seen  that          done    , ” thought Alice . “ I’ve so        often read  in      the
# . W?  NSg/V/J W?   NSg/V NSg/I/C/Ddem+ NSg/V/J . . NSg/V   NPr+  . . W?   NSg/I/J/C R     NSg/V NPr/J/P D
> newspapers , at    the end   of trials , “ There was some     attempts at    applause , which
# NPl/V+     . NSg/P D   NSg/V P  NPl/V+ . . +     V   I/J/R/Dq NPl/V+   NSg/P Nᴹ+      . I/C+
> was immediately suppressed by      the officers of the court    , ” and I    never understood
# V   R           V/J        NSg/J/P D   NPl/V    P  D   NSg/V/J+ . . V/C ISg+ R     V/J
> what   it       meant till      now       . ”
# NSg/I+ NPr/ISg+ V     NSg/V/C/P NPr/V/J/C . .
>
#
> “ If    that’s all          you    know  about it       , you    may    stand down       , ” continued the King     .
# . NSg/C NSg$   NSg/I/J/C/Dq ISgPl+ NSg/V J/P   NPr/ISg+ . ISgPl+ NPr/VX NSg/V N🅪Sg/V/J/P . . V/J       D   NPr/V/J+ .
>
#
> “ I    can’t go      no    lower    , ” said the Hatter : “ I’m on  the floor  , as    it       is . ”
# . ISg+ VX    NSg/V/J NPr/P NSg/V/JC . . V/J  D   NSg/V  . . W?  J/P D   NSg/V+ . NSg/R NPr/ISg+ VL . .
>
#
> “ Then    you    may    sit   down       , ” the King     replied .
# . NSg/J/C ISgPl+ NPr/VX NSg/V N🅪Sg/V/J/P . . D+  NPr/V/J+ V/J     .
>
#
> Here    the other   guinea - pig    cheered , and was suppressed .
# NSg/J/R D   NSg/V/J NPr+   . NSg/V+ V/J     . V/C V   V/J        .
>
#
> “ Come    , that          finished the guinea - pigs   ! ” thought Alice . “ Now       we   shall get   on
# . NSg/V/P . NSg/I/C/Ddem+ V/J      D   NPr+   . NPl/V+ . . NSg/V   NPr+  . . NPr/V/J/C IPl+ VX    NSg/V J/P
> better    . ”
# NSg/VX/JC . .
>
#
> “ I’d rather    finish my  tea     , ” said the Hatter , with an  anxious look  at    the Queen    ,
# . W?  NPr/V/J/R NSg/V  D$+ N🅪Sg/V+ . . V/J  D   NSg/V  . P    D/P J       NSg/V NSg/P D   NPr/V/J+ .
> who    was reading the list  of singers .
# NPr/I+ V   NPr/V   D   NSg/V P  +       .
>
#
> “ You    may    go      , ” said the King     , and the Hatter hurriedly left    the court    , without
# . ISgPl+ NPr/VX NSg/V/J . . V/J  D+  NPr/V/J+ . V/C D   NSg/V  R         NPr/V/J D   NSg/V/J+ . C/P
> even    waiting to put   his     shoes  on  .
# NSg/V/J NSg/V   P  NSg/V ISg/D$+ NPl/V+ J/P .
>
#
> “ — and just take  his     head     off       outside   , ” the Queen    added to one       of the officers :
# . . V/C V/J  NSg/V ISg/D$+ NPr/V/J+ NSg/V/J/P NSg/V/J/P . . D+  NPr/V/J+ V/J   P  NSg/I/V/J P  D+  NPl/V+   .
> but     the Hatter was out         of sight   before the officer could  get   to the door   .
# NSg/C/P D   NSg/V  V   NSg/V/J/R/P P  N🅪Sg/V+ C/P    D   NSg/V+  NSg/VX NSg/V P  D   NSg/V+ .
>
#
> “ Call  the next     witness ! ” said the King     .
# . NSg/V D+  NSg/J/P+ NSg/V+  . . V/J  D+  NPr/V/J+ .
>
#
> The next     witness was the Duchess’s cook  . She  carried the pepper  - box   in      her     hand   ,
# D+  NSg/J/P+ NSg/V+  V   D   NSg$      NPr/V . ISg+ V/J     D   N🅪Sg/V+ . NSg/V NPr/J/P ISg/D$+ NSg/V+ .
> and Alice guessed who    it       was , even    before she  got into the court    , by      the way    the
# V/C NPr+  V/J     NPr/I+ NPr/ISg+ V   . NSg/V/J C/P    ISg+ V   P    D+  NSg/V/J+ . NSg/J/P D+  NSg/J+ D
> people near      the door   began sneezing all          at    once  .
# NPl/V+ NSg/V/J/P D+  NSg/V+ V     V        NSg/I/J/C/Dq NSg/P NSg/C .
>
#
> “ Give  your evidence , ” said the King     .
# . NSg/V D$+  Nᴹ/V+    . . V/J  D+  NPr/V/J+ .
>
#
> “ Shan’t , ” said the cook   .
# . V      . . V/J  D   NPr/V+ .
>
#
> The King     looked anxiously at    the White     Rabbit , who    said in      a    low      voice  , “ Your
# D+  NPr/V/J+ V/J    R         NSg/P D+  NPr🅪/V/J+ NSg/V+ . NPr/I+ V/J  NPr/J/P D/P+ NSg/V/J+ NSg/V+ . . D$+
> Majesty must  cross      - examine this    witness . ”
# NSg/I+  NSg/V NPr/V/J/P+ . NSg/V   I/Ddem+ NSg/V+  . .
>
#
> “ Well    , if    I    must  , I    must  , ” the King     said , with a   melancholy air     , and , after
# . NSg/V/J . NSg/C ISg+ NSg/V . ISg+ NSg/V . . D+  NPr/V/J+ V/J  . P    D/P NSg/J      N🅪Sg/V+ . V/C . P
> folding his     arms   and frowning at    the cook   till      his     eyes   were  nearly out         of
# V       ISg/D$+ NPl/V+ V/C V        NSg/P D   NPr/V+ NSg/V/C/P ISg/D$+ NPl/V+ NSg/V R      NSg/V/J/R/P P
> sight   , he       said in      a   deep  voice  , “ What   are tarts made of ? ”
# N🅪Sg/V+ . NPr/ISg+ V/J  NPr/J/P D/P NSg/J NSg/V+ . . NSg/I+ V   NPl/V V    P  . .
>
#
> “ Pepper  , mostly , ” said the cook   .
# . N🅪Sg/V+ . R      . . V/J  D+  NPr/V+ .
>
#
> “ Treacle , ” said a   sleepy voice  behind  her     .
# . NSg/V   . . V/J  D/P NSg/J  NSg/V+ NSg/J/P ISg/D$+ .
>
#
> “ Collar that          Dormouse , ” the Queen    shrieked out         . “ Behead that          Dormouse ! Turn  that
# . NSg/V+ NSg/I/C/Ddem+ NSg      . . D   NPr/V/J+ V/J      NSg/V/J/R/P . . V      NSg/I/C/Ddem+ NSg      . NSg/V NSg/I/C/Ddem+
> Dormouse out         of court    ! Suppress him  ! Pinch him  ! Off       with his     whiskers ! ”
# NSg      NSg/V/J/R/P P  NSg/V/J+ . V        ISg+ . NSg/V ISg+ . NSg/V/J/P P    ISg/D$+ W?       . .
>
#
> For some      minutes the whole  court    was in      confusion , getting the Dormouse turned
# C/P I/J/R/Dq+ NPl/V+  D+  NSg/J+ NSg/V/J+ V   NPr/J/P N🅪Sg/V+   . NSg/V   D   NSg      V/J
> out         , and , by      the time      they had settled down       again , the cook   had disappeared .
# NSg/V/J/R/P . V/C . NSg/J/P D   N🅪Sg/V/J+ IPl+ V   V/J     N🅪Sg/V/J/P R     . D   NPr/V+ V   V/J         .
>
#
> “ Never mind   ! ” said the King     , with an  air    of great  relief . “ Call  the next
# . R     NSg/V+ . . V/J  D+  NPr/V/J+ . P    D/P N🅪Sg/V P  NSg/J+ NSg/J+ . . NSg/V D+  NSg/J/P+
> witness . ” And he       added in      an  undertone to the Queen    , “ Really , my  dear    , you    must
# NSg/V+  . . V/C NPr/ISg+ V/J   NPr/J/P D/P NSg/V     P  D   NPr/V/J+ . . R      . D$+ NSg/V/J . ISgPl+ NSg/V
> cross      - examine the next    witness . It       quite makes my  forehead ache   ! ”
# NPr/V/J/P+ . NSg/V   D   NSg/J/P NSg/V+  . NPr/ISg+ R     NPl/V D$+ NSg+     NSg/V+ . .
>
#
> Alice watched the White     Rabbit as    he       fumbled over    the list   , feeling very curious
# NPr+  V/J     D+  NPr🅪/V/J+ NSg/V+ NSg/R NPr/ISg+ V/J     NSg/J/P D   NSg/V+ . NSg/V/J J/R  J
> to see   what   the next    witness would be     like        , “ — for they haven’t got much         evidence
# P  NSg/V NSg/I+ D   NSg/J/P NSg/V+  VX    NSg/VX NSg/V/J/C/P . . . C/P IPl+ V       V   NSg/I/J/R/Dq Nᴹ/V+
> yet     , ” she  said to herself . Imagine her     surprise , when    the White     Rabbit read  out         ,
# NSg/V/C . . ISg+ V/J  P  ISg+    . NSg/V   ISg/D$+ NSg/V+   . NSg/I/C D+  NPr🅪/V/J+ NSg/V+ NSg/V NSg/V/J/R/P .
> at    the top     of his     shrill  little      voice  , the name   “ Alice ! ”
# NSg/P D   NSg/V/J P  ISg/D$+ NSg/V/J NPr/I/J/Dq+ NSg/V+ . D+  NSg/V+ . NPr+  . .
>
#
> CHAPTER XII : Alice’s Evidence
# NSg/V+  W?  . NSg$    Nᴹ/V+
>
#
> “ Here    ! ” cried Alice , quite forgetting in      the flurry of the moment how   large she
# . NSg/J/R . . V/J   NPr+  . R     NSg/V      NPr/J/P D   NSg/V  P  D   NSg+   NSg/C NSg/J ISg+
> had grown in      the last    few      minutes , and she  jumped up        in      such  a   hurry  that          she
# V   V/J   NPr/J/P D   NSg/V/J NSg/I/Dq NPl/V+  . V/C ISg+ V/J    NSg/V/J/P NPr/J/P NSg/I D/P NSg/V+ NSg/I/C/Ddem+ ISg+
> tipped over    the jury     - box   with the edge  of her     skirt , upsetting all          the jurymen
# V      NSg/J/P D   NSg/V/J+ . NSg/V P    D   NSg/V P  ISg/D$+ NSg/V . NSg/V/J   NSg/I/J/C/Dq D   NPl
> on  to the heads of the crowd  below , and there they lay     sprawling about ,
# J/P P  D   NPl/V P  D   NSg/V+ P     . V/C +     IPl+ NSg/V/J V         J/P   .
> reminding her     very much         of a   globe of goldfish she  had accidentally upset   the
# V         ISg/D$+ J/R  NSg/I/J/R/Dq P  D/P NSg/V P  NSgPl    ISg+ V   R            NSg/V/J D
> week   before .
# NSg/J+ C/P    .
>
#
> “ Oh    , I    beg   your pardon ! ” she  exclaimed in      a   tone     of great  dismay , and began
# . NPr/V . ISg+ NSg/V D$+  NSg/V  . . ISg+ V/J       NPr/J/P D/P N🅪Sg/I/V P  NSg/J+ NSg/V+ . V/C V
> picking them     up        again as    quickly as    she  could  , for the accident of the goldfish
<<<<<<< HEAD
# V       NSg/IPl+ NSg/V/J/P R     NSg/R R       NSg/R ISg+ NSg/VX . C/P D   NSg/J    P  D   NSgPl
> kept running   in      her     head     , and she  had a   vague   sort  of idea that          they must  be
# V    NSg/V/J/P NPr/J/P ISg/D$+ NPr/V/J+ . V/C ISg+ V   D/P NSg/V/J NSg/V P  NSg+ NSg/I/C/Ddem+ IPl+ NSg/V NSg/VX
=======
# V       NSg/IPl+ NSg/V/J/P P     NSg/R R       NSg/R ISg+ NSg/VX . C/P D   NSg/J    P  D   NSgPl
> kept running  in      her     head     , and she  had a   vague   sort  of idea that          they must  be
# V    Nᴹ/V/J/P NPr/J/P ISg/D$+ NPr/V/J+ . V/C ISg+ V   D/P NSg/V/J NSg/V P  NSg+ NSg/I/C/Ddem+ IPl+ NSg/V NSg/VX
>>>>>>> 78d0be56
> collected at    once  and put   back    into the jury     - box    , or    they would die   .
# V/J       NSg/P NSg/C V/C NSg/V NSg/V/J P    D   NSg/V/J+ . NSg/V+ . NPr/C IPl+ VX    NSg/V .
>
#
> “ The trial    cannot proceed , ” said the King     in      a   very grave    voice  , “ until all          the
# . D+  NSg/V/J+ NSg/V  V       . . V/J  D   NPr/V/J+ NPr/J/P D/P J/R  NSg/V/J+ NSg/V+ . . C/P   NSg/I/J/C/Dq D
> jurymen are back    in      their proper places — all          , ” he       repeated with great emphasis ,
# NPl     V   NSg/V/J NPr/J/P D$+   NSg/J  NPl/V+ . NSg/I/J/C/Dq . . NPr/ISg+ V/J      P    NSg/J NSg+     .
> looking hard   at    Alice as    he       said so        .
# V       N🅪Sg/J NSg/P NPr+  NSg/R NPr/ISg+ V/J  NSg/I/J/C .
>
#
> Alice looked at    the jury     - box    , and saw   that          , in      her     haste  , she  had put   the Lizard
# NPr+  V/J    NSg/P D   NSg/V/J+ . NSg/V+ . V/C NSg/V NSg/I/C/Ddem+ . NPr/J/P ISg/D$+ NSg/V+ . ISg+ V   NSg/V D   NSg
> in      head     downwards , and the poor    little     thing  was waving its     tail     about in      a
# NPr/J/P NPr/V/J+ W?        . V/C D   NSg/V/J NPr/I/J/Dq NSg/V+ V   V      ISg/D$+ NSg/V/J+ J/P   NPr/J/P D/P
> melancholy way    , being    quite unable  to move  . She  soon got it       out         again , and put
# NSg/J      NSg/J+ . N🅪Sg/V/C R     NSg/V/J P  NSg/V . ISg+ J/R  V   NPr/ISg+ NSg/V/J/R/P R     . V/C NSg/V
> it       right   ; “ not   that         it       signifies much         , ” she  said to herself ; “ I    should think it
# NPr/ISg+ NPr/V/J . . NSg/C NSg/I/C/Ddem NPr/ISg+ V         NSg/I/J/R/Dq . . ISg+ V/J  P  ISg+    . . ISg+ VX     NSg/V NPr/ISg+
> would be     quite as    much         use   in      the trial    one        way    up        as    the other   . ”
# VX    NSg/VX R     NSg/R NSg/I/J/R/Dq NSg/V NPr/J/P D+  NSg/V/J+ NSg/I/V/J+ NSg/J+ NSg/V/J/P NSg/R D   NSg/V/J . .
>
#
> As    soon as    the jury     had a   little     recovered from the shock   of being    upset   , and
# NSg/R J/R  NSg/R D+  NSg/V/J+ V   D/P NPr/I/J/Dq V/J+      P    D   NSg/V/J P  N🅪Sg/V/C NSg/V/J . V/C
> their slates and pencils had been  found and handed back    to them     , they set     to
# D$+   NPl/V  V/C NPl/V+  V   NSg/V NSg/V V/C V/J    NSg/V/J P  NSg/IPl+ . IPl+ NPr/V/J P
> work   very diligently to write out         a   history of the accident , all          except the
# N🅪Sg/V J/R  R          P  NSg/V NSg/V/J/R/P D/P N🅪Sg    P  D   NSg/J+   . NSg/I/J/C/Dq V/C/P  D
> Lizard , who    seemed too much         overcome to do     anything but     sit   with its     mouth  open    ,
# NSg    . NPr/I+ V/J    W?  NSg/I/J/R/Dq NSg/V    P  NSg/VX NSg/I/V+ NSg/C/P NSg/V P    ISg/D$+ NSg/V+ NSg/V/J .
> gazing up        into the roof  of the court    .
# V      NSg/V/J/P P    D   NSg/V P  D   NSg/V/J+ .
>
#
> “ What   do     you    know  about this    business ? ” the King     said to Alice .
# . NSg/I+ NSg/VX ISgPl+ NSg/V J/P   I/Ddem+ N🅪Sg/J+  . . D+  NPr/V/J+ V/J  P  NPr+  .
>
#
> “ Nothing  , ” said Alice .
# . NSg/I/J+ . . V/J  NPr+  .
>
#
> “ Nothing  whatever ? ” persisted the King     .
# . NSg/I/J+ NSg/I/J+ . . V/J       D+  NPr/V/J+ .
>
#
> “ Nothing  whatever , ” said Alice .
# . NSg/I/J+ NSg/I/J+ . . V/J  NPr+  .
>
#
> “ That’s very important , ” the King     said , turning to the jury     . They were  just
# . NSg$   J/R  J         . . D   NPr/V/J+ V/J  . NSg/V   P  D   NSg/V/J+ . IPl+ NSg/V V/J
> beginning to write this   down       on  their slates , when    the White    Rabbit interrupted :
# NSg/V/J   P  NSg/V I/Ddem N🅪Sg/V/J/P J/P D$+   NPl/V  . NSg/I/C D   NPr🅪/V/J NSg/V+ V/J         .
> “ Unimportant , your Majesty means , of course , ” he       said in      a   very respectful tone      ,
# . J           . D$+  NSg/I+  NPl/V . P  NSg/V+ . . NPr/ISg+ V/J  NPr/J/P D/P J/R  J          N🅪Sg/I/V+ .
> but     frowning and making faces  at    him  as    he       spoke .
# NSg/C/P V        V/C NSg/V  NPl/V+ NSg/P ISg+ NSg/R NPr/ISg+ NSg/V .
>
#
> “ Unimportant , of course , I    meant , ” the King     hastily said , and went  on  to himself
# . J           . P  NSg/V+ . ISg+ V     . . D+  NPr/V/J+ R       V/J  . V/C NSg/V J/P P  ISg+
> in      an  undertone ,
# NPr/J/P D/P NSg/V     .
>
#
> “ important — unimportant — unimportant — important — ” as    if    he       were  trying  which word
# . J         . J           . J           . J         . . NSg/R NSg/C NPr/ISg+ NSg/V NSg/V/J I/C+  NSg/V+
> sounded best      .
# V/J     NPr/VX/JS .
>
#
> Some     of the jury     wrote it       down       “ important , ” and some     “ unimportant . ” Alice could
# I/J/R/Dq P  D+  NSg/V/J+ V     NPr/ISg+ N🅪Sg/V/J/P . J         . . V/C I/J/R/Dq . J           . . NPr+  NSg/VX
> see   this    , as    she  was near      enough to look  over    their slates ; “ but     it       doesn’t
# NSg/V I/Ddem+ . NSg/R ISg+ V   NSg/V/J/P NSg/I  P  NSg/V NSg/J/P D$+   NPl/V  . . NSg/C/P NPr/ISg+ V
> matter  a   bit    , ” she  thought to herself .
# N🅪Sg/V+ D/P NSg/V+ . . ISg+ NSg/V   P  ISg+    .
>
#
> At    this    moment the King     , who    had been  for some      time      busily writing in      his
# NSg/P I/Ddem+ NSg+   D+  NPr/V/J+ . NPr/I+ V   NSg/V C/P I/J/R/Dq+ N🅪Sg/V/J+ R      NSg/V   NPr/J/P ISg/D$+
> note   - book   , cackled out         “ Silence ! ” and read  out         from his     book   , “ Rule   Forty - two .
# NSg/V+ . NSg/V+ . V/J     NSg/V/J/R/P . NSg/V+  . . V/C NSg/V NSg/V/J/R/P P    ISg/D$+ NSg/V+ . . NSg/V+ NSg/J . NSg .
> All           persons more         than a    mile high    to leave the court    . ”
# NSg/I/J/C/Dq+ NPl/V+  NPr/I/V/J/Dq C/P  D/P+ NSg+ NSg/V/J P  NSg/V D+  NSg/V/J+ . .
>
#
> Everybody looked at    Alice .
# NSg/I+    V/J    NSg/P NPr+  .
>
#
> “ I’m not   a   mile high    , ” said Alice .
# . W?  NSg/C D/P NSg+ NSg/V/J . . V/J  NPr+  .
>
#
> “ You    are , ” said the King     .
# . ISgPl+ V   . . V/J  D+  NPr/V/J+ .
>
#
> “ Nearly two  miles  high    , ” added the Queen    .
# . R      NSg+ NPrPl+ NSg/V/J . . V/J   D+  NPr/V/J+ .
>
#
> “ Well    , I    shan’t go      , at    any    rate   , ” said Alice : “ besides , that’s not   a   regular
# . NSg/V/J . ISg+ V      NSg/V/J . NSg/P I/R/Dq NSg/V+ . . V/J  NPr+  . . W?      . NSg$   NSg/C D/P NSg/J
> rule   : you    invented it       just now       . ”
# NSg/V+ . ISgPl+ V/J      NPr/ISg+ V/J  NPr/V/J/C . .
>
#
> “ It’s the oldest rule   in      the book   , ” said the King     .
# . W?   D   JS     NSg/V+ NPr/J/P D   NSg/V+ . . V/J  D   NPr/V/J+ .
>
#
> “ Then    it       ought    to be     Number     One       , ” said Alice .
# . NSg/J/C NPr/ISg+ NSg/I/VX P  NSg/VX N🅪Sg/V/JC+ NSg/I/V/J . . V/J  NPr+  .
>
#
> The King     turned pale    , and shut    his     note   - book   hastily . “ Consider your verdict , ”
# D+  NPr/V/J+ V/J    NSg/V/J . V/C NSg/V/J ISg/D$+ NSg/V+ . NSg/V+ R       . . V        D$+  NSg+    . .
> he       said to the jury     , in      a   low     , trembling voice  .
# NPr/ISg+ V/J  P  D+  NSg/V/J+ . NPr/J/P D/P NSg/V/J . V         NSg/V+ .
>
#
> “ There’s more         evidence to come    yet     , please your Majesty , ” said the White    Rabbit ,
# . W?      NPr/I/V/J/Dq Nᴹ/V+    P  NSg/V/P NSg/V/C . V      D$+  NSg/I+  . . V/J  D   NPr🅪/V/J NSg/V+ .
> jumping up        in      a   great hurry  ; “ this   paper     has just been  picked up        . ”
# V       NSg/V/J/P NPr/J/P D/P NSg/J NSg/V+ . . I/Ddem N🅪Sg/V/J+ V   V/J  NSg/V V/J    NSg/V/J/P . .
>
#
> “ What’s in      it       ? ” said the Queen    .
# . NSg$   NPr/J/P NPr/ISg+ . . V/J  D+  NPr/V/J+ .
>
#
> “ I    haven’t opened it       yet     , ” said the White    Rabbit , “ but     it       seems to be     a   letter ,
# . ISg+ V       V/J    NPr/ISg+ NSg/V/C . . V/J  D   NPr🅪/V/J NSg/V+ . . NSg/C/P NPr/ISg+ V     P  NSg/VX D/P NSg/V+ .
> written by      the prisoner to — to somebody . ”
# V/J     NSg/J/P D   NSg+     P  . P  NSg/I+   . .
>
#
> “ It       must  have   been  that          , ” said the King     , “ unless it       was written to nobody , which
# . NPr/ISg+ NSg/V NSg/VX NSg/V NSg/I/C/Ddem+ . . V/J  D+  NPr/V/J+ . . C      NPr/ISg+ V   V/J     P  NSg/I+ . I/C+
> isn’t usual , you    know  . ”
# NSg/V NSg/J . ISgPl+ NSg/V . .
>
#
> “ Who    is it       directed to ? ” said one       of the jurymen .
# . NPr/I+ VL NPr/ISg+ V/J      P  . . V/J  NSg/I/V/J P  D   NPl     .
>
#
> “ It       isn’t directed at    all          , ” said the White    Rabbit ; “ in      fact , there’s nothing
# . NPr/ISg+ NSg/V V/J      NSg/P NSg/I/J/C/Dq . . V/J  D   NPr🅪/V/J NSg/V+ . . NPr/J/P NSg+ . W?      NSg/I/J+
> written on  the outside   . ” He       unfolded the paper     as    he       spoke , and added “ It       isn’t
# V/J     J/P D   NSg/V/J/P . . NPr/ISg+ V/J      D+  N🅪Sg/V/J+ NSg/R NPr/ISg+ NSg/V . V/C V/J   . NPr/ISg+ NSg/V
> a    letter , after all          : it’s a   set      of verses . ”
# D/P+ NSg/V+ . P     NSg/I/J/C/Dq . W?   D/P NPr/V/J+ P  NPl/V  . .
>
#
> “ Are they in      the prisoner’s handwriting ? ” asked another of the jurymen .
# . V   IPl+ NPr/J/P D   NSg$       Nᴹ/V        . . V/J   I/D     P  D   NPl     .
>
#
> “ No    , they’re not   , ” said the White    Rabbit , “ and that’s the queerest thing  about
# . NPr/P . W?      NSg/C . . V/J  D   NPr🅪/V/J NSg/V+ . . V/C NSg$   D   JS       NSg/V+ J/P
> it       . ” ( The jury     all          looked puzzled . )
# NPr/ISg+ . . . D+  NSg/V/J+ NSg/I/J/C/Dq V/J    V/J     . .
>
#
> “ He       must  have   imitated somebody else’s hand   , ” said the King     . ( The jury     all
# . NPr/ISg+ NSg/V NSg/VX V/J      NSg/I+   NSg$   NSg/V+ . . V/J  D   NPr/V/J+ . . D+  NSg/V/J+ NSg/I/J/C/Dq
> brightened up        again . )
# V/J        NSg/V/J/P R     . .
>
#
> “ Please your Majesty , ” said the Knave , “ I    didn’t write it       , and they can’t prove
# . V      D$+  NSg/I+  . . V/J  D   NSg   . . ISg+ V      NSg/V NPr/ISg+ . V/C IPl+ VX    NSg/V
> I    did : there’s no    name   signed at    the end    . ”
# ISg+ V   . W?      NPr/P NSg/V+ V/J    NSg/P D   NSg/V+ . .
>
#
> “ If    you    didn’t sign   it       , ” said the King     , “ that          only  makes the matter  worse    . You
# . NSg/C ISgPl+ V      NSg/V+ NPr/ISg+ . . V/J  D   NPr/V/J+ . . NSg/I/C/Ddem+ J/R/C NPl/V D   N🅪Sg/V+ NSg/V/JC . ISgPl+
> must  have   meant some      mischief , or    else    you’d have   signed your name   like        an
# NSg/V NSg/VX V     I/J/R/Dq+ NSg/V+   . NPr/C NSg/J/C W?    NSg/VX V/J    D$+  NSg/V+ NSg/V/J/C/P D/P
> honest man      . ”
# V/JS   NPr/V/J+ . .
>
#
> There was a   general clapping of hands  at    this    : it       was the first   really clever
# +     V   D/P NSg/V/J NSg/V    P  NPl/V+ NSg/P I/Ddem+ . NPr/ISg+ V   D   NSg/V/J R      J
> thing  the King     had said that         day   .
# NSg/V+ D+  NPr/V/J+ V   V/J  NSg/I/C/Ddem NPr🅪+ .
>
#
> “ That          proves his     guilt  , ” said the Queen    .
# . NSg/I/C/Ddem+ NPl/V  ISg/D$+ NSg/V+ . . V/J  D+  NPr/V/J+ .
>
#
> “ It       proves nothing of the sort   ! ” said Alice . “ Why   , you    don’t even    know  what
# . NPr/ISg+ NPl/V  NSg/I/J P  D+  NSg/V+ . . V/J  NPr+  . . NSg/V . ISgPl+ V     NSg/V/J NSg/V NSg/I+
> they’re about ! ”
# W?      J/P   . .
>
#
> “ Read  them     , ” said the King     .
# . NSg/V NSg/IPl+ . . V/J  D+  NPr/V/J+ .
>
#
> The White     Rabbit put   on  his     spectacles . “ Where shall I    begin , please your
# D+  NPr🅪/V/J+ NSg/V+ NSg/V J/P ISg/D$+ NPl        . . NSg/C VX    ISg+ NSg/V . V      D$+
> Majesty ? ” he       asked .
# NSg/I+  . . NPr/ISg+ V/J   .
>
#
> “ Begin at    the beginning , ” the King     said gravely , “ and go      on  till      you    come    to the
# . NSg/V NSg/P D+  NSg/V/J+  . . D+  NPr/V/J+ V/J  R       . . V/C NSg/V/J J/P NSg/V/C/P ISgPl+ NSg/V/P P  D
> end    : then    stop  . ”
# NSg/V+ . NSg/J/C NSg/V . .
>
#
> These   were  the verses the White    Rabbit read  : —
# I/Ddem+ NSg/V D   NPl/V  D   NPr🅪/V/J NSg/V+ NSg/V . .
>
#
> “ They told me       you    had been  to her     , And mentioned me       to him  : She  gave me       a    good
# . IPl+ V    NPr/ISg+ ISgPl+ V   NSg/V P  ISg/D$+ . V/C V/J       NPr/ISg+ P  ISg+ . ISg+ V    NPr/ISg+ D/P+ NPr/V/J+
> character , But     said I    could  not   swim  .
# NSg/V+    . NSg/C/P V/J  ISg+ NSg/VX NSg/C NSg/V .
>
#
> He       sent  them     word   I    had not   gone  ( We   know  it       to be     true    ) : If    she  should push
# NPr/ISg+ NSg/V NSg/IPl+ NSg/V+ ISg+ V   NSg/C V/J/P . IPl+ NSg/V NPr/ISg+ P  NSg/VX NSg/V/J . . NSg/C ISg+ VX     NSg/V
> the matter  on  , What   would become of you    ?
# D+  N🅪Sg/V+ J/P . NSg/I+ VX    V      P  ISgPl+ .
>
#
> I    gave her     one       , they gave him  two , You    gave us       three or    more         ; They all
# ISg+ V    ISg/D$+ NSg/I/V/J . IPl+ V    ISg+ NSg . ISgPl+ V    NPr/IPl+ NSg   NPr/C NPr/I/V/J/Dq . IPl+ NSg/I/J/C/Dq
> returned from him  to you    , Though they were  mine     before .
# V/J+     P    ISg+ P  ISgPl+ . V/C    IPl+ NSg/V NSg/I/V+ C/P    .
>
#
> If    I    or    she  should chance   to be     Involved in      this    affair , He       trusts to you    to
# NSg/C ISg+ NPr/C ISg+ VX     NPr/V/J+ P  NSg/VX V/J      NPr/J/P I/Ddem+ NSg+   . NPr/ISg+ NPl/V  P  ISgPl+ P
> set     them     free    , Exactly as    we   were  .
# NPr/V/J NSg/IPl+ NSg/V/J . R       NSg/R IPl+ NSg/V .
>
#
> My  notion was that         you    had been  ( Before she  had this    fit      ) An   obstacle that
# D$+ NSg+   V   NSg/I/C/Ddem ISgPl+ V   NSg/V . C/P    ISg+ V   I/Ddem+ NSg/V/J+ . D/P+ NSg+     NSg/I/C/Ddem+
> came    between Him  , and ourselves , and it       .
# NSg/V/P NSg/P   ISg+ . V/C IPl+      . V/C NPr/ISg+ .
>
#
> Don’t let   him  know  she  liked them     best      , For this    must  ever be     A   secret  , kept
# V     NSg/V ISg+ NSg/V ISg+ V/J   NSg/IPl+ NPr/VX/JS . C/P I/Ddem+ NSg/V J    NSg/VX D/P NSg/V/J . V
> from all          the rest      , Between yourself and me       . ”
# P    NSg/I/J/C/Dq D   NSg/V/JS+ . NSg/P   ISg+     V/C NPr/ISg+ . .
>
#
> “ That’s the most         important piece of evidence we’ve heard yet     , ” said the King     ,
# . NSg$   D   NSg/I/J/R/Dq J         NSg/V P  Nᴹ/V+    W?    V/J   NSg/V/C . . V/J  D   NPr/V/J+ .
> rubbing his     hands  ; “ so        now       let   the jury     — ”
# NSg/V   ISg/D$+ NPl/V+ . . NSg/I/J/C NPr/V/J/C NSg/V D   NSg/V/J+ . .
>
#
> “ If    any    one       of them     can    explain it       , ” said Alice , ( she  had grown so        large in      the
# . NSg/C I/R/Dq NSg/I/V/J P  NSg/IPl+ NPr/VX V       NPr/ISg+ . . V/J  NPr+  . . ISg+ V   V/J   NSg/I/J/C NSg/J NPr/J/P D+
> last     few       minutes that          she  wasn’t a   bit    afraid of interrupting him  , ) “ I’ll give
# NSg/V/J+ NSg/I/Dq+ NPl/V+  NSg/I/C/Ddem+ ISg+ V      D/P NSg/V+ J      P  V            ISg+ . . . W?   NSg/V
> him  sixpence . I    don’t believe there’s an  atom of meaning   in      it       . ”
# ISg+ NSg      . ISg+ V     V       W?      D/P NSg  P  N🅪Sg/V/J+ NPr/J/P NPr/ISg+ . .
>
#
> The jury     all          wrote down       on  their slates , “ She  doesn’t believe there’s an  atom of
# D+  NSg/V/J+ NSg/I/J/C/Dq V     N🅪Sg/V/J/P J/P D$+   NPl/V  . . ISg+ V       V       W?      D/P NSg  P
> meaning   in      it       , ” but     none  of them     attempted to explain the paper     .
# N🅪Sg/V/J+ NPr/J/P NPr/ISg+ . . NSg/C/P NSg/I P  NSg/IPl+ V/J       P  V       D   N🅪Sg/V/J+ .
>
#
> “ If    there’s no    meaning   in      it       , ” said the King     , “ that          saves a   world of trouble ,
# . NSg/C W?      NPr/P N🅪Sg/V/J+ NPr/J/P NPr/ISg+ . . V/J  D   NPr/V/J+ . . NSg/I/C/Ddem+ NPl/V D/P NSg/V P  NSg/V+  .
> you    know  , as    we   needn’t try     to find  any    . And yet     I    don’t know  , ” he       went  on  ,
# ISgPl+ NSg/V . NSg/R IPl+ VX      NSg/V/J P  NSg/V I/R/Dq . V/C NSg/V/C ISg+ V     NSg/V . . NPr/ISg+ NSg/V J/P .
> spreading out         the verses on  his     knee   , and looking at    them     with one       eye    ; “ I    seem
# V         NSg/V/J/R/P D   NPl/V  J/P ISg/D$+ NSg/V+ . V/C V       NSg/P NSg/IPl+ P    NSg/I/V/J NSg/V+ . . ISg+ V
> to see   some     meaning   in      them     , after all          . “ — said I    could  not   swim  — ” you    can’t
# P  NSg/V I/J/R/Dq N🅪Sg/V/J+ NPr/J/P NSg/IPl+ . P     NSg/I/J/C/Dq . . . V/J  ISg+ NSg/VX NSg/C NSg/V . . ISgPl+ VX
> swim  , can    you    ? ” he       added , turning to the Knave .
# NSg/V . NPr/VX ISgPl+ . . NPr/ISg+ V/J   . NSg/V   P  D   NSg   .
>
#
> The Knave shook   his     head     sadly . “ Do     I    look  like        it       ? ” he       said . ( Which he
# D   NSg   NSg/V/J ISg/D$+ NPr/V/J+ R     . . NSg/VX ISg+ NSg/V NSg/V/J/C/P NPr/ISg+ . . NPr/ISg+ V/J  . . I/C+  NPr/ISg+
> certainly did not   , being    made entirely of cardboard . )
# R         V   NSg/C . N🅪Sg/V/C V    R        P  Nᴹ/J+     . .
>
#
> “ All          right   , so        far     , ” said the King     , and he       went  on  muttering over    the verses to
# . NSg/I/J/C/Dq NPr/V/J . NSg/I/J/C NSg/V/J . . V/J  D+  NPr/V/J+ . V/C NPr/ISg+ NSg/V J/P NSg/V     NSg/J/P D   NPl/V  P
> himself : “ ‘          We   know  it       to be     true    — ’ that’s the jury     , of course — ‘          I    gave her     one       ,
# ISg+    . . Unlintable IPl+ NSg/V NPr/ISg+ P  NSg/VX NSg/V/J . . NSg$   D   NSg/V/J+ . P  NSg/V+ . Unlintable ISg+ V    ISg/D$+ NSg/I/V/J .
> they gave him  two — ’ why   , that          must  be     what   he       did with the tarts , you    know  — ”
# IPl+ V    ISg+ NSg . . NSg/V . NSg/I/C/Ddem+ NSg/V NSg/VX NSg/I+ NPr/ISg+ V   P    D   NPl/V . ISgPl+ NSg/V . .
>
#
> “ But     , it       goes  on  ‘          they all          returned from him  to you    , ’ ” said Alice .
# . NSg/C/P . NPr/ISg+ NPl/V J/P Unlintable IPl+ NSg/I/J/C/Dq V/J+     P    ISg+ P  ISgPl+ . . . V/J  NPr+  .
>
#
> “ Why   , there they are ! ” said the King     triumphantly , pointing to the tarts on  the
# . NSg/V . +     IPl+ V   . . V/J  D+  NPr/V/J+ R            . V        P  D   NPl/V J/P D
> table  . “ Nothing  can    be     clearer than that          . Then    again — ‘          before she  had this    fit      — ’
# NSg/V+ . . NSg/I/J+ NPr/VX NSg/VX NSg/JC  C/P  NSg/I/C/Ddem+ . NSg/J/C R     . Unlintable C/P    ISg+ V   I/Ddem+ NSg/V/J+ . .
> you    never had fits  , my  dear    , I    think ? ” he       said to the Queen    .
# ISgPl+ R     V   NPl/V . D$+ NSg/V/J . ISg+ NSg/V . . NPr/ISg+ V/J  P  D+  NPr/V/J+ .
>
#
> “ Never ! ” said the Queen    furiously , throwing an  inkstand at    the Lizard as    she
# . R     . . V/J  D+  NPr/V/J+ R         . V        D/P NSg      NSg/P D   NSg    NSg/R ISg+
> spoke . ( The unfortunate little      Bill   had left    off       writing on  his     slate    with one
# NSg/V . . D+  NSg/J+      NPr/I/J/Dq+ NPr/V+ V   NPr/V/J NSg/V/J/P NSg/V   J/P ISg/D$+ NSg/V/J+ P    NSg/I/V/J+
> finger , as    he       found it       made no     mark   ; but     he       now       hastily began again , using the
# NSg/V+ . NSg/R NPr/ISg+ NSg/V NPr/ISg+ V    NPr/P+ NPr/V+ . NSg/C/P NPr/ISg+ NPr/V/J/C R       V     R     . V     D+
> ink     , that          was trickling down       his     face   , as    long    as    it       lasted . )
# N🅪Sg/V+ . NSg/I/C/Ddem+ V   V         N🅪Sg/V/J/P ISg/D$+ NSg/V+ . NSg/R NPr/V/J NSg/R NPr/ISg+ V/J    . .
>
#
> “ Then    the words  don’t fit     you    , ” said the King     , looking round     the court    with a
# . NSg/J/C D+  NPl/V+ V     NSg/V/J ISgPl+ . . V/J  D   NPr/V/J+ . V       NSg/V/J/P D   NSg/V/J+ P    D/P
> smile  . There was a    dead     silence .
# NSg/V+ . +     V   D/P+ NSg/V/J+ NSg/V+  .
>
#
> “ It’s a    pun    ! ” the King     added in      an   offended tone      , and everybody laughed , “ Let
# . W?   D/P+ NSg/V+ . . D+  NPr/V/J+ V/J   NPr/J/P D/P+ V/J      N🅪Sg/I/V+ . V/C NSg/I+    V/J     . . NSg/V
> the jury     consider their verdict , ” the King     said , for about the twentieth time
# D+  NSg/V/J+ V        D$+   NSg+    . . D+  NPr/V/J+ V/J  . C/P J/P   D+  NSg/J+    N🅪Sg/V/J+
> that          day   .
# NSg/I/C/Ddem+ NPr🅪+ .
>
#
> “ No    , no    ! ” said the Queen    . “ Sentence first   — verdict afterwards . ”
# . NPr/P . NPr/P . . V/J  D+  NPr/V/J+ . . NSg/V+   NSg/V/J . NSg+    R/Comm     . .
>
#
> “ Stuff and nonsense ! ” said Alice loudly . “ The idea of having the sentence
# . Nᴹ/V  V/C Nᴹ/V/J+  . . V/J  NPr+  R      . . D   NSg  P  V      D+  NSg/V+
> first   ! ”
# NSg/V/J . .
>
#
> “ Hold    your tongue ! ” said the Queen    , turning purple   .
# . NSg/V/J D$+  NSg/V+ . . V/J  D+  NPr/V/J+ . NSg/V   N🅪Sg/V/J .
>
#
> “ I    won’t ! ” said Alice .
# . ISg+ V     . . V/J  NPr+  .
>
#
> “ Off       with her     head     ! ” the Queen    shouted at    the top     of her     voice  . Nobody moved .
# . NSg/V/J/P P    ISg/D$+ NPr/V/J+ . . D+  NPr/V/J+ V/J     NSg/P D   NSg/V/J P  ISg/D$+ NSg/V+ . NSg/I+ V/J   .
>
#
> “ Who    cares for you    ? ” said Alice , ( she  had grown to her     full     size    by      this    time      . )
# . NPr/I+ NPl/V C/P ISgPl+ . . V/J  NPr+  . . ISg+ V   V/J   P  ISg/D$+ NSg/V/J+ N🅪Sg/V+ NSg/J/P I/Ddem+ N🅪Sg/V/J+ . .
> “ You’re nothing  but     a   pack  of cards  ! ”
# . W?     NSg/I/J+ NSg/C/P D/P NSg/V P  NPl/V+ . .
>
#
> At    this    the whole  pack   rose    up        into the air     , and came    flying  down       upon her     : she
# NSg/P I/Ddem+ D+  NSg/J+ NSg/V+ NPr/V/J NSg/V/J/P P    D+  N🅪Sg/V+ . V/C NSg/V/P NSg/V/J N🅪Sg/V/J/P P    ISg/D$+ . ISg+
> gave a    little      scream , half       of fright  and half       of anger , and tried to beat     them
# V    D/P+ NPr/I/J/Dq+ NSg/V+ . N🅪Sg/V/J/P P  NSg/V/J V/C N🅪Sg/V/J/P P  Nᴹ/V+ . V/C V/J   P  N🅪Sg/V/J NSg/IPl+
> off       , and found herself lying   on  the bank   , with her     head     in      the lap     of her
# NSg/V/J/P . V/C NSg/V ISg+    NSg/V/J J/P D   NSg/V+ . P    ISg/D$+ NPr/V/J+ NPr/J/P D   NSg/V/J P  ISg/D$+
> sister , who    was gently brushing away some     dead    leaves that          had fluttered down
# NSg/V+ . NPr/I+ V   R      V        V/J  I/J/R/Dq NSg/V/J NPl/V+ NSg/I/C/Ddem+ V   V/J       N🅪Sg/V/J/P
> from the trees  upon her     face   .
# P    D   NPl/V+ P    ISg/D$+ NSg/V+ .
>
#
> “ Wake  up        , Alice dear    ! ” said her     sister ; “ Why   , what   a    long     sleep   you’ve had ! ”
# . NPr/V NSg/V/J/P . NPr+  NSg/V/J . . V/J  ISg/D$+ NSg/V+ . . NSg/V . NSg/I+ D/P+ NPr/V/J+ N🅪Sg/V+ W?     V   . .
>
#
> “ Oh    , I’ve had such  a   curious dream    ! ” said Alice , and she  told her     sister , as
# . NPr/V . W?   V   NSg/I D/P J       NSg/V/J+ . . V/J  NPr+  . V/C ISg+ V    ISg/D$+ NSg/V+ . NSg/R
> well    as    she  could  remember them     , all          these  strange Adventures of hers that         you
# NSg/V/J NSg/R ISg+ NSg/VX NSg/V    NSg/IPl+ . NSg/I/J/C/Dq I/Ddem NSg/V/J NPl/V      P  ISg+ NSg/I/C/Ddem ISgPl+
> have   just been  reading about ; and when    she  had finished , her     sister kissed her     ,
# NSg/VX V/J  NSg/V NPr/V   J/P   . V/C NSg/I/C ISg+ V   V/J      . ISg/D$+ NSg/V+ V/J    ISg/D$+ .
> and said , “ It       was a   curious dream   , dear    , certainly : but     now       run   in      to your tea     ;
# V/C V/J  . . NPr/ISg+ V   D/P J       NSg/V/J . NSg/V/J . R         . NSg/C/P NPr/V/J/C NSg/V NPr/J/P P  D$+  N🅪Sg/V+ .
> it’s getting late  . ” So        Alice got up        and ran   off       , thinking while     she  ran   , as    well
# W?   NSg/V   NSg/J . . NSg/I/J/C NPr+  V   NSg/V/J/P V/C NSg/V NSg/V/J/P . V        NSg/V/C/P ISg+ NSg/V . NSg/R NSg/V/J
> she  might   , what   a    wonderful dream    it       had been  .
# ISg+ Nᴹ/VX/J . NSg/I+ D/P+ J+        NSg/V/J+ NPr/ISg+ V   NSg/V .
>
#
> But     her     sister sat     still   just as    she  left    her     , leaning her     head     on  her     hand   ,
# NSg/C/P ISg/D$+ NSg/V+ NSg/V/J NSg/V/J V/J  NSg/R ISg+ NPr/V/J ISg/D$+ . NSg/V   ISg/D$+ NPr/V/J+ J/P ISg/D$+ NSg/V+ .
> watching the setting  sun    , and thinking of little      Alice and all           her     wonderful
# V        D+  NSg/V/J+ NPr/V+ . V/C V        P  NPr/I/J/Dq+ NPr+  V/C NSg/I/J/C/Dq+ ISg/D$+ J+
> Adventures , till      she  too began dreaming after a    fashion , and this    was her
# NPl/V+     . NSg/V/C/P ISg+ W?  V     V+       P     D/P+ N🅪Sg/V+ . V/C I/Ddem+ V   ISg/D$+
> dream    : —
# NSg/V/J+ . .
>
#
> First   , she  dreamed of little      Alice herself , and once  again the tiny   hands  were
# NSg/V/J . ISg+ V/J     P  NPr/I/J/Dq+ NPr+  ISg+    . V/C NSg/C R     D+  NSg/J+ NPl/V+ NSg/V
> clasped upon her     knee   , and the bright  eager   eyes   were  looking up        into hers — she
# V/J     P    ISg/D$+ NSg/V+ . V/C D   NPr/V/J NSg/V/J NPl/V+ NSg/V V       NSg/V/J/P P    ISg+ . ISg+
> could  hear the very tones of her     voice  , and see   that         queer   little     toss  of her
# NSg/VX V    D   J/R  NPl/V P  ISg/D$+ NSg/V+ . V/C NSg/V NSg/I/C/Ddem NSg/V/J NPr/I/J/Dq NSg/V P  ISg/D$+
> head     to keep  back    the wandering hair    that          would always get   into her     eyes   — and
# NPr/V/J+ P  NSg/V NSg/V/J D   V         N🅪Sg/V+ NSg/I/C/Ddem+ VX    R      NSg/V P    ISg/D$+ NPl/V+ . V/C
> still   as    she  listened , or    seemed to listen , the whole place   around her     became
# NSg/V/J NSg/R ISg+ V/J      . NPr/C V/J    P  NSg/V  . D   NSg/J N🅪Sg/V+ J/P    ISg/D$+ V
> alive with the strange creatures of her     little     sister’s dream    .
# W?    P    D   NSg/V/J NPl       P  ISg/D$+ NPr/I/J/Dq NSg$     NSg/V/J+ .
>
#
> The long     grass   rustled at    her     feet as    the White    Rabbit hurried by      — the frightened
# D+  NPr/V/J+ NPr🅪/V+ V/J     NSg/P ISg/D$+ NPl+ NSg/R D   NPr🅪/V/J NSg/V+ V/J     NSg/J/P . D   V/J
> Mouse  splashed his     way    through the neighbouring pool   — she  could  hear the rattle
# NSg/V+ V/J      ISg/D$+ NSg/J+ NSg/J/P D   V/Comm       NSg/V+ . ISg+ NSg/VX V    D   NSg/V
> of the teacups as    the March  Hare     and his     friends shared their never - ending meal   ,
# P  D   NPl     NSg/R D   NPr/V+ NSg/V/J+ V/C ISg/D$+ NPl/V+  V/J    D$+   R     . NSg/V  NSg/V+ .
> and the shrill  voice of the Queen    ordering off       her     unfortunate guests to
# V/C D   NSg/V/J NSg/V P  D   NPr/V/J+ V+       NSg/V/J/P ISg/D$+ NSg/J       NPl/V+ P
> execution — once  more         the pig    - baby     was sneezing on  the Duchess’s knee   , while
# NSg       . NSg/C NPr/I/V/J/Dq D   NSg/V+ . NSg/V/J+ V   V        J/P D   NSg$      NSg/V+ . NSg/V/C/P
> plates and dishes crashed around it       — once  more         the shriek of the Gryphon , the
# NPl/V  V/C NPl/V+ V/J     J/P    NPr/ISg+ . NSg/C NPr/I/V/J/Dq D   NSg/V  P  D   ?       . D
> squeaking of the Lizard’s slate    - pencil , and the choking of the suppressed
# V         P  D   NSg$     NSg/V/J+ . NSg/V+ . V/C D   V       P  D   V/J
> guinea - pigs   , filled the air     , mixed up        with the distant sobs  of the miserable
# NPr+   . NPl/V+ . V/J    D   N🅪Sg/V+ . V/J   NSg/V/J/P P    D   J       NPl/V P  D   W?
> Mock    Turtle .
# NSg/V/J NSg/V+ .
>
#
> So        she  sat     on  , with closed eyes   , and half        believed herself in      Wonderland , though
# NSg/I/J/C ISg+ NSg/V/J J/P . P    V/J    NPl/V+ . V/C N🅪Sg/V/J/P+ V/J      ISg+    NPr/J/P NSg+       . V/C
> she  knew she  had but     to open    them     again , and all          would change to dull
<<<<<<< HEAD
# ISg+ V    ISg+ V   NSg/C/P P  NSg/V/J NSg/IPl+ R     . V/C NSg/I/J/C/Dq VX    N🅪Sg/V P  V/J+
> reality — the grass   would be     only  rustling in      the wind   , and the pool   rippling to
# N🅪Sg+   . D+  NPr🅪/V+ VX    NSg/VX J/R/C V        NPr/J/P D   NSg/V+ . V/C D   NSg/V+ V        P
=======
# ISg+ V    ISg+ V   NSg/C/P P  NSg/V/J NSg/IPl+ P     . V/C NSg/I/J/C/Dq VX    N🅪Sg/V P  V/J+
> reality — the grass   would be     only  rustling in      the wind    , and the pool   rippling to
# N🅪Sg+   . D+  NPr🅪/V+ VX    NSg/VX J/R/C V        NPr/J/P D   N🅪Sg/V+ . V/C D   NSg/V+ V        P
>>>>>>> 78d0be56
> the waving of the reeds — the rattling teacups would change  to tinkling
# D   V      P  D   NPl+  . D   V        NPl     VX    N🅪Sg/V+ P  V
> sheep  - bells , and the Queen’s shrill  cries to the voice of the shepherd boy    — and
# NSgPl+ . NPl/V . V/C D   NSg$    NSg/V/J NPl/V P  D   NSg/V P  D   NPr/V+   NSg/V+ . V/C
> the sneeze of the baby     , the shriek of the Gryphon , and all          the other   queer
# D   NSg/V  P  D   NSg/V/J+ . D   NSg/V  P  D   ?       . V/C NSg/I/J/C/Dq D   NSg/V/J NSg/V/J
> noises , would change  ( she  knew ) to the confused clamour    of the busy
# NPl/V+ . VX    N🅪Sg/V+ . ISg+ V    . P  D   V/J      NSg/V/Comm P  D   NSg/V/J
> farm   - yard   — while     the lowing of the cattle in      the distance would take  the place   of
# NSg/V+ . NSg/V+ . NSg/V/C/P D   V      P  D   Nᴹ/V+  NPr/J/P D   N🅪Sg/V+  VX    NSg/V D   N🅪Sg/V+ P
> the Mock    Turtle’s heavy   sobs  .
# D   NSg/V/J NSg$     NSg/V/J NPl/V .
>
#
> Lastly , she  pictured to herself how   this   same little     sister of hers would , in
# R      . ISg+ V/J      P  ISg+    NSg/C I/Ddem I/J  NPr/I/J/Dq NSg/V  P  ISg+ VX    . NPr/J/P
> the after - time      , be     herself a   grown woman  ; and how   she  would keep  , through all
# D   P     . N🅪Sg/V/J+ . NSg/VX ISg+    D/P V/J   NSg/V+ . V/C NSg/C ISg+ VX    NSg/V . NSg/J/P NSg/I/J/C/Dq
> her     riper years , the simple  and loving  heart  of her     childhood : and how   she  would
# ISg/D$+ NSg   NPl+  . D   NSg/V/J V/C NSg/V/J N🅪Sg/V P  ISg/D$+ NSg+      . V/C NSg/C ISg+ VX
> gather about her     other   little     children , and make  their eyes   bright  and eager
# NSg/V  J/P   ISg/D$+ NSg/V/J NPr/I/J/Dq NPl+     . V/C NSg/V D$+   NPl/V+ NPr/V/J V/C NSg/V/J
> with many       a   strange tale   , perhaps even    with the dream   of Wonderland of long    ago :
# P    NSg/I/J/Dq D/P NSg/V/J NSg/V+ . NSg/R   NSg/V/J P    D   NSg/V/J P  NSg+       P  NPr/V/J J/P .
> and how   she  would feel    with all          their simple  sorrows , and find  a   pleasure in      all
# V/C NSg/C ISg+ VX    NSg/I/V P    NSg/I/J/C/Dq D$+   NSg/V/J NPl/V+  . V/C NSg/V D/P NSg/V+   NPr/J/P NSg/I/J/C/Dq
> their simple  joys   , remembering her     own     child  - life    , and the happy   summer days .
# D$+   NSg/V/J NPl/V+ . V           ISg/D$+ NSg/V/J NSg/V+ . N🅪Sg/V+ . V/C D   NSg/V/J NPr/V+ NPl+ .
>
#
> THE END
# D+  NSg/V+<|MERGE_RESOLUTION|>--- conflicted
+++ resolved
@@ -878,17 +878,10 @@
 # NSg/J/R V/C W?    . +     V   NPr/P . NSg/I/V/J+ . NSg . NSg   . V/C V/J  . . NSg/C/P IPl+ V     Nᴹ/V/J/P
 > when    they liked , and left    off       when    they liked , so        that         it       was not   easy    to know
 # NSg/I/C IPl+ V/J   . V/C NPr/V/J NSg/V/J/P NSg/I/C IPl+ V/J   . NSg/I/J/C NSg/I/C/Ddem NPr/ISg+ V   NSg/C NSg/V/J P  NSg/V
-<<<<<<< HEAD
-> when    the race   was over    . However , when    they had been  running   half        an   hour or    so        ,
-# NSg/I/C D+  NSg/V+ V   NSg/J/P . C       . NSg/I/C IPl+ V   NSg/V NSg/V/J/P N🅪Sg/V/J/P+ D/P+ NSg+ NPr/C NSg/I/J/C .
-> and were  quite dry     again , the Dodo suddenly called out         “ The race   is over    ! ” and
-# V/C NSg/V R     NSg/V/J R     . D   NSg  R        V/J    NSg/V/J/R/P . D   NSg/V+ VL NSg/J/P . . V/C
-=======
 > when    the race    was over    . However , when    they had been  running  half        an   hour or    so        ,
 # NSg/I/C D+  N🅪Sg/V+ V   NSg/J/P . C       . NSg/I/C IPl+ V   NSg/V Nᴹ/V/J/P N🅪Sg/V/J/P+ D/P+ NSg+ NPr/C NSg/I/J/C .
 > and were  quite dry     again , the Dodo suddenly called out         “ The race    is over    ! ” and
-# V/C NSg/V R     NSg/V/J P     . D   NSg  R        V/J    NSg/V/J/R/P . D   N🅪Sg/V+ VL NSg/J/P . . V/C
->>>>>>> 78d0be56
+# V/C NSg/V R     NSg/V/J R     . D   NSg  R        V/J    NSg/V/J/R/P . D   N🅪Sg/V+ VL NSg/J/P . . V/C
 > they all          crowded round     it       , panting , and asking , “ But     who    has won     ? ”
 # IPl+ NSg/I/J/C/Dq V/J     NSg/V/J/P NPr/ISg+ . V       . V/C V      . . NSg/C/P NPr/I+ V   NSgPl/V . .
 >
@@ -1541,13 +1534,8 @@
 # NPr+  . V        NPr/ISg+ V   J/R  NSg/V/J/C/P V      D/P NSg/V/J+ P  NSg/V P    D/P NSg/V+ . NSg/V+ . V/C
 > expecting every moment to be     trampled under   its     feet , ran   round     the thistle
 # V         Dq    NSg+   P  NSg/VX V/J      NSg/J/P ISg/D$+ NPl+ . NSg/V NSg/V/J/P D   NSg
-<<<<<<< HEAD
-> again ; then    the puppy  began a   series of short     charges at    the stick    , running   a
-# R     . NSg/J/C D   NSg/V+ V     D/P NSgPl  P  NPr/V/J/P NPl/V+  NSg/P D   NSg/V/J+ . NSg/V/J/P D/P
-=======
 > again ; then    the puppy  began a   series of short     charges at    the stick    , running  a
-# P     . NSg/J/C D   NSg/V+ V     D/P NSgPl  P  NPr/V/J/P NPl/V+  NSg/P D   NSg/V/J+ . Nᴹ/V/J/P D/P
->>>>>>> 78d0be56
+# R     . NSg/J/C D   NSg/V+ V     D/P NSgPl  P  NPr/V/J/P NPl/V+  NSg/P D   NSg/V/J+ . Nᴹ/V/J/P D/P
 > very little     way    forwards each time      and a   long    way    back    , and barking hoarsely all
 # J/R  NPr/I/J/Dq NSg/J+ NPl/V    Dq   N🅪Sg/V/J+ V/C D/P NPr/V/J NSg/J+ NSg/V/J . V/C V+      R        NSg/I/J/C/Dq
 > the while     , till      at    last    it       sat     down       a   good    way    off       , panting , with its     tongue
@@ -1882,13 +1870,8 @@
 #
 > “ You’ll get   used to it       in      time      , ” said the Caterpillar ; and it       put   the hookah
 # . W?     NSg/V V/J  P  NPr/ISg+ NPr/J/P N🅪Sg/V/J+ . . V/J  D   NSg/V       . V/C NPr/ISg+ NSg/V D   NSg
-<<<<<<< HEAD
-> into its     mouth  and began smoking   again .
-# P    ISg/D$+ NSg/V+ V/C V     NᴹSg/V/J+ R     .
-=======
 > into its     mouth  and began smoking again .
-# P    ISg/D$+ NSg/V+ V/C V     Nᴹ/V/J+ P     .
->>>>>>> 78d0be56
+# P    ISg/D$+ NSg/V+ V/C V     Nᴹ/V/J+ R     .
 >
 #
 > This    time      Alice waited patiently until it       chose to speak again . In      a    minute   or
@@ -2399,13 +2382,8 @@
 #
 > “ Oh    , don’t bother me       , ” said the Duchess ; “ I    never could  abide figures ! ” And with
 # . NPr/V . V     NSg/V  NPr/ISg+ . . V/J  D   NSg/V   . . ISg+ R     NSg/VX V     NPl/V+  . . V/C P
-<<<<<<< HEAD
-> that         she  began nursing  her     child  again , singing a   sort   of lullaby to it       as    she
-# NSg/I/C/Ddem ISg+ V     NᴹSg/V/J ISg/D$+ NSg/V+ R     . NSg/V/J D/P NSg/V+ P  NSg/V   P  NPr/ISg+ NSg/R ISg+
-=======
 > that         she  began nursing her     child  again , singing a   sort   of lullaby to it       as    she
-# NSg/I/C/Ddem ISg+ V     Nᴹ/V/J  ISg/D$+ NSg/V+ P     . NSg/V/J D/P NSg/V+ P  NSg/V   P  NPr/ISg+ NSg/R ISg+
->>>>>>> 78d0be56
+# NSg/I/C/Ddem ISg+ V     Nᴹ/V/J  ISg/D$+ NSg/V+ R     . NSg/V/J D/P NSg/V+ P  NSg/V   P  NPr/ISg+ NSg/R ISg+
 > did so        , and giving it       a   violent shake  at    the end   of every line   :
 # V   NSg/I/J/C . V/C V      NPr/ISg+ D/P NSg/V/J NSg/V+ NSg/P D   NSg/V P  Dq    NSg/V+ .
 >
@@ -2489,15 +2467,9 @@
 >
 #
 > The baby     grunted again , and Alice looked very anxiously into its     face   to see
-<<<<<<< HEAD
 # D+  NSg/V/J+ V/J     R     . V/C NPr+  V/J    J/R  R         P    ISg/D$+ NSg/V+ P  NSg/V
-> what   was the matter  with it       . There could  be     no     doubt  that          it       had a   very turn  - up
-# NSg/I+ V   D   N🅪Sg/V+ P    NPr/ISg+ . +     NSg/VX NSg/VX NPr/P+ NSg/V+ NSg/I/C/Ddem+ NPr/ISg+ V   D/P J/R  NSg/V . NSg/V/J/P
-=======
-# D+  NSg/V/J+ V/J     P     . V/C NPr+  V/J    J/R  R         P    ISg/D$+ NSg/V+ P  NSg/V
 > what   was the matter  with it       . There could  be     no     doubt   that          it       had a   very turn  - up
 # NSg/I+ V   D   N🅪Sg/V+ P    NPr/ISg+ . +     NSg/VX NSg/VX NPr/P+ N🅪Sg/V+ NSg/I/C/Ddem+ NPr/ISg+ V   D/P J/R  NSg/V . NSg/V/J/P
->>>>>>> 78d0be56
 > nose   , much         more         like        a   snout than a   real  nose   ; also its     eyes   were  getting
 # NSg/V+ . NSg/I/J/R/Dq NPr/I/V/J/Dq NSg/V/J/C/P D/P NSg/V C/P  D/P NSg/J NSg/V+ . W?   ISg/D$+ NPl/V+ NSg/V NSg/V
 > extremely small   for a   baby     : altogether Alice did not   like        the look  of the thing
@@ -3854,17 +3826,10 @@
 # NSg/J/P D+  N🅪Sg/V/J+ ISg+ V   V/J    D   NSg/J    V/C V       NPr/ISg+ NSg/V/J . D   NSg/V+ V   NSg/J/P .
 > and both   the hedgehogs were  out         of sight   : “ but     it       doesn’t matter  much         , ” thought
 # V/C I/C/Dq D   NPl/V     NSg/V NSg/V/J/R/P P  N🅪Sg/V+ . . NSg/C/P NPr/ISg+ V       N🅪Sg/V+ NSg/I/J/R/Dq . . NSg/V
-<<<<<<< HEAD
-> Alice , “ as    all          the arches are gone  from this   side    of the ground   . ” So        she  tucked
-# NPr+  . . NSg/R NSg/I/J/C/Dq D   NPl/V  V   V/J/P P    I/Ddem NSg/V/J P  D   NSg/V/J+ . . NSg/I/J/C ISg+ V/J
-> it       away under   her     arm      , that         it       might     not   escape again , and went  back    for a
-# NPr/ISg+ V/J  NSg/J/P ISg/D$+ NSg/V/J+ . NSg/I/C/Ddem NPr/ISg+ NᴹSg/VX/J NSg/C NSg/V  R     . V/C NSg/V NSg/V/J C/P D/P
-=======
 > Alice , “ as    all          the arches are gone  from this   side    of the ground    . ” So        she  tucked
 # NPr+  . . NSg/R NSg/I/J/C/Dq D   NPl/V  V   V/J/P P    I/Ddem NSg/V/J P  D   N🅪Sg/V/J+ . . NSg/I/J/C ISg+ V/J
 > it       away under   her     arm      , that         it       might   not   escape again , and went  back    for a
-# NPr/ISg+ V/J  NSg/J/P ISg/D$+ NSg/V/J+ . NSg/I/C/Ddem NPr/ISg+ Nᴹ/VX/J NSg/C NSg/V  P     . V/C NSg/V NSg/V/J C/P D/P
->>>>>>> 78d0be56
+# NPr/ISg+ V/J  NSg/J/P ISg/D$+ NSg/V/J+ . NSg/I/C/Ddem NPr/ISg+ Nᴹ/VX/J NSg/C NSg/V  R     . V/C NSg/V NSg/V/J C/P D/P
 > little     more         conversation with her     friend   .
 # NPr/I/J/Dq NPr/I/V/J/Dq N🅪Sg/V       P    ISg/D$+ NPr/V/J+ .
 >
@@ -4533,13 +4498,8 @@
 # NSg/V+ . . I/J  NSg/R NSg/C NPr/ISg+ V   D/P+ N🅪Sg/V/J+ NPr/J/P ISg/D$+ NSg/V+ . . V/J  D   ?       . V/C NPr/ISg+ NPr/V/J P
 > work   shaking him  and punching him  in      the back    . At    last    the Mock     Turtle recovered
 # N🅪Sg/V V       ISg+ V/C V        ISg+ NPr/J/P D   NSg/V/J . NSg/P NSg/V/J D+  NSg/V/J+ NSg/V+ V/J
-<<<<<<< HEAD
-> his     voice  , and , with tears  running   down       his     cheeks , he       went  on  again : —
-# ISg/D$+ NSg/V+ . V/C . P    NPl/V+ NSg/V/J/P N🅪Sg/V/J/P ISg/D$+ NPl/V+ . NPr/ISg+ NSg/V J/P R     . .
-=======
 > his     voice  , and , with tears  running  down       his     cheeks , he       went  on  again : —
-# ISg/D$+ NSg/V+ . V/C . P    NPl/V+ Nᴹ/V/J/P N🅪Sg/V/J/P ISg/D$+ NPl/V+ . NPr/ISg+ NSg/V J/P P     . .
->>>>>>> 78d0be56
+# ISg/D$+ NSg/V+ . V/C . P    NPl/V+ Nᴹ/V/J/P N🅪Sg/V/J/P ISg/D$+ NPl/V+ . NPr/ISg+ NSg/V J/P R     . .
 >
 #
 > “ You    may    not   have   lived much         under   the sea  — ” ( “ I    haven’t , ” said Alice ) — “ and
@@ -4735,11 +4695,7 @@
 > dance  . So        they got thrown out         to sea . So        they had to fall  a    long     way    . So        they
 # NSg/V+ . NSg/I/J/C IPl+ V   V/J    NSg/V/J/R/P P  NSg . NSg/I/J/C IPl+ V   P  NSg/V D/P+ NPr/V/J+ NSg/J+ . NSg/I/J/C IPl+
 > got their tails  fast    in      their mouths . So        they couldn’t get   them     out         again .
-<<<<<<< HEAD
-# V   D$+   NPl/V+ NSg/V/J NPr/J/P D$+   NSg/V+ . NSg/I/J/C IPl+ V        NSg/V NSg/IPl+ NSg/V/J/R/P R     .
-=======
-# V   D$+   NPl/V+ NSg/V/J NPr/J/P D$+   NPl/V+ . NSg/I/J/C IPl+ V        NSg/V NSg/IPl+ NSg/V/J/R/P P     .
->>>>>>> 78d0be56
+# V   D$+   NPl/V+ NSg/V/J NPr/J/P D$+   NPl/V+ . NSg/I/J/C IPl+ V        NSg/V NSg/IPl+ NSg/V/J/R/P R     .
 > That’s all          . ”
 # NSg$   NSg/I/J/C/Dq . .
 >
@@ -5553,15 +5509,9 @@
 > “ Oh    , I    beg   your pardon ! ” she  exclaimed in      a   tone     of great  dismay , and began
 # . NPr/V . ISg+ NSg/V D$+  NSg/V  . . ISg+ V/J       NPr/J/P D/P N🅪Sg/I/V P  NSg/J+ NSg/V+ . V/C V
 > picking them     up        again as    quickly as    she  could  , for the accident of the goldfish
-<<<<<<< HEAD
 # V       NSg/IPl+ NSg/V/J/P R     NSg/R R       NSg/R ISg+ NSg/VX . C/P D   NSg/J    P  D   NSgPl
-> kept running   in      her     head     , and she  had a   vague   sort  of idea that          they must  be
-# V    NSg/V/J/P NPr/J/P ISg/D$+ NPr/V/J+ . V/C ISg+ V   D/P NSg/V/J NSg/V P  NSg+ NSg/I/C/Ddem+ IPl+ NSg/V NSg/VX
-=======
-# V       NSg/IPl+ NSg/V/J/P P     NSg/R R       NSg/R ISg+ NSg/VX . C/P D   NSg/J    P  D   NSgPl
 > kept running  in      her     head     , and she  had a   vague   sort  of idea that          they must  be
 # V    Nᴹ/V/J/P NPr/J/P ISg/D$+ NPr/V/J+ . V/C ISg+ V   D/P NSg/V/J NSg/V P  NSg+ NSg/I/C/Ddem+ IPl+ NSg/V NSg/VX
->>>>>>> 78d0be56
 > collected at    once  and put   back    into the jury     - box    , or    they would die   .
 # V/J       NSg/P NSg/C V/C NSg/V NSg/V/J P    D   NSg/V/J+ . NSg/V+ . NPr/C IPl+ VX    NSg/V .
 >
@@ -6011,15 +5961,9 @@
 > So        she  sat     on  , with closed eyes   , and half        believed herself in      Wonderland , though
 # NSg/I/J/C ISg+ NSg/V/J J/P . P    V/J    NPl/V+ . V/C N🅪Sg/V/J/P+ V/J      ISg+    NPr/J/P NSg+       . V/C
 > she  knew she  had but     to open    them     again , and all          would change to dull
-<<<<<<< HEAD
 # ISg+ V    ISg+ V   NSg/C/P P  NSg/V/J NSg/IPl+ R     . V/C NSg/I/J/C/Dq VX    N🅪Sg/V P  V/J+
-> reality — the grass   would be     only  rustling in      the wind   , and the pool   rippling to
-# N🅪Sg+   . D+  NPr🅪/V+ VX    NSg/VX J/R/C V        NPr/J/P D   NSg/V+ . V/C D   NSg/V+ V        P
-=======
-# ISg+ V    ISg+ V   NSg/C/P P  NSg/V/J NSg/IPl+ P     . V/C NSg/I/J/C/Dq VX    N🅪Sg/V P  V/J+
 > reality — the grass   would be     only  rustling in      the wind    , and the pool   rippling to
 # N🅪Sg+   . D+  NPr🅪/V+ VX    NSg/VX J/R/C V        NPr/J/P D   N🅪Sg/V+ . V/C D   NSg/V+ V        P
->>>>>>> 78d0be56
 > the waving of the reeds — the rattling teacups would change  to tinkling
 # D   V      P  D   NPl+  . D   V        NPl     VX    N🅪Sg/V+ P  V
 > sheep  - bells , and the Queen’s shrill  cries to the voice of the shepherd boy    — and

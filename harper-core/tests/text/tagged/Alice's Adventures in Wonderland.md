> Alice’s Adventures in      Wonderland
# NSg$    NPl/V      NPr/J/P NSg+
>
#
> by      Lewis Carroll
# NSg/J/P NPr+  NPr+
>
#
> THE MILLENNIUM FULCRUM EDITION 3.0
# D   NSg+       NSg     NSg+    #
>
#
> CHAPTER I    : Down       the Rabbit - Hole
# NSg/V+  ISg+ . N🅪Sg/V/J/P D   NSg/V+ . NSg/V+
>
#
> Alice was beginning to get   very tired of sitting by      her     sister on  the bank   , and
# NPr+  V   NSg/V/J   P  NSg/V J/R  V/J   P  NSg/V/J NSg/J/P ISg/D$+ NSg/V+ J/P D+  NSg/V+ . V/C
> of having nothing  to do     : once  or    twice she  had peeped into the book   her     sister
# P  V      NSg/I/J+ P  NSg/VX . NSg/C NPr/C W?    ISg+ V   V/J    P    D+  NSg/V+ ISg/D$+ NSg/V+
> was reading , but     it       had no    pictures or    conversations in      it       , “ and what   is the use
# V   NPr/V   . NSg/C/P NPr/ISg+ V   NPr/P NPl/V    NPr/C NPl/V+        NPr/J/P NPr/ISg+ . . V/C NSg/I+ VL D   NSg/V
> of a   book   , ” thought Alice “ without pictures or    conversations ? ”
# P  D/P NSg/V+ . . NSg/V   NPr+  . C/P     NPl/V    NPr/C NPl/V+        . .
>
#
> So        she  was considering in      her     own      mind   ( as    well    as    she  could  , for the hot      day
# NSg/I/J/C ISg+ V   V           NPr/J/P ISg/D$+ NSg/V/J+ NSg/V+ . NSg/R NSg/V/J NSg/R ISg+ NSg/VX . C/P D+  NSg/V/J+ NPr🅪+
> made her     feel    very sleepy and stupid ) , whether the pleasure of making a
# V    ISg/D$+ NSg/I/V J/R  NSg/J  V/C NSg/J  . . I/C     D   NSg/V    P  NSg/V  D/P+
> daisy - chain  would be     worth   the trouble of getting up        and picking the daisies ,
# NPr+  . NSg/V+ VX    NSg/VX NSg/V/J D   NSg/V   P  NSg/V   NSg/V/J/P V/C V       D   NPl     .
> when    suddenly a   White    Rabbit with pink     eyes   ran   close   by      her     .
# NSg/I/C R        D/P NPr🅪/V/J NSg/V+ P    N🅪Sg/V/J NPl/V+ NSg/V NSg/V/J NSg/J/P ISg/D$+ .
>
#
> There was nothing  so        very remarkable in      that          ; nor   did Alice think it       so        very
# +     V   NSg/I/J+ NSg/I/J/C J/R  W?         NPr/J/P NSg/I/C/Ddem+ . NSg/C V   NPr+  NSg/V NPr/ISg+ NSg/I/J/C J/R
> much       out         of the way    to hear the Rabbit say   to itself , “ Oh    dear    ! Oh    dear    ! I    shall
# NSg/I/J/Dq NSg/V/J/R/P P  D+  NSg/J+ P  V    D+  NSg/V+ NSg/V P  ISg+   . . NPr/V NSg/V/J . NPr/V NSg/V/J . ISg+ VX
> be     late  ! ” ( when    she  thought it       over    afterwards , it       occurred to her     that         she
# NSg/VX NSg/J . . . NSg/I/C ISg+ NSg/V   NPr/ISg+ NSg/J/P R/Comm     . NPr/ISg+ V        P  ISg/D$+ NSg/I/C/Ddem ISg+
> ought    to have   wondered at    this    , but     at    the time      it       all          seemed quite natural ) ;
# NSg/I/VX P  NSg/VX V/J      NSg/P I/Ddem+ . NSg/C/P NSg/P D+  N🅪Sg/V/J+ NPr/ISg+ NSg/I/J/C/Dq V/J    NSg   NSg/J   . .
> but     when    the Rabbit actually took a    watch  out         of its     waistcoat - pocket   , and
# NSg/C/P NSg/I/C D+  NSg/V+ R        V    D/P+ NSg/V+ NSg/V/J/R/P P  ISg/D$+ NSg       . NSg/V/J+ . V/C
> looked at    it       , and then    hurried on  , Alice started to her     feet , for it       flashed
# V/J    NSg/P NPr/ISg+ . V/C NSg/J/C V/J     J/P . NPr+  V/J     P  ISg/D$+ NPl+ . C/P NPr/ISg+ V/J
> across her     mind   that          she  had never before seen  a   rabbit with either a
# NSg/P  ISg/D$+ NSg/V+ NSg/I/C/Ddem+ ISg+ V   R     C/P    NSg/V D/P NSg/V+ P    I/C    D/P
> waistcoat - pocket   , or    a   watch to take  out         of it       , and burning with curiosity , she
# NSg       . NSg/V/J+ . NPr/C D/P NSg/V P  NSg/V NSg/V/J/R/P P  NPr/ISg+ . V/C V       P    NSg+      . ISg+
> ran   across the field  after it       , and fortunately was just in      time      to see   it       pop
# NSg/V NSg/P  D   NSg/V+ P     NPr/ISg+ . V/C R           V   V/J  NPr/J/P N🅪Sg/V/J+ P  NSg/V NPr/ISg+ N🅪Sg/V/J+
> down       a   large rabbit - hole   under   the hedge  .
# N🅪Sg/V/J/P D/P NSg/J NSg/V+ . NSg/V+ NSg/J/P D   NSg/V+ .
>
#
> In      another moment down       went  Alice after it       , never once  considering how   in      the
# NPr/J/P I/D+    NSg+   N🅪Sg/V/J/P NSg/V NPr+  P     NPr/ISg+ . R     NSg/C V           NSg/C NPr/J/P D+
> world  she  was to get   out         again .
# NSg/V+ ISg+ V   P  NSg/V NSg/V/J/R/P R     .
>
#
> The rabbit - hole   went  straight on  like        a   tunnel for some      way    , and then    dipped
# D+  NSg/V+ . NSg/V+ NSg/V NSg/V/J  J/P NSg/V/J/C/P D/P NSg/V  C/P I/J/R/Dq+ NSg/J+ . V/C NSg/J/C V/J
> suddenly down       , so        suddenly that         Alice had not   a   moment to think about stopping
# R        N🅪Sg/V/J/P . NSg/I/J/C R        NSg/I/C/Ddem NPr+  V   NSg/C D/P NSg    P  NSg/V J/P   NSg/V
> herself before she  found herself falling down       a   very deep  well    .
# ISg+    C/P    ISg+ NSg/V ISg+    V       N🅪Sg/V/J/P D/P J/R  NSg/J NSg/V/J .
>
#
> Either the well    was very deep  , or    she  fell    very slowly , for she  had plenty  of
# I/C    D   NSg/V/J V   J/R  NSg/J . NPr/C ISg+ NSg/V/J J/R  R      . C/P ISg+ V   NSg/I/J P
> time      as    she  went  down       to look  about her     and to wonder what   was going   to happen
# N🅪Sg/V/J+ NSg/R ISg+ NSg/V N🅪Sg/V/J/P P  NSg/V J/P   ISg/D$+ V/C P  N🅪Sg/V NSg/I+ V   NSg/V/J P  V
> next    . First   , she  tried to look  down       and make  out         what   she  was coming  to , but     it
# NSg/J/P . NSg/V/J . ISg+ V/J   P  NSg/V N🅪Sg/V/J/P V/C NSg/V NSg/V/J/R/P NSg/I+ ISg+ V   NSg/V/J P  . NSg/C/P NPr/ISg+
> was too dark    to see   anything ; then    she  looked at    the sides of the well    , and
# V   W?  NSg/V/J P  NSg/V NSg/I/V+ . NSg/J/C ISg+ V/J    NSg/P D   NPl/V P  D   NSg/V/J . V/C
> noticed that         they were  filled with cupboards and book   - shelves ; here    and there
# V/J     NSg/I/C/Ddem IPl+ NSg/V V/J    P    NPl/V     V/C NSg/V+ . NPl/V+  . NSg/J/R V/C +
> she  saw   maps  and pictures hung    upon pegs  . She  took down       a    jar    from one       of the
# ISg+ NSg/V NPl/V V/C NPl/V+   NPr/V/J P    NPl/V . ISg+ V    N🅪Sg/V/J/P D/P+ NSg/V+ P    NSg/I/V/J P  D+
> shelves as    she  passed ; it       was labelled “ ORANGE   MARMALADE ” , but     to her     great
# NPl/V+  NSg/R ISg+ V/J    . NPr/ISg+ V   V/J/Comm . NPr🅪/V/J NᴹSg/V    . . NSg/C/P P  ISg/D$+ NSg/J
> disappointment it       was empty   : she  did not   like        to drop  the jar    for fear   of
# NSg+           NPr/ISg+ V   NSg/V/J . ISg+ V   NSg/C NSg/V/J/C/P P  NSg/V D   NSg/V+ C/P NSg/V+ P
> killing somebody underneath , so        managed to put   it       into one       of the cupboards as
# NSg/V/J NSg/I+   NSg/J/P    . NSg/I/J/C V/J     P  NSg/V NPr/ISg+ P    NSg/I/V/J P  D   NPl/V     NSg/R
> she  fell    past      it       .
# ISg+ NSg/V/J NSg/V/J/P NPr/ISg+ .
>
#
> “ Well    ! ” thought Alice to herself , “ after such  a    fall   as    this    , I    shall think
# . NSg/V/J . . NSg/V   NPr+  P  ISg+    . . P     NSg/I D/P+ NSg/V+ NSg/R I/Ddem+ . ISg+ VX    NSg/V
> nothing  of tumbling down       stairs ! How   brave   they’ll all          think me       at    home     ! Why   , I
# NSg/I/J+ P  NSg/V    N🅪Sg/V/J/P NPl+   . NSg/C NSg/V/J W?      NSg/I/J/C/Dq NSg/V NPr/ISg+ NSg/P NSg/V/J+ . NSg/V . ISg+
> wouldn’t say   anything about it       , even    if    I    fell    off       the top     of the house  ! ” ( Which
# VX       NSg/V NSg/I/V+ J/P   NPr/ISg+ . NSg/V/J NSg/C ISg+ NSg/V/J NSg/V/J/P D   NSg/V/J P  D   NPr/V+ . . . I/C+
> was very likely true    . )
# V   J/R  NSg/J  NSg/V/J . .
>
#
> Down       , down       , down       . Would the fall   never come    to an   end    ? “ I    wonder how   many        miles
# N🅪Sg/V/J/P . N🅪Sg/V/J/P . N🅪Sg/V/J/P . VX    D+  NSg/V+ R     NSg/V/P P  D/P+ NSg/V+ . . ISg+ N🅪Sg/V NSg/C NSg/I/J/Dq+ NPrPl+
> I’ve fallen by      this   time      ? ” she  said aloud . “ I    must  be     getting somewhere near      the
# W?   W?     NSg/J/P I/Ddem N🅪Sg/V/J+ . . ISg+ V/J  J     . . ISg+ NSg/V NSg/VX NSg/V   NSg       NSg/V/J/P D
> centre     of the earth   . Let   me       see   : that          would be     four thousand miles  down       , I
# NSg/V/Comm P  D+  NPrᴹ/V+ . NSg/V NPr/ISg+ NSg/V . NSg/I/C/Ddem+ VX    NSg/VX NSg+ NSg+     NPrPl+ N🅪Sg/V/J/P . ISg+
> think — ” ( for , you    see   , Alice had learnt several things of this    sort   in      her
# NSg/V . . . C/P . ISgPl+ NSg/V . NPr+  V   V      J/Dq    NPl/V  P  I/Ddem+ NSg/V+ NPr/J/P ISg/D$+
> lessons in      the schoolroom , and though this    was not   a   very good    opportunity for
# NPl/V+  NPr/J/P D   NSg        . V/C V/C    I/Ddem+ V   NSg/C D/P J/R  NPr/V/J NSg+        C/P
> showing off       her     knowledge , as    there was no    one        to listen to her     , still   it       was
# NSg/V+  NSg/V/J/P ISg/D$+ NᴹSg+     . NSg/R +     V   NPr/P NSg/I/V/J+ P  NSg/V  P  ISg/D$+ . NSg/V/J NPr/ISg+ V
> good    practice to say   it       over    ) “ — yes   , that’s about the right   distance — but     then    I
# NPr/V/J NSg/V+   P  NSg/V NPr/ISg+ NSg/J/P . . . NPl/V . NSg$   J/P   D   NPr/V/J NSg/V+   . NSg/C/P NSg/J/C ISg+
> wonder what   Latitude or    Longitude I’ve got to ? ” ( Alice had no     idea what   Latitude
# N🅪Sg/V NSg/I+ NSg      NPr/C NSg+      W?   V   P  . . . NPr+  V   NPr/P+ NSg+ NSg/I+ NSg+
> was , or    Longitude either , but     thought they were  nice    grand words to say   . )
# V   . NPr/C NSg+      I/C    . NSg/C/P NSg/V   IPl+ NSg/V NPr/V/J NSg/J NPl/V P  NSg/V . .
>
#
> Presently she  began again . “ I    wonder if    I    shall fall   right   through the earth   !
# R         ISg+ V     R     . . ISg+ N🅪Sg/V NSg/C ISg+ VX    NSg/V+ NPr/V/J NSg/J/P D+  NPrᴹ/V+ .
> How   funny it’ll seem to come    out         among the people that          walk  with their heads
# NSg/C NSg/J W?    V    P  NSg/V/P NSg/V/J/R/P P     D   NPl/V+ NSg/I/C/Ddem+ NSg/V P    D$+   NPl/V+
> downward ! The Antipathies , I    think — ” ( she  was rather  glad    there was no    one
# J        . D   NPl         . ISg+ NSg/V . . . ISg+ V   NPr/V/J NSg/V/J +     V   NPr/P NSg/I/V/J+
> listening , this   time      , as    it       didn’t sound    at    all          the right   word   ) “ — but     I    shall
# V         . I/Ddem N🅪Sg/V/J+ . NSg/R NPr/ISg+ V      NSg/V/J+ NSg/P NSg/I/J/C/Dq D   NPr/V/J NSg/V+ . . . NSg/C/P ISg+ VX
> have   to ask   them     what   the name  of the country is , you    know  . Please , Ma’am , is
# NSg/VX P  NSg/V NSg/IPl+ NSg/I+ D   NSg/V P  D   NSg/J+  VL . ISgPl+ NSg/V . V      . NSg/V . VL
> this   New     Zealand or    Australia ? ” ( and she  tried to curtsey as    she  spoke — fancy
# I/Ddem NSg/V/J NPr     NPr/C NPr+      . . . V/C ISg+ V/J   P  ?       NSg/R ISg+ NSg/V . NSg/V/J
> curtseying as    you’re falling through the air     ! Do     you    think you    could  manage it       ? )
# ?          NSg/R W?     V       NSg/J/P D   N🅪Sg/V+ . NSg/VX ISgPl+ NSg/V ISgPl+ NSg/VX NSg/V  NPr/ISg+ . .
> “ And what   an   ignorant little      girl   she’ll think me       for asking ! No    , it’ll never do
# . V/C NSg/I+ D/P+ NSg/J+   NPr/I/J/Dq+ NSg/V+ W?     NSg/V NPr/ISg+ C/P V      . NPr/P . W?    R     NSg/VX
> to ask   : perhaps I    shall see   it       written up        somewhere . ”
# P  NSg/V . NSg     ISg+ VX    NSg/V NPr/ISg+ V/J     NSg/V/J/P NSg       . .
>
#
> Down       , down       , down       . There was nothing  else    to do     , so        Alice soon began talking
# N🅪Sg/V/J/P . N🅪Sg/V/J/P . N🅪Sg/V/J/P . +     V   NSg/I/J+ NSg/J/C P  NSg/VX . NSg/I/J/C NPr+  J/R  V     V
> again . “ Dinah’ll miss  me       very much       to - night   , I    should think ! ” ( Dinah was the
# R     . . ?        NSg/V NPr/ISg+ J/R  NSg/I/J/Dq P  . N🅪Sg/V+ . ISg+ VX     NSg/V . . . NPr   V   D
> cat      . ) “ I    hope   they’ll remember her     saucer of milk    at    tea     - time      . Dinah my  dear    ! I
# NSg/V/J+ . . . ISg+ NPr🅪/V W?      NSg/V    ISg/D$+ NSg/V  P  N🅪Sg/V+ NSg/P N🅪Sg/V+ . N🅪Sg/V/J+ . NPr   D$+ NSg/V/J . ISg+
> wish  you    were  down       here    with me       ! There are no    mice  in      the air     , I’m afraid , but
# NSg/V ISgPl+ NSg/V N🅪Sg/V/J/P NSg/J/R P    NPr/ISg+ . +     V   NPr/P NSg/V NPr/J/P D+  N🅪Sg/V+ . W?  J      . NSg/C/P
> you    might     catch a   bat    , and that’s very like        a   mouse  , you    know  . But     do     cats   eat
# ISgPl+ NᴹSg/VX/J NSg/V D/P NSg/V+ . V/C NSg$   J/R  NSg/V/J/C/P D/P NSg/V+ . ISgPl+ NSg/V . NSg/C/P NSg/VX NPl/V+ V
> bats  , I    wonder ? ” And here    Alice began to get   rather  sleepy , and went  on  saying
# NPl/V . ISg+ N🅪Sg/V . . V/C NSg/J/R NPr+  V     P  NSg/V NPr/V/J NSg/J  . V/C NSg/V J/P NSg/V
> to herself , in      a   dreamy sort  of way    , “ Do     cats   eat bats  ? Do     cats   eat bats  ? ” and
# P  ISg+    . NPr/J/P D/P J      NSg/V P  NSg/J+ . . NSg/VX NPl/V+ V   NPl/V . NSg/VX NPl/V+ V   NPl/V . . V/C
> sometimes , “ Do     bats  eat cats   ? ” for , you    see   , as    she  couldn’t answer either
# R         . . NSg/VX NPl/V V   NPl/V+ . . C/P . ISgPl+ NSg/V . NSg/R ISg+ V        NSg/V+ I/C
> question , it       didn’t much       matter which way    she  put   it       . She  felt     that         she  was
# NSg/V+   . NPr/ISg+ V      NSg/I/J/Dq N🅪Sg/V I/C+  NSg/J+ ISg+ NSg/V NPr/ISg+ . ISg+ N🅪Sg/V/J NSg/I/C/Ddem ISg+ V
> dozing off       , and had just begun to dream   that         she  was walking hand   in      hand   with
# V      NSg/V/J/P . V/C V   V/J  V     P  NSg/V/J NSg/I/C/Ddem ISg+ V   NSg/V/J NSg/V+ NPr/J/P NSg/V+ P
> Dinah , and saying to her     very earnestly , “ Now       , Dinah , tell  me       the truth   : did you
# NPr   . V/C NSg/V  P  ISg/D$+ J/R  R         . . NPr/V/J/C . NPr   . NPr/V NPr/ISg+ D   N🅪Sg/V+ . V   ISgPl+
> ever eat a   bat    ? ” when    suddenly , thump  ! thump  ! down       she  came    upon a   heap  of
# J    V   D/P NSg/V+ . . NSg/I/C R        . NSg/V+ . NSg/V+ . N🅪Sg/V/J/P ISg+ NSg/V/P P    D/P NSg/V P
> sticks and dry      leaves , and the fall   was over    .
# NPl/V  V/C NSg/V/J+ NPl/V+ . V/C D+  NSg/V+ V   NSg/J/P .
>
#
> Alice was not   a   bit   hurt    , and she  jumped up        on  to her     feet in      a    moment : she
# NPr+  V   NSg/C D/P NSg/V NSg/V/J . V/C ISg+ V/J    NSg/V/J/P J/P P  ISg/D$+ NPl+ NPr/J/P D/P+ NSg+   . ISg+
> looked up        , but     it       was all          dark    overhead ; before her     was another long    passage ,
# V/J    NSg/V/J/P . NSg/C/P NPr/ISg+ V   NSg/I/J/C/Dq NSg/V/J NSg/J/P  . C/P    ISg/D$+ V   I/D     NPr/V/J NSg/V/J .
> and the White     Rabbit was still   in      sight   , hurrying down       it       . There was not   a
# V/C D+  NPr🅪/V/J+ NSg/V+ V   NSg/V/J NPr/J/P N🅪Sg/V+ . V        N🅪Sg/V/J/P NPr/ISg+ . +     V   NSg/C D/P
> moment to be     lost : away went  Alice like        the wind   , and was just in      time      to hear
# NSg+   P  NSg/VX V/J  . V/J  NSg/V NPr+  NSg/V/J/C/P D+  NSg/V+ . V/C V   V/J  NPr/J/P N🅪Sg/V/J+ P  V
> it       say   , as    it       turned a    corner , “ Oh    my  ears   and whiskers , how   late  it’s getting ! ”
# NPr/ISg+ NSg/V . NSg/R NPr/ISg+ V/J    D/P+ NSg/V+ . . NPr/V D$+ NPl/V+ V/C W?       . NSg/C NSg/J W?   NSg/V   . .
> She  was close   behind  it       when    she  turned the corner , but     the Rabbit was no    longer
# ISg+ V   NSg/V/J NSg/J/P NPr/ISg+ NSg/I/C ISg+ V/J    D+  NSg/V+ . NSg/C/P D+  NSg/V+ V   NPr/P NSg/JC
> to be     seen  : she  found herself in      a   long    , low      hall , which was lit     up        by      a   row   of
# P  NSg/VX NSg/V . ISg+ NSg/V ISg+    NPr/J/P D/P NPr/V/J . NSg/V/J+ NPr+ . I/C+  V   NSg/V/J NSg/V/J/P NSg/J/P D/P NSg/V P
> lamps  hanging from the roof   .
# NPl/V+ NSg/V/J P    D+  NSg/V+ .
>
#
> There were  doors  all          round     the hall , but     they were  all          locked ; and when    Alice
# +     NSg/V NPl/V+ NSg/I/J/C/Dq NSg/V/J/P D+  NPr+ . NSg/C/P IPl+ NSg/V NSg/I/J/C/Dq V/J    . V/C NSg/I/C NPr+
> had been  all          the way   down       one        side     and up        the other   , trying  every door   , she
# V   NSg/V NSg/I/J/C/Dq D   NSg/J N🅪Sg/V/J/P NSg/I/V/J+ NSg/V/J+ V/C NSg/V/J/P D   NSg/V/J . NSg/V/J Dq+   NSg/V+ . ISg+
> walked sadly down       the middle  , wondering how   she  was ever to get   out         again .
# V/J    R     N🅪Sg/V/J/P D   NSg/V/J . NSg/V/J   NSg/C ISg+ V   J    P  NSg/V NSg/V/J/R/P R     .
>
#
> Suddenly she  came    upon a   little     three - legged  table  , all          made of solid glass   ;
# R        ISg+ NSg/V/P P    D/P NPr/I/J/Dq NSg   . NSg/V/J NSg/V+ . NSg/I/J/C/Dq V    P  NSg/J NPr🅪/V+ .
> there was nothing  on  it       except a   tiny  golden  key     , and Alice’s first    thought was
# +     V   NSg/I/J+ J/P NPr/ISg+ V/C/P  D/P NSg/J NPr/V/J NPr/V/J . V/C NSg$    NSg/V/J+ NSg/V+  V
> that         it       might     belong to one       of the doors of the hall ; but     , alas ! either the
# NSg/I/C/Ddem NPr/ISg+ NᴹSg/VX/J V/P    P  NSg/I/V/J P  D   NPl/V P  D   NPr+ . NSg/C/P . NPl  . I/C    D+
> locks  were  too large , or    the key     was too small   , but     at    any     rate   it       would not
# NPl/V+ NSg/V W?  NSg/J . NPr/C D   NPr/V/J V   W?  NPr/V/J . NSg/C/P NSg/P I/R/Dq+ NSg/V+ NPr/ISg+ VX    NSg/C
> open    any    of them     . However , on  the second   time      round     , she  came    upon a    low      curtain
# NSg/V/J I/R/Dq P  NSg/IPl+ . C       . J/P D+  NSg/V/J+ N🅪Sg/V/J+ NSg/V/J/P . ISg+ NSg/V/P P    D/P+ NSg/V/J+ NSg/V+
> she  had not   noticed before , and behind  it       was a   little     door  about fifteen inches
# ISg+ V   NSg/C V/J     C/P    . V/C NSg/J/P NPr/ISg+ V   D/P NPr/I/J/Dq NSg/V J/P   NSg+    NPl/V+
> high    : she  tried the little     golden  key     in      the lock   , and to her     great  delight   it
# NSg/V/J . ISg+ V/J   D   NPr/I/J/Dq NPr/V/J NPr/V/J NPr/J/P D+  NSg/V+ . V/C P  ISg/D$+ NSg/J+ N🅪Sg/V/J+ NPr/ISg+
> fitted  !
# NSg/V/J .
>
#
> Alice opened the door   and found that         it       led     into a    small    passage  , not   much
# NPr+  V/J    D+  NSg/V+ V/C NSg/V NSg/I/C/Ddem NPr/ISg+ NSg/V/J P    D/P+ NPr/V/J+ NSg/V/J+ . NSg/C NSg/I/J/Dq
> larger than a   rat    - hole   : she  knelt down       and looked along the passage  into the
# JC     C/P  D/P NSg/V+ . NSg/V+ . ISg+ V     N🅪Sg/V/J/P V/C V/J    P     D   NSg/V/J+ P    D
> loveliest garden   you    ever saw   . How   she  longed to get   out         of that          dark     hall , and
# JS        NSg/V/J+ ISgPl+ J    NSg/V . NSg/C ISg+ V/J    P  NSg/V NSg/V/J/R/P P  NSg/I/C/Ddem+ NSg/V/J+ NPr+ . V/C
> wander about among those  beds  of bright   flowers  and those  cool    fountains , but
# NSg/V  J/P   P     I/Ddem NPl/V P  NPr/V/J+ NPrPl/V+ V/C I/Ddem NSg/V/J NPl/V     . NSg/C/P
> she  could  not   even    get   her     head     through the doorway ; “ and even    if    my  head     would
# ISg+ NSg/VX NSg/C NSg/V/J NSg/V ISg/D$+ NPr/V/J+ NSg/J/P D   NSg+    . . V/C NSg/V/J NSg/C D$+ NPr/V/J+ VX
> go      through , ” thought poor    Alice , “ it       would be     of very little     use   without my
# NSg/V/J NSg/J/P . . NSg/V   NSg/V/J NPr+  . . NPr/ISg+ VX    NSg/VX P  J/R  NPr/I/J/Dq NSg/V C/P     D$+
> shoulders . Oh    , how   I    wish  I    could  shut    up        like        a    telescope ! I    think I    could  , if
# NPl/V+    . NPr/V . NSg/C ISg+ NSg/V ISg+ NSg/VX NSg/V/J NSg/V/J/P NSg/V/J/C/P D/P+ NSg/V+    . ISg+ NSg/V ISg+ NSg/VX . NSg/C
> I    only  knew how   to begin . ” For , you    see   , so        many       out         - of - the - way   things had
# ISg+ J/R/C V    NSg/C P  NSg/V . . C/P . ISgPl+ NSg/V . NSg/I/J/C NSg/I/J/Dq NSg/V/J/R/P . P  . D   . NSg/J NPl/V+ V
> happened lately , that         Alice had begun to think that         very few       things indeed were
# V/J      R      . NSg/I/C/Ddem NPr+  V   V     P  NSg/V NSg/I/C/Ddem J/R  NSg/I/Dq+ NPl/V+ W?     NSg/V
> really impossible .
# R      NSg/J      .
>
#
> There seemed to be     no    use   in      waiting by      the little      door   , so        she  went  back    to the
# +     V/J    P  NSg/VX NPr/P NSg/V NPr/J/P NSg/V+  NSg/J/P D+  NPr/I/J/Dq+ NSg/V+ . NSg/I/J/C ISg+ NSg/V NSg/V/J P  D+
> table  , half        hoping she  might     find  another key     on  it       , or    at    any    rate   a   book  of
# NSg/V+ . N🅪Sg/V/J/P+ V      ISg+ NᴹSg/VX/J NSg/V I/D     NPr/V/J J/P NPr/ISg+ . NPr/C NSg/P I/R/Dq NSg/V+ D/P NSg/V P
> rules  for shutting people up        like        telescopes : this   time      she  found a   little
# NPl/V+ C/P NSg/V    NPl/V+ NSg/V/J/P NSg/V/J/C/P NPl/V      . I/Ddem N🅪Sg/V/J+ ISg+ NSg/V D/P NPr/I/J/Dq
> bottle on  it       , ( “ which certainly was not   here    before , ” said Alice , ) and round     the
# NSg/V+ J/P NPr/ISg+ . . . I/C+  R         V   NSg/C NSg/J/R C/P    . . V/J  NPr+  . . V/C NSg/V/J/P D
> neck  of the bottle was a   paper     label  , with the words  “ DRINK  ME       , ” beautifully
# NSg/V P  D   NSg/V+ V   D/P N🅪Sg/V/J+ NSg/V+ . P    D   NPl/V+ . NSg/V+ NPr/ISg+ . . R
> printed on  it       in      large letters .
# V/J     J/P NPr/ISg+ NPr/J/P NSg/J NPl/V+  .
>
#
> It       was all          very well    to say   “ Drink  me       , ” but     the wise     little      Alice was not   going
# NPr/ISg+ V   NSg/I/J/C/Dq J/R  NSg/V/J P  NSg/V . NSg/V+ NPr/ISg+ . . NSg/C/P D+  NPr/V/J+ NPr/I/J/Dq+ NPr+  V   NSg/C NSg/V/J
> to do     that          in      a    hurry  . “ No    , I’ll look  first   , ” she  said , “ and see   whether it’s
# P  NSg/VX NSg/I/C/Ddem+ NPr/J/P D/P+ NSg/V+ . . NPr/P . W?   NSg/V NSg/V/J . . ISg+ V/J  . . V/C NSg/V I/C     W?
> marked ‘          poison  ’ or    not   ” ; for she  had read  several nice    little     histories about
# V/J    Unlintable N🅪Sg/V+ . NPr/C NSg/C . . C/P ISg+ V   NSg/V J/Dq    NPr/V/J NPr/I/J/Dq NPl       J/P
> children who    had got burnt , and eaten up        by      wild    beasts and other   unpleasant
# NPl+     NPr/I+ V   V   V/J   . V/C V/J   NSg/V/J/P NSg/J/P NSg/V/J NPl/V  V/C NSg/V/J NSg/J
> things , all          because they would not   remember the simple  rules  their friends had
# NPl/V+ . NSg/I/J/C/Dq C/P     IPl+ VX    NSg/C NSg/V    D   NSg/V/J NPl/V+ D$+   NPl/V+  V
> taught them     : such  as    , that         a   red    - hot     poker  will   burn  you    if    you    hold    it       too
# V      NSg/IPl+ . NSg/I NSg/R . NSg/I/C/Ddem D/P N🅪Sg/J . NSg/V/J NSg/V+ NPr/VX NSg/V ISgPl+ NSg/C ISgPl+ NSg/V/J NPr/ISg+ W?
> long    ; and that         if    you    cut     your finger very deeply with a   knife  , it       usually
# NPr/V/J . V/C NSg/I/C/Ddem NSg/C ISgPl+ NSg/V/J D$+  NSg/V+ J/R  R      P    D/P NSg/V+ . NPr/ISg+ R
> bleeds ; and she  had never forgotten that          , if    you    drink  much       from a   bottle marked
# NPl/V  . V/C ISg+ V   R     NSg/V/J   NSg/I/C/Ddem+ . NSg/C ISgPl+ NSg/V+ NSg/I/J/Dq P    D/P NSg/V+ V/J
> “ poison  , ” it       is almost certain to disagree with you    , sooner or    later .
# . N🅪Sg/V+ . . NPr/ISg+ VL R      I/J     P  V        P    ISgPl+ . JC     NPr/C JC    .
>
#
> However , this    bottle was not   marked “ poison  , ” so        Alice ventured to taste   it       , and
# C       . I/Ddem+ NSg/V+ V   NSg/C V/J    . N🅪Sg/V+ . . NSg/I/J/C NPr+  V/J      P  NSg/V/J NPr/ISg+ . V/C
> finding it       very nice    , ( it       had , in      fact , a   sort  of mixed flavour     of cherry  - tart    ,
# NSg/V   NPr/ISg+ J/R  NPr/V/J . . NPr/ISg+ V   . NPr/J/P NSg+ . D/P NSg/V P  V/J   N🅪Sg/V/Comm P  NPr🅪/J+ . NSg/V/J .
> custard , pine  - apple , roast    turkey  , toffee , and hot     buttered toast  , ) she  very
# N🅪Sg    . NSg/V . NPr🅪+ . N🅪Sg/V/J NPr🅪/J+ . NSg/V  . V/C NSg/V/J V/J      NSg/V+ . . ISg+ J/R
> soon finished it       off       .
# J/R  V/J      NPr/ISg+ NSg/V/J/P .
>
#
> “ What   a    curious feeling  ! ” said Alice ; “ I    must  be     shutting up        like        a   telescope . ”
# . NSg/I+ D/P+ J+      NSg/V/J+ . . V/J  NPr+  . . ISg+ NSg/V NSg/VX NSg/V    NSg/V/J/P NSg/V/J/C/P D/P NSg/V+    . .
>
#
> And so        it       was indeed : she  was now       only  ten inches high    , and her     face   brightened
# V/C NSg/I/J/C NPr/ISg+ V   W?     . ISg+ V   NPr/V/J/C J/R/C NSg NPl/V+ NSg/V/J . V/C ISg/D$+ NSg/V+ V/J
> up        at    the thought that         she  was now       the right   size    for going   through the little
# NSg/V/J/P NSg/P D   NSg/V   NSg/I/C/Ddem ISg+ V   NPr/V/J/C D   NPr/V/J N🅪Sg/V+ C/P NSg/V/J NSg/J/P D   NPr/I/J/Dq
> door   into that         lovely garden   . First   , however , she  waited for a    few       minutes to
# NSg/V+ P    NSg/I/C/Ddem NSg/J  NSg/V/J+ . NSg/V/J . C       . ISg+ V/J    C/P D/P+ NSg/I/Dq+ NPl/V+  P
> see   if    she  was going   to shrink any    further : she  felt     a   little     nervous about
# NSg/V NSg/C ISg+ V   NSg/V/J P  NSg/V  I/R/Dq V/J     . ISg+ N🅪Sg/V/J D/P NPr/I/J/Dq J       J/P
> this    ; “ for it       might     end    , you    know  , ” said Alice to herself , “ in      my  going   out
# I/Ddem+ . . C/P NPr/ISg+ NᴹSg/VX/J NSg/V+ . ISgPl+ NSg/V . . V/J  NPr+  P  ISg+    . . NPr/J/P D$+ NSg/V/J NSg/V/J/R/P
> altogether , like        a    candle . I    wonder what   I    should be     like        then    ? ” And she  tried
# NSg        . NSg/V/J/C/P D/P+ NSg/V+ . ISg+ N🅪Sg/V NSg/I+ ISg+ VX     NSg/VX NSg/V/J/C/P NSg/J/C . . V/C ISg+ V/J
> to fancy   what   the flame   of a    candle is like        after the candle is blown out         , for
# P  NSg/V/J NSg/I+ D   NSg/V/J P  D/P+ NSg/V+ VL NSg/V/J/C/P P     D+  NSg/V+ VL V/J   NSg/V/J/R/P . C/P
> she  could  not   remember ever having seen  such   a    thing  .
# ISg+ NSg/VX NSg/C NSg/V    J    V      NSg/V NSg/I+ D/P+ NSg/V+ .
>
#
> After a    while      , finding that         nothing  more         happened , she  decided on  going   into the
# P     D/P+ NSg/V/C/P+ . NSg/V   NSg/I/C/Ddem NSg/I/J+ NPr/I/V/J/Dq V/J      . ISg+ NSg/V/J J/P NSg/V/J P    D+
> garden   at    once  ; but     , alas for poor     Alice ! when    she  got to the door   , she  found
# NSg/V/J+ NSg/P NSg/C . NSg/C/P . NPl  C/P NSg/V/J+ NPr+  . NSg/I/C ISg+ V   P  D+  NSg/V+ . ISg+ NSg/V
> she  had forgotten the little     golden  key     , and when    she  went  back    to the table  for
# ISg+ V   NSg/V/J   D   NPr/I/J/Dq NPr/V/J NPr/V/J . V/C NSg/I/C ISg+ NSg/V NSg/V/J P  D+  NSg/V+ C/P
> it       , she  found she  could  not   possibly reach it       : she  could  see   it       quite plainly
# NPr/ISg+ . ISg+ NSg/V ISg+ NSg/VX NSg/C R        NSg/V NPr/ISg+ . ISg+ NSg/VX NSg/V NPr/ISg+ NSg   R
> through the glass   , and she  tried her     best      to climb up        one       of the legs  of the
# NSg/J/P D   NPr🅪/V+ . V/C ISg+ V/J   ISg/D$+ NPr/VX/JS P  NSg/V NSg/V/J/P NSg/I/V/J P  D   NPl/V P  D
> table  , but     it       was too slippery ; and when    she  had tired herself out         with trying  ,
# NSg/V+ . NSg/C/P NPr/ISg+ V   W?  J        . V/C NSg/I/C ISg+ V   V/J   ISg+    NSg/V/J/R/P P    NSg/V/J .
> the poor    little     thing  sat     down       and cried .
# D   NSg/V/J NPr/I/J/Dq NSg/V+ NSg/V/J N🅪Sg/V/J/P V/C V/J   .
>
#
> “ Come    , there’s no    use   in      crying like        that          ! ” said Alice to herself , rather
# . NSg/V/P . W?      NPr/P NSg/V NPr/J/P V      NSg/V/J/C/P NSg/I/C/Ddem+ . . V/J  NPr+  P  ISg+    . NPr/V/J
> sharply ; “ I    advise you    to leave off       this    minute   ! ” She  generally gave herself
# R       . . ISg+ NSg/V  ISgPl+ P  NSg/V NSg/V/J/P I/Ddem+ NSg/V/J+ . . ISg+ R         V    ISg+
> very good     advice , ( though she  very seldom followed it       ) , and sometimes she
# J/R  NPr/V/J+ NᴹSg+  . . V/C    ISg+ J/R  R      V/J      NPr/ISg+ . . V/C R         ISg+
> scolded herself so        severely as    to bring tears  into her     eyes   ; and once  she
# V/J     ISg+    NSg/I/J/C R        NSg/R P  V     NPl/V+ P    ISg/D$+ NPl/V+ . V/C NSg/C ISg+
> remembered trying  to box   her     own     ears   for having cheated herself in      a   game     of
# V/J        NSg/V/J P  NSg/V ISg/D$+ NSg/V/J NPl/V+ C/P V      V/J     ISg+    NPr/J/P D/P NSg/V/J+ P
> croquet she  was playing against herself , for this   curious child  was very fond    of
# NSg/V   ISg+ V   V       C/P     ISg+    . C/P I/Ddem J       NSg/V+ V   J/R  NSg/V/J P
> pretending to be     two people . “ But     it’s no    use   now       , ” thought poor    Alice , “ to
# V          P  NSg/VX NSg NPl/V+ . . NSg/C/P W?   NPr/P NSg/V NPr/V/J/C . . NSg/V   NSg/V/J NPr+  . . P
> pretend to be     two people ! Why   , there’s hardly enough of me       left    to make  one
# NSg/V/J P  NSg/VX NSg NPl/V+ . NSg/V . W?      R      NSg/I  P  NPr/ISg+ NPr/V/J P  NSg/V NSg/I/V/J
> respectable person ! ”
# NSg/J       NSg/V+ . .
>
#
> Soon her     eye    fell    on  a    little      glass   box    that          was lying   under   the table  : she
# J/R  ISg/D$+ NSg/V+ NSg/V/J J/P D/P+ NPr/I/J/Dq+ NPr🅪/V+ NSg/V+ NSg/I/C/Ddem+ V   NSg/V/J NSg/J/P D+  NSg/V+ . ISg+
> opened it       , and found in      it       a   very small    cake    , on  which the words  “ EAT ME       ” were
# V/J    NPr/ISg+ . V/C NSg/V NPr/J/P NPr/ISg+ D/P J/R  NPr/V/J+ N🅪Sg/V+ . J/P I/C+  D+  NPl/V+ . V   NPr/ISg+ . NSg/V
> beautifully marked in      currants . “ Well    , I’ll eat it       , ” said Alice , “ and if    it
# R           V/J    NPr/J/P NPl      . . NSg/V/J . W?   V   NPr/ISg+ . . V/J  NPr+  . . V/C NSg/C NPr/ISg+
> makes me       grow larger , I    can    reach the key     ; and if    it       makes me       grow smaller , I
# NPl/V NPr/ISg+ V    JC     . ISg+ NPr/VX NSg/V D   NPr/V/J . V/C NSg/C NPr/ISg+ NPl/V NPr/ISg+ V    NSg/JC  . ISg+
> can    creep  under   the door   ; so        either way    I’ll get   into the garden   , and I    don’t
# NPr/VX NSg/V+ NSg/J/P D   NSg/V+ . NSg/I/J/C I/C    NSg/J+ W?   NSg/V P    D   NSg/V/J+ . V/C ISg+ V
> care    which happens ! ”
# N🅪Sg/V+ I/C+  V       . .
>
#
> She  ate   a    little      bit    , and said anxiously to herself , “ Which way    ? Which way    ? ” ,
# ISg+ NSg/V D/P+ NPr/I/J/Dq+ NSg/V+ . V/C V/J  R         P  ISg+    . . I/C+  NSg/J+ . I/C+  NSg/J+ . . .
> holding her     hand   on  the top     of her     head     to feel    which way    it       was growing , and
# NSg/V   ISg/D$+ NSg/V+ J/P D   NSg/V/J P  ISg/D$+ NPr/V/J+ P  NSg/I/V I/C+  NSg/J+ NPr/ISg+ V   NSg/V   . V/C
> she  was quite surprised to find  that         she  remained the same size    : to be     sure ,
# ISg+ V   NSg   V/J       P  NSg/V NSg/I/C/Ddem ISg+ V/J      D+  I/J+ N🅪Sg/V+ . P  NSg/VX J    .
> this   generally happens when    one       eats cake    , but     Alice had got so        much       into the
# I/Ddem R         V       NSg/I/C NSg/I/V/J V    N🅪Sg/V+ . NSg/C/P NPr+  V   V   NSg/I/J/C NSg/I/J/Dq P    D
> way   of expecting nothing  but     out         - of - the - way   things to happen , that         it       seemed
# NSg/J P  V         NSg/I/J+ NSg/C/P NSg/V/J/R/P . P  . D   . NSg/J NPl/V  P  V      . NSg/I/C/Ddem NPr/ISg+ V/J
> quite dull and stupid for life    to go      on  in      the common   way    .
# NSg   V/J  V/C NSg/J  C/P N🅪Sg/V+ P  NSg/V/J J/P NPr/J/P D+  NSg/V/J+ NSg/J+ .
>
#
> So        she  set     to work   , and very soon finished off       the cake    .
# NSg/I/J/C ISg+ NPr/V/J P  N🅪Sg/V . V/C J/R  J/R  V/J      NSg/V/J/P D+  N🅪Sg/V+ .
>
#
> CHAPTER II : The Pool  of Tears
# NSg/V+  W? . D   NSg/V P  NPl/V+
>
#
> “ Curiouser and curiouser ! ” cried Alice ( she  was so        much       surprised , that         for the
# . ?         V/C ?         . . V/J   NPr+  . ISg+ V   NSg/I/J/C NSg/I/J/Dq V/J       . NSg/I/C/Ddem C/P D+
> moment she  quite forgot how   to speak good     English   ) ; “ now       I’m opening out         like
# NSg+   ISg+ NSg   V      NSg/C P  NSg/V NPr/V/J+ NPr🅪/V/J+ . . . NPr/V/J/C W?  NSg/V/J NSg/V/J/R/P NSg/V/J/C/P
> the largest telescope that          ever was ! Good    - bye     , feet ! ” ( for when    she  looked down
# D   JS      NSg/V+    NSg/I/C/Ddem+ J    V   . NPr/V/J . NSg/J/P . NPl+ . . . C/P NSg/I/C ISg+ V/J    N🅪Sg/V/J/P
> at    her     feet , they seemed to be     almost out         of sight   , they were  getting so        far
# NSg/P ISg/D$+ NPl+ . IPl+ V/J    P  NSg/VX R      NSg/V/J/R/P P  N🅪Sg/V+ . IPl+ NSg/V NSg/V   NSg/I/J/C NSg/V/J
> off       ) . “ Oh    , my  poor     little      feet , I    wonder who    will   put   on  your shoes and
# NSg/V/J/P . . . NPr/V . D$+ NSg/V/J+ NPr/I/J/Dq+ NPl+ . ISg+ N🅪Sg/V NPr/I+ NPr/VX NSg/V J/P D$+  NPl/V V/C
> stockings for you    now       , dears  ? I’m sure I    shan’t be     able    ! I    shall be     a    great  deal
# NPl/V+    C/P ISgPl+ NPr/V/J/C . NPl/V+ . W?  J    ISg+ V      NSg/VX NSg/V/J . ISg+ VX    NSg/VX D/P+ NSg/J+ NSg/V/J+
> too far     off       to trouble myself about you    : you    must  manage the best       way    you
# W?  NSg/V/J NSg/V/J/P P  NSg/V   ISg+   J/P   ISgPl+ . ISgPl+ NSg/V NSg/V  D+  NPr/VX/JS+ NSg/J+ ISgPl+
> can    ; — but     I    must  be     kind  to them     , ” thought Alice , “ or    perhaps they won’t walk  the
# NPr/VX . . NSg/C/P ISg+ NSg/V NSg/VX NSg/J P  NSg/IPl+ . . NSg/V   NPr+  . . NPr/C NSg     IPl+ V     NSg/V D
> way    I    want  to go      ! Let   me       see   : I’ll give  them     a   new     pair  of boots  every
# NSg/J+ ISg+ NSg/V P  NSg/V/J . NSg/V NPr/ISg+ NSg/V . W?   NSg/V NSg/IPl+ D/P NSg/V/J NSg/V P  NPl/V+ Dq
> Christmas . ”
# NPr/V/J+  . .
>
#
> And she  went  on  planning to herself how   she  would manage it       . “ They must  go      by
# V/C ISg+ NSg/V J/P NSg/V    P  ISg+    NSg/C ISg+ VX    NSg/V  NPr/ISg+ . . IPl+ NSg/V NSg/V/J NSg/J/P
> the carrier , ” she  thought ; “ and how   funny it’ll seem , sending presents to one’s
# D+  NPr+    . . ISg+ NSg/V   . . V/C NSg/C NSg/J W?    V    . V       NPl/V+   P  NSg$
> own     feet ! And how   odd    the directions will   look  !
# NSg/V/J NPl+ . V/C NSg/C NSg/J+ D+  NSg+       NPr/VX NSg/V .
>
#
> Alice’s Right    Foot   , Esq . , Hearthrug , near      the Fender , ( with Alice’s love   ) .
# NSg$    NPr/V/J+ NSg/V+ . NSg . . NSg       . NSg/V/J/P D   NSg/V  . . P    NSg$    NPr🅪/V . .
>
#
> Oh    dear    , what   nonsense  I’m talking ! ”
# NPr/V NSg/V/J . NSg/I+ NᴹSg/V/J+ W?  V       . .
>
#
> Just then    her     head     struck against the roof  of the hall : in      fact she  was now       more
# V/J  NSg/J/C ISg/D$+ NPr/V/J+ V      C/P     D   NSg/V P  D+  NPr+ . NPr/J/P NSg+ ISg+ V   NPr/V/J/C NPr/I/V/J/Dq
> than nine feet high    , and she  at    once  took up        the little     golden  key     and hurried
# C/P  NSg+ NPl+ NSg/V/J . V/C ISg+ NSg/P NSg/C V    NSg/V/J/P D   NPr/I/J/Dq NPr/V/J NPr/V/J V/C V/J
> off       to the garden   door   .
# NSg/V/J/P P  D+  NSg/V/J+ NSg/V+ .
>
#
> Poor     Alice ! It       was as    much       as    she  could  do     , lying   down       on  one        side     , to look
# NSg/V/J+ NPr+  . NPr/ISg+ V   NSg/R NSg/I/J/Dq NSg/R ISg+ NSg/VX NSg/VX . NSg/V/J N🅪Sg/V/J/P J/P NSg/I/V/J+ NSg/V/J+ . P  NSg/V
> through into the garden   with one        eye    ; but     to get   through was more         hopeless than
# NSg/J/P P    D   NSg/V/J+ P    NSg/I/V/J+ NSg/V+ . NSg/C/P P  NSg/V NSg/J/P V   NPr/I/V/J/Dq J        C/P
> ever : she  sat     down       and began to cry   again .
# J    . ISg+ NSg/V/J N🅪Sg/V/J/P V/C V     P  NSg/V R     .
>
#
> “ You    ought    to be     ashamed of yourself , ” said Alice , “ a   great girl   like        you    , ” ( she
# . ISgPl+ NSg/I/VX P  NSg/VX V/J     P  ISg+     . . V/J  NPr+  . . D/P NSg/J NSg/V+ NSg/V/J/C/P ISgPl+ . . . ISg+
> might     well    say   this    ) , “ to go      on  crying in      this    way    ! Stop  this    moment , I    tell
# NᴹSg/VX/J NSg/V/J NSg/V I/Ddem+ . . . P  NSg/V/J J/P V      NPr/J/P I/Ddem+ NSg/J+ . NSg/V I/Ddem+ NSg+   . ISg+ NPr/V
> you    ! ” But     she  went  on  all          the same , shedding gallons of tears  , until there was a
# ISgPl+ . . NSg/C/P ISg+ NSg/V J/P NSg/I/J/C/Dq D   I/J  . NSg/V    NPl     P  NPl/V+ . C/P   +     V   D/P
> large pool   all          round     her     , about four inches deep  and reaching half        down       the
# NSg/J NSg/V+ NSg/I/J/C/Dq NSg/V/J/P ISg/D$+ . J/P   NSg  NPl/V+ NSg/J V/C V        N🅪Sg/V/J/P+ N🅪Sg/V/J/P D
> hall .
# NPr+ .
>
#
> After a    time      she  heard a   little     pattering of feet in      the distance , and she
# P     D/P+ N🅪Sg/V/J+ ISg+ V/J   D/P NPr/I/J/Dq V         P  NPl  NPr/J/P D   NSg/V+   . V/C ISg+
> hastily dried her     eyes   to see   what   was coming  . It       was the White    Rabbit
# R       V/J   ISg/D$+ NPl/V+ P  NSg/V NSg/I+ V   NSg/V/J . NPr/ISg+ V   D   NPr🅪/V/J NSg/V
> returning , splendidly dressed , with a   pair  of white     kid    gloves in      one       hand  and a
# V         . R          V/J     . P    D/P NSg/V P  NPr🅪/V/J+ NSg/V+ NPl/V+ NPr/J/P NSg/I/V/J NSg/V V/C D/P+
> large  fan    in      the other   : he       came    trotting along in      a    great  hurry  , muttering to
# NSg/J+ NSg/V+ NPr/J/P D   NSg/V/J . NPr/ISg+ NSg/V/P NSg/V/J  P     NPr/J/P D/P+ NSg/J+ NSg/V+ . NSg/V     P
> himself as    he       came    , “ Oh    ! the Duchess , the Duchess ! Oh    ! won’t she  be     savage   if
# ISg+    NSg/R NPr/ISg+ NSg/V/P . . NPr/V . D   NSg/V   . D   NSg/V   . NPr/V . V     ISg+ NSg/VX NPr/V/J+ NSg/C
> I’ve kept her     waiting ! ” Alice felt     so        desperate that         she  was ready   to ask   help
# W?   V    ISg/D$+ NSg/V   . . NPr+  N🅪Sg/V/J NSg/I/J/C NSg/J     NSg/I/C/Ddem ISg+ V   NSg/V/J P  NSg/V NSg/V
> of any     one        ; so        , when    the Rabbit came    near      her     , she  began , in      a   low     , timid voice  ,
# P  I/R/Dq+ NSg/I/V/J+ . NSg/I/J/C . NSg/I/C D+  NSg/V+ NSg/V/P NSg/V/J/P ISg/D$+ . ISg+ V     . NPr/J/P D/P NSg/V/J . J+    NSg/V+ .
> “ If    you    please , sir    — ” The Rabbit started violently , dropped the white     kid    gloves
# . NSg/C ISgPl+ V      . NPr/V+ . . D+  NSg/V+ V/J     R         . V/J     D+  NPr🅪/V/J+ NSg/V+ NPl/V
> and the fan    , and skurried away into the darkness as    hard   as    he       could  go      .
# V/C D+  NSg/V+ . V/C ?        V/J  P    D   NᴹSg+    NSg/R N🅪Sg/J NSg/R NPr/ISg+ NSg/VX NSg/V/J .
>
#
> Alice took up        the fan   and gloves , and , as    the hall was very hot     , she  kept
# NPr+  V    NSg/V/J/P D   NSg/V V/C NPl/V+ . V/C . NSg/R D+  NPr+ V   J/R  NSg/V/J . ISg+ V
> fanning herself all          the time      she  went  on  talking : “ Dear    , dear    ! How   queer
# NSg/V   ISg+    NSg/I/J/C/Dq D   N🅪Sg/V/J+ ISg+ NSg/V J/P V       . . NSg/V/J . NSg/V/J . NSg/C NSg/V/J
> everything is to - day   ! And yesterday things went  on  just as    usual . I    wonder if
# NSg/I/V+   VL P  . NPr🅪+ . V/C NSg+      NPl/V+ NSg/V J/P V/J  NSg/R NSg/J . ISg+ N🅪Sg/V NSg/C
> I’ve been  changed in      the night   ? Let   me       think : was I    the same when    I    got up        this
# W?   NSg/V V/J     NPr/J/P D   N🅪Sg/V+ . NSg/V NPr/ISg+ NSg/V . V   ISg+ D   I/J  NSg/I/C ISg+ V   NSg/V/J/P I/Ddem+
> morning ? I    almost think I    can    remember feeling a   little     different . But     if    I’m
# N🅪Sg/V+ . ISg+ R      NSg/V ISg+ NPr/VX NSg/V    NSg/V/J D/P NPr/I/J/Dq NSg/J     . NSg/C/P NSg/C W?
> not   the same , the next    question is , Who    in      the world  am      I    ? Ah      , that’s the great
# NSg/C D   I/J  . D   NSg/J/P NSg/V+   VL . NPr/I+ NPr/J/P D   NSg/V+ NPr/V/J ISg+ . NSg/I/V . NSg$   D   NSg/J
> puzzle ! ” And she  began thinking over    all           the children she  knew that          were  of the
# NSg/V  . . V/C ISg+ V     V        NSg/J/P NSg/I/J/C/Dq+ D+  NPl+     ISg+ V    NSg/I/C/Ddem+ NSg/V P  D+
> same age     as    herself , to see   if    she  could  have   been  changed for any    of them     .
# I/J+ N🅪Sg/V+ NSg/R ISg+    . P  NSg/V NSg/C ISg+ NSg/VX NSg/VX NSg/V V/J     C/P I/R/Dq P  NSg/IPl+ .
>
#
> “ I’m sure I’m not   Ada  , ” she  said , “ for her     hair    goes  in      such  long    ringlets , and
# . W?  J    W?  NSg/C NPr+ . . ISg+ V/J  . . C/P ISg/D$+ N🅪Sg/V+ NPl/V NPr/J/P NSg/I NPr/V/J NPl/V    . V/C
> mine     doesn’t go      in      ringlets at    all          ; and I’m sure I    can’t be     Mabel , for I    know
# NSg/I/V+ V       NSg/V/J NPr/J/P NPl/V    NSg/P NSg/I/J/C/Dq . V/C W?  J    ISg+ VX    NSg/VX NPr   . C/P ISg+ NSg/V
> all          sorts of things , and she  , oh    ! she  knows such  a   very little     ! Besides , she’s
# NSg/I/J/C/Dq NPl/V P  NPl/V+ . V/C ISg+ . NPr/V . ISg+ NPl/V NSg/I D/P J/R  NPr/I/J/Dq . W?      . W?
> she  , and I’m I    , and — oh    dear    , how   puzzling it       all          is ! I’ll try     if    I    know  all          the
# ISg+ . V/C W?  ISg+ . V/C . NPr/V NSg/V/J . NSg/C V        NPr/ISg+ NSg/I/J/C/Dq VL . W?   NSg/V/J NSg/C ISg+ NSg/V NSg/I/J/C/Dq D
> things I    used to know  . Let   me       see   : four times  five is  twelve , and four times  six
# NPl/V+ ISg+ V/J  P  NSg/V . NSg/V NPr/ISg+ NSg/V . NSg  NPl/V+ NSg  VL+ NSg    . V/C NSg+ NPl/V+ NSg
> is  thirteen , and four times  seven is  — oh    dear    ! I    shall never get   to twenty at
# VL+ NSg      . V/C NSg+ NPl/V+ NSg+  VL+ . NPr/V NSg/V/J . ISg+ VX    R     NSg/V P  NSg    NSg/P
> that          rate   ! However , the Multiplication Table  doesn’t signify : let’s try
# NSg/I/C/Ddem+ NSg/V+ . C       . D   NᴹSg           NSg/V+ V       V       . NSg$  NSg/V/J
> Geography . London is the capital of Paris , and Paris is the capital of Rome , and
# N🅪Sg+     . NPr+   VL D   NSg/J   P  NPr+  . V/C NPr+  VL D   NSg/J   P  NPr+ . V/C
> Rome — no    , that’s all          wrong   , I’m certain ! I    must  have   been  changed for Mabel ! I’ll
# NPr+ . NPr/P . NSg$   NSg/I/J/C/Dq NSg/V/J . W?  I/J     . ISg+ NSg/V NSg/VX NSg/V V/J     C/P NPr   . W?
> try     and say   ‘          How   doth the little     — ’ ” and she  crossed her     hands  on  her     lap      as    if
# NSg/V/J V/C NSg/V Unlintable NSg/C W?   D   NPr/I/J/Dq . . . V/C ISg+ V/J     ISg/D$+ NPl/V+ J/P ISg/D$+ NSg/V/J+ NSg/R NSg/C
> she  were  saying lessons , and began to repeat it       , but     her     voice  sounded hoarse
# ISg+ NSg/V NSg/V  NPl/V+  . V/C V     P  NSg/V  NPr/ISg+ . NSg/C/P ISg/D$+ NSg/V+ V/J     NSg/V/J
> and strange , and the words  did not   come    the same as    they used to do     : —
# V/C NSg/V/J . V/C D   NPl/V+ V   NSg/C NSg/V/P D   I/J  NSg/R IPl+ V/J  P  NSg/VX . .
>
#
> “ How   doth the little     crocodile Improve his     shining tail     , And pour  the waters
# . NSg/C W?   D+  NPr/I/J/Dq NSg/V+    V       ISg/D$+ V       NSg/V/J+ . V/C NSg/V D   NPrPl/V
> of the Nile On  every golden  scale   !
# P  D   NPr+ J/P Dq    NPr/V/J N🅪Sg/V+ .
>
#
> “ How   cheerfully he       seems to grin  , How   neatly spread his     claws  , And welcome
# . NSg/C R          NPr/ISg+ V     P  NSg/V . NSg/C R      N🅪Sg/V ISg/D$+ NPl/V+ . V/C NSg/V/J
> little     fishes in      With gently smiling  jaws   ! ”
# NPr/I/J/Dq NPl/V+ NPr/J/P P    R      NᴹSg/V/J NPl/V+ . .
>
#
> “ I’m sure those   are not   the right   words  , ” said poor    Alice , and her     eyes   filled
# . W?  J    I/Ddem+ V   NSg/C D   NPr/V/J NPl/V+ . . V/J  NSg/V/J NPr+  . V/C ISg/D$+ NPl/V+ V/J
> with tears  again as    she  went  on  , “ I    must  be     Mabel after all          , and I    shall have   to
# P    NPl/V+ R     NSg/R ISg+ NSg/V J/P . . ISg+ NSg/V NSg/VX NPr   P     NSg/I/J/C/Dq . V/C ISg+ VX    NSg/VX P
> go      and live in      that         poky  little     house  , and have   next    to no    toys   to play  with ,
# NSg/V/J V/C V/J  NPr/J/P NSg/I/C/Ddem NSg/J NPr/I/J/Dq NPr/V+ . V/C NSg/VX NSg/J/P P  NPr/P NPl/V+ P  NSg/V P    .
> and oh    ! ever so        many       lessons to learn ! No    , I’ve made up        my  mind   about it       ; if    I’m
# V/C NPr/V . J    NSg/I/J/C NSg/I/J/Dq NPl/V+  P  NSg/V . NPr/P . W?   V    NSg/V/J/P D$+ NSg/V+ J/P   NPr/ISg+ . NSg/C W?
> Mabel , I’ll stay    down       here    ! It’ll be     no    use   their putting their heads  down       and
# NPr   . W?   NSg/V/J N🅪Sg/V/J/P NSg/J/R . W?    NSg/VX NPr/P NSg/V D$+   NSg/V   D$+   NPl/V+ N🅪Sg/V/J/P V/C
> saying ‘          Come    up        again , dear    ! ’ I    shall only  look  up        and say   ‘          Who    am      I    then    ? Tell
# NSg/V  Unlintable NSg/V/P NSg/V/J/P R     . NSg/V/J . . ISg+ VX    J/R/C NSg/V NSg/V/J/P V/C NSg/V Unlintable NPr/I+ NPr/V/J ISg+ NSg/J/C . NPr/V
> me       that         first   , and then    , if    I    like        being    that          person , I’ll come    up        : if    not   , I’ll
# NPr/ISg+ NSg/I/C/Ddem NSg/V/J . V/C NSg/J/C . NSg/C ISg+ NSg/V/J/C/P N🅪Sg/V/C NSg/I/C/Ddem+ NSg/V+ . W?   NSg/V/P NSg/V/J/P . NSg/C NSg/C . W?
> stay    down       here    till      I’m somebody else    ’ — but     , oh    dear    ! ” cried Alice , with a   sudden
# NSg/V/J N🅪Sg/V/J/P NSg/J/R NSg/V/C/P W?  NSg/I+   NSg/J/C . . NSg/C/P . NPr/V NSg/V/J . . V/J   NPr+  . P    D/P NSg/J
> burst of tears  , “ I    do     wish  they would put   their heads  down       ! I    am      so        very tired
# NSg/V P  NPl/V+ . . ISg+ NSg/VX NSg/V IPl+ VX    NSg/V D$+   NPl/V+ N🅪Sg/V/J/P . ISg+ NPr/V/J NSg/I/J/C J/R  V/J
> of being    all          alone here    ! ”
# P  N🅪Sg/V/C NSg/I/J/C/Dq J     NSg/J/R . .
>
#
> As    she  said this    she  looked down       at    her     hands  , and was surprised to see   that         she
# NSg/R ISg+ V/J  I/Ddem+ ISg+ V/J    N🅪Sg/V/J/P NSg/P ISg/D$+ NPl/V+ . V/C V   V/J       P  NSg/V NSg/I/C/Ddem ISg+
> had put   on  one       of the Rabbit’s little     white    kid    gloves while     she  was talking .
# V   NSg/V J/P NSg/I/V/J P  D   NSg$     NPr/I/J/Dq NPr🅪/V/J NSg/V+ NPl/V+ NSg/V/C/P ISg+ V   V       .
> “ How   can    I    have   done    that          ? ” she  thought . “ I    must  be     growing small   again . ” She
# . NSg/C NPr/VX ISg+ NSg/VX NSg/V/J NSg/I/C/Ddem+ . . ISg+ NSg/V   . . ISg+ NSg/V NSg/VX NSg/V   NPr/V/J R     . . ISg+
> got up        and went  to the table  to measure herself by      it       , and found that          , as    nearly
# V   NSg/V/J/P V/C NSg/V P  D+  NSg/V+ P  NSg/V   ISg+    NSg/J/P NPr/ISg+ . V/C NSg/V NSg/I/C/Ddem+ . NSg/R R
> as    she  could  guess , she  was now       about two  feet high    , and was going   on  shrinking
# NSg/R ISg+ NSg/VX NSg/V . ISg+ V   NPr/V/J/C J/P   NSg+ NPl+ NSg/V/J . V/C V   NSg/V/J J/P V
> rapidly : she  soon found out         that         the cause    of this    was the fan   she  was holding ,
# R       . ISg+ J/R  NSg/V NSg/V/J/R/P NSg/I/C/Ddem D   N🅪Sg/V/C P  I/Ddem+ V   D+  NSg/V ISg+ V   NSg/V   .
> and she  dropped it       hastily , just in      time      to avoid shrinking away altogether .
# V/C ISg+ V/J     NPr/ISg+ R       . V/J  NPr/J/P N🅪Sg/V/J+ P  V     V         V/J  NSg        .
>
#
> “ That          was a   narrow  escape ! ” said Alice , a    good     deal     frightened at    the sudden
# . NSg/I/C/Ddem+ V   D/P NSg/V/J NSg/V  . . V/J  NPr+  . D/P+ NPr/V/J+ NSg/V/J+ V/J        NSg/P D+  NSg/J+
> change  , but     very glad    to find  herself still   in      existence ; “ and now       for the
# N🅪Sg/V+ . NSg/C/P J/R  NSg/V/J P  NSg/V ISg+    NSg/V/J NPr/J/P NSg+      . . V/C NPr/V/J/C C/P D+
> garden   ! ” and she  ran   with all           speed   back    to the little      door   : but     , alas ! the
# NSg/V/J+ . . V/C ISg+ NSg/V P    NSg/I/J/C/Dq+ N🅪Sg/V+ NSg/V/J P  D+  NPr/I/J/Dq+ NSg/V+ . NSg/C/P . NPl  . D+
> little      door   was shut    again , and the little      golden   key      was lying   on  the glass
# NPr/I/J/Dq+ NSg/V+ V   NSg/V/J R     . V/C D+  NPr/I/J/Dq+ NPr/V/J+ NPr/V/J+ V   NSg/V/J J/P D+  NPr🅪/V+
> table  as    before , “ and things are worse    than ever , ” thought the poor     child  , “ for
# NSg/V+ NSg/R C/P    . . V/C NPl/V+ V   NSg/V/JC C/P  J    . . NSg/V   D+  NSg/V/J+ NSg/V+ . . C/P
> I    never was so        small   as    this   before , never ! And I    declare it’s too bad     , that         it
# ISg+ R     V   NSg/I/J/C NPr/V/J NSg/R I/Ddem C/P    . R     . V/C ISg+ V       W?   W?  NSg/V/J . NSg/I/C/Ddem NPr/ISg+
> is ! ”
# VL . .
>
#
> As    she  said these   words  her     foot   slipped , and in      another moment , splash ! she  was
# NSg/R ISg+ V/J  I/Ddem+ NPl/V+ ISg/D$+ NSg/V+ V/J     . V/C NPr/J/P I/D+    NSg+   . NSg/V+ . ISg+ V
> up        to her     chin   in      salt      water   . Her     first    idea was that         she  had somehow fallen
# NSg/V/J/P P  ISg/D$+ NPr/V+ NPr/J/P NPr🅪/V/J+ N🅪Sg/V+ . ISg/D$+ NSg/V/J+ NSg+ V   NSg/I/C/Ddem ISg+ V   W?      W?
> into the sea  , “ and in      that         case   I    can    go      back    by      railway , ” she  said to herself .
# P    D+  NSg+ . . V/C NPr/J/P NSg/I/C/Ddem NPr/V+ ISg+ NPr/VX NSg/V/J NSg/V/J NSg/J/P NSg+    . . ISg+ V/J  P  ISg+    .
> ( Alice had been  to the seaside once  in      her     life    , and had come    to the general
# . NPr+  V   NSg/V P  D   NPr/J   NSg/C NPr/J/P ISg/D$+ N🅪Sg/V+ . V/C V   NSg/V/P P  D   NSg/V/J
> conclusion , that          wherever you    go      to on  the English   coast  you    find  a   number   of
# NSg+       . NSg/I/C/Ddem+ C        ISgPl+ NSg/V/J P  J/P D   NPr🅪/V/J+ NSg/V+ ISgPl+ NSg/V D/P NSg/V/JC P
> bathing machines in      the sea  , some     children digging in      the sand     with wooden
# NSg/V   NPl/V+   NPr/J/P D   NSg+ . I/J/R/Dq NPl+     NSg/V   NPr/J/P D   NSg/V/J+ P    J
> spades , then    a   row   of lodging houses , and behind  them     a   railway station . )
# NPl/V  . NSg/J/C D/P NSg/V P  N🅪Sg/V+ NPl/V+ . V/C NSg/J/P NSg/IPl+ D/P NSg+    NSg/V+  . .
> However , she  soon made out         that         she  was in      the pool  of tears  which she  had wept
# C       . ISg+ J/R  V    NSg/V/J/R/P NSg/I/C/Ddem ISg+ V   NPr/J/P D   NSg/V P  NPl/V+ I/C+  ISg+ V   V
> when    she  was nine feet high    .
# NSg/I/C ISg+ V   NSg  NPl  NSg/V/J .
>
#
> “ I    wish  I    hadn’t cried so        much       ! ” said Alice , as    she  swam about , trying  to find
# . ISg+ NSg/V ISg+ V      V/J   NSg/I/J/C NSg/I/J/Dq . . V/J  NPr+  . NSg/R ISg+ V    J/P   . NSg/V/J P  NSg/V
> her     way    out         . “ I    shall be     punished for it       now       , I    suppose , by      being    drowned in      my
# ISg/D$+ NSg/J+ NSg/V/J/R/P . . ISg+ VX    NSg/VX V/J      C/P NPr/ISg+ NPr/V/J/C . ISg+ V       . NSg/J/P N🅪Sg/V/C V/J     NPr/J/P D$+
> own      tears  ! That          will   be     a   queer    thing  , to be     sure ! However , everything is queer
# NSg/V/J+ NPl/V+ . NSg/I/C/Ddem+ NPr/VX NSg/VX D/P NSg/V/J+ NSg/V+ . P  NSg/VX J    . C       . NSg/I/V+   VL NSg/V/J
> to - day   . ”
# P  . NPr🅪+ . .
>
#
> Just then    she  heard something  splashing about in      the pool   a   little     way    off       , and
# V/J  NSg/J/C ISg+ V/J   NSg/I/V/J+ V         J/P   NPr/J/P D   NSg/V+ D/P NPr/I/J/Dq NSg/J+ NSg/V/J/P . V/C
> she  swam nearer to make  out         what   it       was : at    first   she  thought it       must  be     a
# ISg+ V    NSg/JC P  NSg/V NSg/V/J/R/P NSg/I+ NPr/ISg+ V   . NSg/P NSg/V/J ISg+ NSg/V   NPr/ISg+ NSg/V NSg/VX D/P
> walrus or    hippopotamus , but     then    she  remembered how   small   she  was now       , and she
# NSg/V+ NPr/C NSg          . NSg/C/P NSg/J/C ISg+ V/J        NSg/C NPr/V/J ISg+ V   NPr/V/J/C . V/C ISg+
> soon made out         that         it       was only  a   mouse  that          had slipped in      like        herself .
# J/R  V    NSg/V/J/R/P NSg/I/C/Ddem NPr/ISg+ V   J/R/C D/P NSg/V+ NSg/I/C/Ddem+ V   V/J     NPr/J/P NSg/V/J/C/P ISg+    .
>
#
> “ Would it       be     of any     use    , now       , ” thought Alice , “ to speak to this    mouse  ?
# . VX    NPr/ISg+ NSg/VX P  I/R/Dq+ NSg/V+ . NPr/V/J/C . . NSg/V   NPr+  . . P  NSg/V P  I/Ddem+ NSg/V+ .
> Everything is so        out         - of - the - way   down       here    , that         I    should think very likely it
# NSg/I/V+   VL NSg/I/J/C NSg/V/J/R/P . P  . D   . NSg/J N🅪Sg/V/J/P NSg/J/R . NSg/I/C/Ddem ISg+ VX     NSg/V J/R  NSg/J  NPr/ISg+
> can    talk   : at    any     rate   , there’s no     harm   in      trying  . ” So        she  began : “ O       Mouse  , do
# NPr/VX N🅪Sg/V . NSg/P I/R/Dq+ NSg/V+ . W?      NPr/P+ NSg/V+ NPr/J/P NSg/V/J . . NSg/I/J/C ISg+ V     . . NPr/J/P NSg/V+ . NSg/VX
> you    know  the way    out         of this    pool   ? I    am      very tired of swimming about here    , O
# ISgPl+ NSg/V D+  NSg/J+ NSg/V/J/R/P P  I/Ddem+ NSg/V+ . ISg+ NPr/V/J J/R  V/J   P  NSg/V    J/P   NSg/J/R . NPr/J/P
> Mouse  ! ” ( Alice thought this    must  be     the right   way   of speaking to a    mouse  : she
# NSg/V+ . . . NPr+  NSg/V   I/Ddem+ NSg/V NSg/VX D   NPr/V/J NSg/J P  V        P  D/P+ NSg/V+ . ISg+
> had never done    such  a    thing  before , but     she  remembered having seen  in      her
# V   R     NSg/V/J NSg/I D/P+ NSg/V+ C/P    . NSg/C/P ISg+ V/J        V      NSg/V NPr/J/P ISg/D$+
> brother’s Latin Grammar , “ A   mouse  — of a   mouse  — to a   mouse  — a   mouse  — O       mouse  ! ” ) The
# NSg$      NPr/J N🅪Sg/V+ . . D/P NSg/V+ . P  D/P NSg/V+ . P  D/P NSg/V+ . D/P NSg/V+ . NPr/J/P NSg/V+ . . . D+
> Mouse  looked at    her     rather  inquisitively , and seemed to her     to wink  with one       of
# NSg/V+ V/J    NSg/P ISg/D$+ NPr/V/J R             . V/C V/J    P  ISg/D$+ P  NSg/V P    NSg/I/V/J P
> its     little     eyes   , but     it       said nothing  .
# ISg/D$+ NPr/I/J/Dq NPl/V+ . NSg/C/P NPr/ISg+ V/J  NSg/I/J+ .
>
#
> “ Perhaps it       doesn’t understand English   , ” thought Alice ; “ I    daresay it’s a   French
# . NSg     NPr/ISg+ V       V          NPr🅪/V/J+ . . NSg/V   NPr+  . . ISg+ V       W?   D/P NPr🅪/V/J
> mouse  , come    over    with William the Conqueror . ” ( For , with all          her     knowledge of
# NSg/V+ . NSg/V/P NSg/J/P P    NPr+    D   NSg       . . . C/P . P    NSg/I/J/C/Dq ISg/D$+ NᴹSg      P
> history , Alice had no    very clear    notion how   long    ago anything had happened . ) So
# N🅪Sg+   . NPr+  V   NPr/P J/R  NSg/V/J+ NSg+   NSg/C NPr/V/J J/P NSg/I/V+ V   V/J      . . NSg/I/J/C
> she  began again : “ Où est  ma     chatte ? ” which was the first   sentence in      her     French
# ISg+ V     R     . . ?  NPr+ NPr/J+ ?      . . I/C+  V   D   NSg/V/J NSg/V    NPr/J/P ISg/D$+ NPr🅪/V/J
> lesson - book   . The Mouse  gave a    sudden leap     out         of the water   , and seemed to quiver
# NSg/V+ . NSg/V+ . D+  NSg/V+ V    D/P+ NSg/J+ NSg/V/J+ NSg/V/J/R/P P  D+  N🅪Sg/V+ . V/C V/J    P  NSg/V/J
> all          over     with fright  . “ Oh    , I    beg   your pardon ! ” cried Alice hastily , afraid that
# NSg/I/J/C/Dq NSg/J/P+ P    NSg/V/J . . NPr/V . ISg+ NSg/V D$+  NSg/V  . . V/J   NPr+  R       . J      NSg/I/C/Ddem
> she  had hurt    the poor    animal’s feelings . “ I    quite forgot you    didn’t like        cats   . ”
# ISg+ V   NSg/V/J D   NSg/V/J NSg$     +        . . ISg+ NSg   V      ISgPl+ V      NSg/V/J/C/P NPl/V+ . .
>
#
> “ Not   like        cats   ! ” cried the Mouse  , in      a   shrill  , passionate voice  . “ Would you    like
# . NSg/C NSg/V/J/C/P NPl/V+ . . V/J   D+  NSg/V+ . NPr/J/P D/P NSg/V/J . NSg/V/J+   NSg/V+ . . VX    ISgPl+ NSg/V/J/C/P
> cats   if    you    were  me       ? ”
# NPl/V+ NSg/C ISgPl+ NSg/V NPr/ISg+ . .
>
#
> “ Well    , perhaps not   , ” said Alice in      a    soothing tone      : “ don’t be     angry about it       .
# . NSg/V/J . NSg     NSg/C . . V/J  NPr+  NPr/J/P D/P+ NSg/V/J+ N🅪Sg/I/V+ . . V     NSg/VX V/J   J/P   NPr/ISg+ .
> And yet     I    wish  I    could  show  you    our cat      Dinah : I    think you’d take  a   fancy    to
# V/C NSg/V/C ISg+ NSg/V ISg+ NSg/VX NSg/V ISgPl+ D$+ NSg/V/J+ NPr   . ISg+ NSg/V W?    NSg/V D/P NSg/V/J+ P
> cats  if    you    could  only  see   her     . She  is such  a   dear    quiet    thing , ” Alice went  on  ,
# NPl/V NSg/C ISgPl+ NSg/VX J/R/C NSg/V ISg/D$+ . ISg+ VL NSg/I D/P NSg/V/J N🅪Sg/V/J NSg/V . . NPr+  NSg/V J/P .
> half        to herself , as    she  swam lazily about in      the pool   , “ and she  sits  purring so
# N🅪Sg/V/J/P+ P  ISg+    . NSg/R ISg+ V    R      J/P   NPr/J/P D+  NSg/V+ . . V/C ISg+ NPl/V V       NSg/I/J/C
> nicely by      the fire      , licking her     paws   and washing her     face   — and she  is such  a   nice
# R      NSg/J/P D   N🅪Sg/V/J+ . NSg/V   ISg/D$+ NPl/V+ V/C NSg/V   ISg/D$+ NSg/V+ . V/C ISg+ VL NSg/I D/P NPr/V/J
> soft  thing  to nurse — and she’s such  a   capital one        for catching mice   — oh    , I    beg
# NSg/J NSg/V+ P  NSg/V . V/C W?    NSg/I D/P NSg/J+  NSg/I/V/J+ C/P V        NSg/V+ . NPr/V . ISg+ NSg/V
> your pardon ! ” cried Alice again , for this    time      the Mouse  was bristling all          over    ,
<<<<<<< HEAD
# D$+  NSg/V  . . V/J   NPr+  R     . C/P I/Ddem+ N🅪Sg/V/J+ D+  NSg/V+ V   V         NSg/I/J/C/Dq NSg/J/P .
> and she  felt    certain it       must  be     really offended . “ We   won’t talk   about her     any
# V/C ISg+ NSg/V/J I/J     NPr/ISg+ NSg/V NSg/VX R      V/J      . . IPl+ V     N🅪Sg/V J/P   ISg/D$+ I/R/Dq
=======
# D$+  NSg/V  . . V/J   NPr+  P     . C/P I/Ddem+ N🅪Sg/V/J+ D+  NSg/V+ V   V         NSg/I/J/C/Dq NSg/J/P .
> and she  felt     certain it       must  be     really offended . “ We   won’t talk   about her     any
# V/C ISg+ N🅪Sg/V/J I/J     NPr/ISg+ NSg/V NSg/VX R      V/J      . . IPl+ V     N🅪Sg/V J/P   ISg/D$+ I/R/Dq
>>>>>>> 5909fcaf
> more         if    you’d rather  not   . ”
# NPr/I/V/J/Dq NSg/C W?    NPr/V/J NSg/C . .
>
#
> “ We   indeed ! ” cried the Mouse  , who    was trembling down       to the end   of his     tail     . “ As
# . IPl+ W?     . . V/J   D+  NSg/V+ . NPr/I+ V   V         N🅪Sg/V/J/P P  D   NSg/V P  ISg/D$+ NSg/V/J+ . . NSg/R
> if    I    would talk   on  such  a    subject  ! Our family  always hated cats   : nasty , low     ,
# NSg/C ISg+ VX    N🅪Sg/V J/P NSg/I D/P+ NSg/V/J+ . D$+ N🅪Sg/J+ R      V/J   NPl/V+ . NSg/J . NSg/V/J .
> vulgar things ! Don’t let   me       hear the name   again ! ”
# NSg/J  NPl/V+ . V     NSg/V NPr/ISg+ V    D   NSg/V+ R     . .
>
#
> “ I    won’t indeed ! ” said Alice , in      a   great hurry  to change the subject of
# . ISg+ V     W?     . . V/J  NPr+  . NPr/J/P D/P NSg/J NSg/V+ P  N🅪Sg/V D   NSg/V/J P
> conversation . “ Are you    — are you    fond    — of — of dogs   ? ” The Mouse  did not   answer , so
# N🅪Sg/V+      . . V   ISgPl+ . V   ISgPl+ NSg/V/J . P  . P  NPl/V+ . . D+  NSg/V+ V   NSg/C NSg/V+ . NSg/I/J/C
> Alice went  on  eagerly : “ There is such  a   nice    little     dog      near      our house  I    should
# NPr+  NSg/V J/P R       . . +     VL NSg/I D/P NPr/V/J NPr/I/J/Dq NSg/V/J+ NSg/V/J/P D$+ NPr/V+ ISg+ VX
> like        to show  you    ! A   little     bright  - eyed terrier , you    know  , with oh    , such  long
# NSg/V/J/C/P P  NSg/V ISgPl+ . D/P NPr/I/J/Dq NPr/V/J . V/J  NSg     . ISgPl+ NSg/V . P    NPr/V . NSg/I NPr/V/J
> curly   brown    hair    ! And it’ll fetch things when    you    throw them     , and it’ll sit   up
# NSg/J/R NPr🅪/V/J N🅪Sg/V+ . V/C W?    NSg/V NPl/V+ NSg/I/C ISgPl+ NSg/V NSg/IPl+ . V/C W?    NSg/V NSg/V/J/P
> and beg   for its     dinner  , and all          sorts of things — I    can’t remember half       of
# V/C NSg/V C/P ISg/D$+ N🅪Sg/V+ . V/C NSg/I/J/C/Dq NPl/V P  NPl/V+ . ISg+ VX    NSg/V    N🅪Sg/V/J/P P
> them     — and it       belongs to a   farmer , you    know  , and he       says  it’s so        useful , it’s
# NSg/IPl+ . V/C NPr/ISg+ V       P  D/P NPr+   . ISgPl+ NSg/V . V/C NPr/ISg+ NPl/V W?   NSg/I/J/C J      . W?
> worth   a   hundred pounds ! He       says  it       kills all           the rats   and — oh    dear    ! ” cried Alice
# NSg/V/J D/P NSg     NPl/V+ . NPr/ISg+ NPl/V NPr/ISg+ NPl/V NSg/I/J/C/Dq+ D+  NPl/V+ V/C . NPr/V NSg/V/J . . V/J   NPr+
> in      a   sorrowful tone      , “ I’m afraid I’ve offended it       again ! ” For the Mouse  was
# NPr/J/P D/P J         N🅪Sg/I/V+ . . W?  J      W?   V/J      NPr/ISg+ R     . . C/P D+  NSg/V+ V
> swimming away from her     as    hard   as    it       could  go      , and making quite a   commotion in
# NSg/V    V/J  P    ISg/D$+ NSg/R N🅪Sg/J NSg/R NPr/ISg+ NSg/VX NSg/V/J . V/C NSg/V  NSg   D/P NSg       NPr/J/P
> the pool   as    it       went  .
# D   NSg/V+ NSg/R NPr/ISg+ NSg/V .
>
#
> So        she  called softly after it       , “ Mouse  dear    ! Do     come    back    again , and we   won’t
# NSg/I/J/C ISg+ V/J    R      P     NPr/ISg+ . . NSg/V+ NSg/V/J . NSg/VX NSg/V/P NSg/V/J R     . V/C IPl+ V
> talk   about cats   or    dogs   either , if    you    don’t like        them     ! ” When    the Mouse  heard
# N🅪Sg/V J/P   NPl/V+ NPr/C NPl/V+ I/C    . NSg/C ISgPl+ V     NSg/V/J/C/P NSg/IPl+ . . NSg/I/C D+  NSg/V+ V/J
> this    , it       turned round     and swam slowly back    to her     : its     face   was quite pale    ( with
# I/Ddem+ . NPr/ISg+ V/J    NSg/V/J/P V/C V    R      NSg/V/J P  ISg/D$+ . ISg/D$+ NSg/V+ V   NSg   NSg/V/J . P
> passion , Alice thought ) , and it       said in      a    low      trembling voice  , “ Let   us       get   to
# NPr/V+  . NPr+  NSg/V   . . V/C NPr/ISg+ V/J  NPr/J/P D/P+ NSg/V/J+ V+        NSg/V+ . . NSg/V NPr/IPl+ NSg/V P
> the shore  , and then    I’ll tell  you    my  history , and you’ll understand why   it       is I
# D+  NSg/V+ . V/C NSg/J/C W?   NPr/V ISgPl+ D$+ N🅪Sg+   . V/C W?     V          NSg/V NPr/ISg+ VL ISg+
> hate   cats  and dogs   . ”
# N🅪Sg/V NPl/V V/C NPl/V+ . .
>
#
> It       was high    time     to go      , for the pool   was getting quite crowded with the birds
# NPr/ISg+ V   NSg/V/J N🅪Sg/V/J P  NSg/V/J . C/P D+  NSg/V+ V   NSg/V   NSg   V/J     P    D   NPl/V
> and animals that          had fallen into it       : there were  a    Duck   and a   Dodo , a   Lory and an
# V/C NPl+    NSg/I/C/Ddem+ V   W?     P    NPr/ISg+ . +     NSg/V D/P+ NSg/V+ V/C D/P NSg  . D/P ?    V/C D/P
> Eaglet , and several other   curious creatures . Alice led     the way    , and the whole
# NSg    . V/C J/Dq    NSg/V/J J       NPl+      . NPr+  NSg/V/J D+  NSg/J+ . V/C D+  NSg/J+
> party    swam to the shore  .
# NSg/V/J+ V    P  D+  NSg/V+ .
>
#
> CHAPTER III : A   Caucus - Race  and a    Long     Tale
# NSg/V+  W?  . D/P NSg/V+ . NSg/V V/C D/P+ NPr/V/J+ NSg/V+
>
#
> They were  indeed a   queer   - looking party    that          assembled on  the bank  — the birds with
# IPl+ NSg/V W?     D/P NSg/V/J . V       NSg/V/J+ NSg/I/C/Ddem+ V/J       J/P D   NSg/V . D   NPl/V P
> draggled feathers , the animals with their fur        clinging close   to them     , and all
# ?        NPl/V+   . D   NPl+    P    D$+   NSg/V/C/P+ V        NSg/V/J P  NSg/IPl+ . V/C NSg/I/J/C/Dq
> dripping wet     , cross      , and uncomfortable .
# NSg/V    NSg/V/J . NPr/V/J/P+ . V/C J             .
>
#
> The first   question of course was , how   to get   dry     again : they had a   consultation
# D   NSg/V/J NSg/V    P  NSg/V+ V   . NSg/C P  NSg/V NSg/V/J R     . IPl+ V   D/P NSg+
> about this    , and after a    few       minutes it       seemed quite natural to Alice to find
# J/P   I/Ddem+ . V/C P     D/P+ NSg/I/Dq+ NPl/V+  NPr/ISg+ V/J    NSg   NSg/J   P  NPr+  P  NSg/V
> herself talking familiarly with them     , as    if    she  had known them     all          her     life    .
# ISg+    V       R          P    NSg/IPl+ . NSg/R NSg/C ISg+ V   V/J   NSg/IPl+ NSg/I/J/C/Dq ISg/D$+ N🅪Sg/V+ .
> Indeed , she  had quite a   long    argument with the Lory , who    at    last    turned sulky ,
# W?     . ISg+ V   NSg   D/P NPr/V/J N🅪Sg/V   P    D   ?    . NPr/I+ NSg/P NSg/V/J V/J    NSg/J .
> and would only  say   , “ I    am      older than you    , and must  know  better    ; ” and this   Alice
# V/C VX    J/R/C NSg/V . . ISg+ NPr/V/J JC    C/P  ISgPl+ . V/C NSg/V NSg/V NSg/VX/JC . . V/C I/Ddem NPr+
> would not   allow without knowing   how   old   it       was , and , as    the Lory positively
# VX    NSg/C V     C/P     NSg/V/J/P NSg/C NSg/J NPr/ISg+ V   . V/C . NSg/R D   ?    R
> refused to tell  its     age     , there was no    more         to be     said .
# V/J     P  NPr/V ISg/D$+ N🅪Sg/V+ . +     V   NPr/P NPr/I/V/J/Dq P  NSg/VX V/J  .
>
#
> At    last    the Mouse  , who    seemed to be     a   person of authority among them     , called
# NSg/P NSg/V/J D+  NSg/V+ . NPr/I+ V/J    P  NSg/VX D/P NSg/V  P  N🅪Sg+     P     NSg/IPl+ . V/J
> out         , “ Sit   down       , all          of you    , and listen to me       ! I’ll soon make  you    dry     enough ! ”
# NSg/V/J/R/P . . NSg/V N🅪Sg/V/J/P . NSg/I/J/C/Dq P  ISgPl+ . V/C NSg/V  P  NPr/ISg+ . W?   J/R  NSg/V ISgPl+ NSg/V/J NSg/I  . .
> They all          sat     down       at    once  , in      a    large  ring   , with the Mouse  in      the middle  . Alice
# IPl+ NSg/I/J/C/Dq NSg/V/J N🅪Sg/V/J/P NSg/P NSg/C . NPr/J/P D/P+ NSg/J+ NSg/V+ . P    D+  NSg/V+ NPr/J/P D   NSg/V/J . NPr+
> kept her     eyes   anxiously fixed on  it       , for she  felt     sure she  would catch a   bad
# V    ISg/D$+ NPl/V+ R         V/J   J/P NPr/ISg+ . C/P ISg+ N🅪Sg/V/J J    ISg+ VX    NSg/V D/P NSg/V/J
> cold  if    she  did not   get   dry     very soon .
# NSg/J NSg/C ISg+ V   NSg/C NSg/V NSg/V/J J/R  J/R  .
>
#
> “ Ahem ! ” said the Mouse  with an   important air     , “ are you    all          ready   ? This    is the
# . V    . . V/J  D   NSg/V+ P    D/P+ J+        N🅪Sg/V+ . . V   ISgPl+ NSg/I/J/C/Dq NSg/V/J . I/Ddem+ VL D
> driest thing I    know  . Silence all          round     , if    you    please ! ‘          William the Conqueror ,
# JS     NSg/V ISg+ NSg/V . NSg/V+  NSg/I/J/C/Dq NSg/V/J/P . NSg/C ISgPl+ V      . Unlintable NPr+    D   NSg       .
> whose cause     was favoured by      the pope   , was soon submitted to by      the English   , who
# I+    N🅪Sg/V/C+ V   V/J/Comm NSg/J/P D   NPr/V+ . V   J/R  V         P  NSg/J/P D   NPr🅪/V/J+ . NPr/I+
> wanted leaders , and had been  of late  much       accustomed to usurpation and conquest .
# V/J    +       . V/C V   NSg/V P  NSg/J NSg/I/J/Dq V/J        P  NSg        V/C NSg/V+   .
> Edwin and Morcar , the earls of Mercia and Northumbria — ’ ”
# NPr+  V/C ?      . D   NPl+  P  NPr    V/C ?           . . .
>
#
> “ Ugh ! ” said the Lory , with a   shiver .
# . W?  . . V/J  D   ?    . P    D/P NSg/V  .
>
#
> “ I    beg   your pardon ! ” said the Mouse  , frowning , but     very politely : “ Did you
# . ISg+ NSg/V D$+  NSg/V  . . V/J  D+  NSg/V+ . V        . NSg/C/P J/R  R        . . V   ISgPl+
> speak ? ”
# NSg/V . .
>
#
> “ Not   I    ! ” said the Lory hastily .
# . NSg/C ISg+ . . V/J  D   ?    R       .
>
#
> “ I    thought you    did , ” said the Mouse  . “ — I    proceed . ‘          Edwin and Morcar , the earls
# . ISg+ NSg/V   ISgPl+ V   . . V/J  D+  NSg/V+ . . . ISg+ V       . Unlintable NPr+  V/C ?      . D   NPl+
> of Mercia and Northumbria , declared for him  : and even    Stigand , the patriotic
# P  NPr    V/C ?           . V/J      C/P ISg+ . V/C NSg/V/J ?       . D   NSg/J
> archbishop of Canterbury , found it       advisable — ’ ”
# NSg        P  NPr        . NSg/V NPr/ISg+ J         . . .
>
#
> “ Found what   ? ” said the Duck   .
# . NSg/V NSg/I+ . . V/J  D+  NSg/V+ .
>
#
> “ Found it       , ” the Mouse  replied rather  crossly : “ of course you    know  what   ‘          it       ’
# . NSg/V NPr/ISg+ . . D+  NSg/V+ V/J     NPr/V/J R       . . P  NSg/V+ ISgPl+ NSg/V NSg/I+ Unlintable NPr/ISg+ .
> means . ”
# NPl/V . .
>
#
> “ I    know  what   ‘          it       ’ means well    enough , when    I    find  a    thing  , ” said the Duck   : “ it’s
# . ISg+ NSg/V NSg/I+ Unlintable NPr/ISg+ . NPl/V NSg/V/J NSg/I  . NSg/I/C ISg+ NSg/V D/P+ NSg/V+ . . V/J  D+  NSg/V+ . . W?
> generally a   frog  or    a   worm   . The question is , what   did the archbishop find  ? ”
# R         D/P NSg/V NPr/C D/P NSg/V+ . D+  NSg/V+   VL . NSg/I+ V   D   NSg        NSg/V . .
>
#
> The Mouse  did not   notice this    question , but     hurriedly went  on  , “ ‘          — found it
# D+  NSg/V+ V   NSg/C NSg/V  I/Ddem+ NSg/V+   . NSg/C/P R         NSg/V J/P . . Unlintable . NSg/V NPr/ISg+
> advisable to go      with Edgar Atheling to meet    William and offer    him  the crown    .
# J         P  NSg/V/J P    NPr+  ?        P  NSg/V/J NPr+    V/C NSg/V/JC ISg+ D   NSg/V/J+ .
> William’s conduct at    first   was moderate . But     the insolence of his     Normans — ’ How
# NSg$      NSg/V   NSg/P NSg/V/J V   NSg/V/J  . NSg/C/P D   NSg/V     P  ISg/D$+ NPl     . . NSg/C
> are you    getting on  now       , my  dear    ? ” it       continued , turning to Alice as    it       spoke .
# V   ISgPl+ NSg/V   J/P NPr/V/J/C . D$+ NSg/V/J . . NPr/ISg+ V/J       . NSg/V   P  NPr+  NSg/R NPr/ISg+ NSg/V .
>
#
> “ As    wet     as    ever , ” said Alice in      a   melancholy tone      : “ it       doesn’t seem to dry     me       at
# . NSg/R NSg/V/J NSg/R J    . . V/J  NPr+  NPr/J/P D/P NSg/J      N🅪Sg/I/V+ . . NPr/ISg+ V       V    P  NSg/V/J NPr/ISg+ NSg/P
> all          . ”
# NSg/I/J/C/Dq . .
>
#
> “ In      that          case   , ” said the Dodo solemnly , rising    to its     feet , “ I    move  that         the
# . NPr/J/P NSg/I/C/Ddem+ NPr/V+ . . V/J  D   NSg  R        . NSg/V/J/P P  ISg/D$+ NPl+ . . ISg+ NSg/V NSg/I/C/Ddem D
> meeting adjourn , for the immediate adoption of more         energetic remedies — ”
# NSg/V+  V       . C/P D   J         NSg      P  NPr/I/V/J/Dq NSg/J     NPl/V+   . .
>
#
> “ Speak English   ! ” said the Eaglet . “ I    don’t know  the meaning  of half        those  long
# . NSg/V NPr🅪/V/J+ . . V/J  D   NSg    . . ISg+ V     NSg/V D   N🅪Sg/V/J P  N🅪Sg/V/J/P+ I/Ddem NPr/V/J
> words  , and , what’s more         , I    don’t believe you    do     either ! ” And the Eaglet bent
# NPl/V+ . V/C . NSg$   NPr/I/V/J/Dq . ISg+ V     V       ISgPl+ NSg/VX I/C    . . V/C D   NSg    NSg/V/J
> down       its     head     to hide  a   smile  : some     of the other   birds  tittered audibly .
# N🅪Sg/V/J/P ISg/D$+ NPr/V/J+ P  NSg/V D/P NSg/V+ . I/J/R/Dq P  D   NSg/V/J NPl/V+ V/J      R       .
>
#
> “ What   I    was going   to say   , ” said the Dodo in      an  offended tone      , “ was , that         the
# . NSg/I+ ISg+ V   NSg/V/J P  NSg/V . . V/J  D   NSg  NPr/J/P D/P V/J      N🅪Sg/I/V+ . . V   . NSg/I/C/Ddem D
> best      thing  to get   us       dry     would be     a   Caucus - race   . ”
# NPr/VX/JS NSg/V+ P  NSg/V NPr/IPl+ NSg/V/J VX    NSg/VX D/P NSg/V+ . NSg/V+ . .
>
#
> “ What   is a   Caucus - race   ? ” said Alice ; not   that         she  wanted much       to know  , but     the
# . NSg/I+ VL D/P NSg/V  . NSg/V+ . . V/J  NPr+  . NSg/C NSg/I/C/Ddem ISg+ V/J    NSg/I/J/Dq P  NSg/V . NSg/C/P D
> Dodo had paused as    if    it       thought that         somebody ought    to speak , and no    one        else
# NSg  V   V/J    NSg/R NSg/C NPr/ISg+ NSg/V   NSg/I/C/Ddem NSg/I+   NSg/I/VX P  NSg/V . V/C NPr/P NSg/I/V/J+ NSg/J/C
> seemed inclined to say   anything .
# V/J    V/J      P  NSg/V NSg/I/V+ .
>
#
> “ Why   , ” said the Dodo , “ the best      way    to explain it       is to do     it       . ” ( And , as    you
# . NSg/V . . V/J  D   NSg  . . D   NPr/VX/JS NSg/J+ P  V       NPr/ISg+ VL P  NSg/VX NPr/ISg+ . . . V/C . NSg/R ISgPl+
> might     like        to try     the thing  yourself , some      winter day   , I    will   tell  you    how   the
# NᴹSg/VX/J NSg/V/J/C/P P  NSg/V/J D+  NSg/V+ ISg+     . I/J/R/Dq+ NSg/V+ NPr🅪+ . ISg+ NPr/VX NPr/V ISgPl+ NSg/C D
> Dodo managed it       . )
# NSg  V/J     NPr/ISg+ . .
>
#
> First   it       marked out         a   race   - course , in      a   sort  of circle , ( “ the exact shape
# NSg/V/J NPr/ISg+ V/J    NSg/V/J/R/P D/P NSg/V+ . NSg/V+ . NPr/J/P D/P NSg/V P  NSg/V+ . . . D+  V/J+  NSg/V+
> doesn’t matter  , ” it       said , ) and then    all          the party    were  placed along the course ,
# V       N🅪Sg/V+ . . NPr/ISg+ V/J  . . V/C NSg/J/C NSg/I/J/C/Dq D   NSg/V/J+ NSg/V V/J    P     D   NSg/V+ .
> here    and there . There was no    “ One        , two , three , and away , ” but     they began running
# NSg/J/R V/C W?    . +     V   NPr/P . NSg/I/V/J+ . NSg . NSg   . V/C V/J  . . NSg/C/P IPl+ V     NSg/V/J/P
> when    they liked , and left    off       when    they liked , so        that         it       was not   easy    to know
# NSg/I/C IPl+ V/J   . V/C NPr/V/J NSg/V/J/P NSg/I/C IPl+ V/J   . NSg/I/J/C NSg/I/C/Ddem NPr/ISg+ V   NSg/C NSg/V/J P  NSg/V
> when    the race   was over    . However , when    they had been  running   half        an   hour or    so        ,
# NSg/I/C D+  NSg/V+ V   NSg/J/P . C       . NSg/I/C IPl+ V   NSg/V NSg/V/J/P N🅪Sg/V/J/P+ D/P+ NSg+ NPr/C NSg/I/J/C .
> and were  quite dry     again , the Dodo suddenly called out         “ The race   is over    ! ” and
# V/C NSg/V NSg   NSg/V/J R     . D   NSg  R        V/J    NSg/V/J/R/P . D   NSg/V+ VL NSg/J/P . . V/C
> they all          crowded round     it       , panting , and asking , “ But     who    has won     ? ”
# IPl+ NSg/I/J/C/Dq V/J     NSg/V/J/P NPr/ISg+ . V       . V/C V      . . NSg/C/P NPr/I+ V   NSgPl/V . .
>
#
> This    question the Dodo could  not   answer without a   great deal    of thought , and it
# I/Ddem+ NSg/V+   D   NSg  NSg/VX NSg/C NSg/V+ C/P     D/P NSg/J NSg/V/J P  NSg/V+  . V/C NPr/ISg+
> sat     for a   long    time      with one       finger pressed upon its     forehead ( the position in
# NSg/V/J C/P D/P NPr/V/J N🅪Sg/V/J+ P    NSg/I/V/J NSg/V+ V/J     P    ISg/D$+ NSg      . D   NSg/V+   NPr/J/P
> which you    usually see   Shakespeare , in      the pictures of him  ) , while     the rest
# I/C+  ISgPl+ R       NSg/V NPr/V+      . NPr/J/P D   NPl/V    P  ISg+ . . NSg/V/C/P D   NSg/V/JS+
> waited in      silence . At    last    the Dodo said , “ Everybody has won     , and all          must  have
# V/J    NPr/J/P NSg/V+  . NSg/P NSg/V/J D   NSg  V/J  . . NSg/I+    V   NSgPl/V . V/C NSg/I/J/C/Dq NSg/V NSg/VX
> prizes . ”
# NPl/V+ . .
>
#
> “ But     who    is to give  the prizes ? ” quite a   chorus of voices asked .
# . NSg/C/P NPr/I+ VL P  NSg/V D+  NPl/V+ . . NSg   D/P NSg/V  P  NPl/V+ V/J   .
>
#
> “ Why   , she  , of course , ” said the Dodo , pointing to Alice with one       finger ; and the
# . NSg/V . ISg+ . P  NSg/V+ . . V/J  D   NSg  . V        P  NPr+  P    NSg/I/V/J NSg/V+ . V/C D
> whole party    at    once  crowded round     her     , calling out         in      a   confused way    , “ Prizes !
# NSg/J NSg/V/J+ NSg/P NSg/C V/J     NSg/V/J/P ISg/D$+ . NSg/V   NSg/V/J/R/P NPr/J/P D/P V/J      NSg/J+ . . NPl/V+ .
> Prizes ! ”
# NPl/V+ . .
>
#
> Alice had no     idea what   to do     , and in      despair she  put   her     hand   in      her     pocket   , and
# NPr+  V   NPr/P+ NSg+ NSg/I+ P  NSg/VX . V/C NPr/J/P NSg/V+  ISg+ NSg/V ISg/D$+ NSg/V+ NPr/J/P ISg/D$+ NSg/V/J+ . V/C
> pulled out         a   box   of comfits , ( luckily the salt      water   had not   got into it       ) , and
# V/J    NSg/V/J/R/P D/P NSg/V P  NPl/V   . . R       D   NPr🅪/V/J+ N🅪Sg/V+ V   NSg/C V   P    NPr/ISg+ . . V/C
> handed them     round     as    prizes . There was exactly one       a   - piece  , all          round     .
# V/J    NSg/IPl+ NSg/V/J/P NSg/R NPl/V+ . +     V   R       NSg/I/V/J D/P . NSg/V+ . NSg/I/J/C/Dq NSg/V/J/P .
>
#
> “ But     she  must  have   a    prize    herself , you    know  , ” said the Mouse  .
# . NSg/C/P ISg+ NSg/V NSg/VX D/P+ NSg/V/J+ ISg+    . ISgPl+ NSg/V . . V/J  D+  NSg/V+ .
>
#
> “ Of course , ” the Dodo replied very gravely . “ What   else    have   you    got in      your
# . P  NSg/V+ . . D   NSg  V/J     J/R  R       . . NSg/I+ NSg/J/C NSg/VX ISgPl+ V   NPr/J/P D$+
> pocket   ? ” he       went  on  , turning to Alice .
# NSg/V/J+ . . NPr/ISg+ NSg/V J/P . NSg/V   P  NPr+  .
>
#
> “ Only  a   thimble , ” said Alice sadly .
# . J/R/C D/P NSg/V   . . V/J  NPr+  R     .
>
#
> “ Hand   it       over    here    , ” said the Dodo .
# . NSg/V+ NPr/ISg+ NSg/J/P NSg/J/R . . V/J  D   NSg  .
>
#
> Then    they all          crowded round     her     once  more         , while     the Dodo solemnly presented the
# NSg/J/C IPl+ NSg/I/J/C/Dq V/J     NSg/V/J/P ISg/D$+ NSg/C NPr/I/V/J/Dq . NSg/V/C/P D   NSg  R        V/J       D
> thimble , saying “ We   beg   your acceptance of this   elegant thimble ; ” and , when    it
# NSg/V   . NSg/V  . IPl+ NSg/V D$+  NSg        P  I/Ddem NSg/J   NSg/V   . . V/C . NSg/I/C NPr/ISg+
> had finished this   short     speech  , they all          cheered .
# V   V/J      I/Ddem NPr/V/J/P N🅪Sg/V+ . IPl+ NSg/I/J/C/Dq V/J+    .
>
#
> Alice thought the whole  thing  very absurd , but     they all          looked so        grave   that         she
# NPr+  NSg/V   D+  NSg/J+ NSg/V+ J/R  NSg/J  . NSg/C/P IPl+ NSg/I/J/C/Dq V/J    NSg/I/J/C NSg/V/J NSg/I/C/Ddem ISg+
> did not   dare   to laugh ; and , as    she  could  not   think of anything to say   , she
# V   NSg/C NPr/VX P  NSg/V . V/C . NSg/R ISg+ NSg/VX NSg/C NSg/V P  NSg/I/V+ P  NSg/V . ISg+
> simply bowed , and took the thimble , looking as    solemn as    she  could  .
# R      V/J   . V/C V    D   NSg/V   . V       NSg/R J      NSg/R ISg+ NSg/VX .
>
#
> The next     thing  was to eat the comfits : this   caused some     noise  and confusion , as
# D+  NSg/J/P+ NSg/V+ V   P  V   D   NPl/V   . I/Ddem V/J    I/J/R/Dq N🅪Sg/V V/C N🅪Sg/V+   . NSg/R
> the large birds  complained that         they could  not   taste   theirs , and the small   ones
# D   NSg/J NPl/V+ V/J        NSg/I/C/Ddem IPl+ NSg/VX NSg/C NSg/V/J I+     . V/C D   NPr/V/J NPl/V+
> choked and had to be     patted on  the back    . However , it       was over    at    last    , and they
# V/J    V/C V   P  NSg/VX V      J/P D   NSg/V/J . C       . NPr/ISg+ V   NSg/J/P NSg/P NSg/V/J . V/C IPl+
> sat     down       again in      a    ring   , and begged the Mouse  to tell  them     something  more         .
# NSg/V/J N🅪Sg/V/J/P R     NPr/J/P D/P+ NSg/V+ . V/C V      D+  NSg/V+ P  NPr/V NSg/IPl+ NSg/I/V/J+ NPr/I/V/J/Dq .
>
#
> “ You    promised to tell  me       your history , you    know  , ” said Alice , “ and why   it       is you
# . ISgPl+ V/J      P  NPr/V NPr/ISg+ D$+  N🅪Sg+   . ISgPl+ NSg/V . . V/J  NPr+  . . V/C NSg/V NPr/ISg+ VL ISgPl+
> hate   — C       and D      , ” she  added in      a    whisper , half        afraid that         it       would be     offended
# N🅪Sg/V . NPr/V/J V/C NPr/J+ . . ISg+ V/J   NPr/J/P D/P+ NSg/V+  . N🅪Sg/V/J/P+ J      NSg/I/C/Ddem NPr/ISg+ VX    NSg/VX V/J
> again .
# R     .
>
#
> “ Mine     is a   long    and a    sad      tale   ! ” said the Mouse  , turning to Alice , and sighing .
# . NSg/I/V+ VL D/P NPr/V/J V/C D/P+ NSg/V/J+ NSg/V+ . . V/J  D+  NSg/V+ . NSg/V   P  NPr+  . V/C V       .
>
#
> “ It       is a   long    tail    , certainly , ” said Alice , looking down       with wonder at    the
# . NPr/ISg+ VL D/P NPr/V/J NSg/V/J . R         . . V/J  NPr+  . V       N🅪Sg/V/J/P P    N🅪Sg/V NSg/P D
> Mouse’s tail     ; “ but     why   do     you    call  it       sad     ? ” And she  kept on  puzzling about it
# NSg$    NSg/V/J+ . . NSg/C/P NSg/V NSg/VX ISgPl+ NSg/V NPr/ISg+ NSg/V/J . . V/C ISg+ V    J/P V        J/P   NPr/ISg+
> while     the Mouse  was speaking , so        that         her     idea of the tale   was something  like
# NSg/V/C/P D+  NSg/V+ V   V        . NSg/I/J/C NSg/I/C/Ddem ISg/D$+ NSg  P  D+  NSg/V+ V   NSg/I/V/J+ NSg/V/J/C/P
> this    : —
# I/Ddem+ . .
>
#
>  “Fury said to a
# Unlintable
>             mouse, That he
# Unlintable Unlintable
>            met in the
# Unlintable Unlintable
>
# Unlintable
>
#
> house  , ‘          Let   us       both   go      to law    : I    will   prosecute you    . — Come    , I’ll take  no
# NPr/V+ . Unlintable NSg/V NPr/IPl+ I/C/Dq NSg/V/J P  N🅪Sg/V . ISg+ NPr/VX V         ISgPl+ . . NSg/V/P . W?   NSg/V NPr/P
> denial ; We   must  have   a   trial    : For really this   morning I’ve nothing  to do     . ’
# N🅪Sg+  . IPl+ NSg/V NSg/VX D/P NSg/V/J+ . C/P R      I/Ddem N🅪Sg/V+ W?   NSg/I/J+ P  NSg/VX . .
> Said the mouse  to the cur   , ‘          Such  a   trial    , dear    sir    , With no    jury    or    judge  ,
# V/J  D+  NSg/V+ P  D   NSg/J . Unlintable NSg/I D/P NSg/V/J+ . NSg/V/J NPr/V+ . P    NPr/P NSg/V/J NPr/C NSg/V+ .
> would be     wasting our breath    . ’ ‘          I’ll be     judge  , I’ll be     jury     , ’ Said cunning old
# VX    NSg/VX V       D$+ N🅪Sg/V/J+ . . Unlintable W?   NSg/VX NSg/V+ . W?   NSg/VX NSg/V/J+ . . V/J  NSg/J   NSg/J
> Fury : ‘          I’ll try     the whole cause    , and condemn you    to death . ’ ”
# NSg+ . Unlintable W?   NSg/V/J D   NSg/J N🅪Sg/V/C . V/C V       ISgPl+ P  NPr🅪  . . .
>
#
> “ You    are not   attending ! ” said the Mouse  to Alice severely . “ What   are you
# . ISgPl+ V   NSg/C V         . . V/J  D   NSg/V+ P  NPr+  R        . . NSg/I+ V   ISgPl+
> thinking of ? ”
# V        P  . .
>
#
> “ I    beg   your pardon , ” said Alice very humbly : “ you    had got to the fifth   bend   , I
# . ISg+ NSg/V D$+  NSg/V  . . V/J  NPr+  J/R  R      . . ISgPl+ V   V   P  D   NSg/V/J NPr/V+ . ISg+
> think ? ”
# NSg/V . .
>
#
> “ I    had not   ! ” cried the Mouse  , sharply and very angrily .
# . ISg+ V   NSg/C . . V/J   D+  NSg/V+ . R       V/C J/R  R       .
>
#
> “ A    knot   ! ” said Alice , always ready   to make  herself useful , and looking anxiously
# . D/P+ NSg/V+ . . V/J  NPr+  . R      NSg/V/J P  NSg/V ISg+    J      . V/C V       R
> about her     . “ Oh    , do     let   me       help  to undo    it       ! ”
# J/P   ISg/D$+ . . NPr/V . NSg/VX NSg/V NPr/ISg+ NSg/V P  NSg/V/J NPr/ISg+ . .
>
#
> “ I    shall do     nothing of the sort   , ” said the Mouse  , getting up        and walking away .
# . ISg+ VX    NSg/VX NSg/I/J P  D+  NSg/V+ . . V/J  D+  NSg/V+ . NSg/V   NSg/V/J/P V/C NSg/V/J V/J  .
> “ You    insult me       by      talking such   nonsense  ! ”
# . ISgPl+ NSg/V+ NPr/ISg+ NSg/J/P V       NSg/I+ NᴹSg/V/J+ . .
>
#
> “ I    didn’t mean    it       ! ” pleaded poor     Alice . “ But     you’re so        easily offended , you
# . ISg+ V      NSg/V/J NPr/ISg+ . . V/J     NSg/V/J+ NPr+  . . NSg/C/P W?     NSg/I/J/C R      V/J      . ISgPl+
> know  ! ”
# NSg/V . .
>
#
> The Mouse  only  growled in      reply  .
# D+  NSg/V+ J/R/C V/J     NPr/J/P NSg/V+ .
>
#
> “ Please come    back    and finish your story  ! ” Alice called after it       ; and the others
# . V      NSg/V/P NSg/V/J V/C NSg/V  D$+  NSg/V+ . . NPr+  V/J    P     NPr/ISg+ . V/C D+  NPl/V+
> all          joined in      chorus , “ Yes   , please do     ! ” but     the Mouse  only  shook   its     head
# NSg/I/J/C/Dq V/J    NPr/J/P NSg/V+ . . NPl/V . V      NSg/VX . . NSg/C/P D+  NSg/V+ J/R/C NSg/V/J ISg/D$+ NPr/V/J+
> impatiently , and walked a   little     quicker .
# R           . V/C V/J    D/P NPr/I/J/Dq NSg/JC  .
>
#
> “ What   a    pity    it       wouldn’t stay    ! ” sighed the Lory , as    soon as    it       was quite out         of
# . NSg/I+ D/P+ N🅪Sg/V+ NPr/ISg+ VX       NSg/V/J . . V/J    D   ?    . NSg/R J/R  NSg/R NPr/ISg+ V   NSg   NSg/V/J/R/P P
> sight   ; and an  old   Crab   took the opportunity of saying to her     daughter “ Ah      , my
# N🅪Sg/V+ . V/C D/P NSg/J NSg/V+ V    D   NSg         P  NSg/V  P  ISg/D$+ NSg+     . NSg/I/V . D$+
> dear    ! Let   this    be     a   lesson to you    never to lose  your temper    ! ” “ Hold    your tongue ,
# NSg/V/J . NSg/V I/Ddem+ NSg/VX D/P NSg/V  P  ISgPl+ R     P  NSg/V D$+  NSg/V/JC+ . . . NSg/V/J D$+  NSg/V+ .
> Ma     ! ” said the young    Crab   , a   little     snappishly . “ You’re enough to try     the
# NPr/J+ . . V/J  D+  NPr/V/J+ NSg/V+ . D/P NPr/I/J/Dq R          . . W?     NSg/I  P  NSg/V/J D
> patience of an  oyster   ! ”
# NSg      P  D/P NSg/V/J+ . .
>
#
> “ I    wish  I    had our Dinah here    , I    know  I    do     ! ” said Alice aloud , addressing nobody
# . ISg+ NSg/V ISg+ V   D$+ NPr   NSg/J/R . ISg+ NSg/V ISg+ NSg/VX . . V/J  NPr+  J     . V          NSg/I+
> in      particular . “ She’d soon fetch it       back    ! ”
# NPr/J/P NSg/J      . . W?    J/R  NSg/V NPr/ISg+ NSg/V/J . .
>
#
> “ And who    is Dinah , if    I    might     venture to ask   the question ? ” said the Lory .
# . V/C NPr/I+ VL NPr   . NSg/C ISg+ NᴹSg/VX/J NSg/V+  P  NSg/V D   NSg/V+   . . V/J  D   ?    .
>
#
> Alice replied eagerly , for she  was always ready   to talk   about her     pet      : “ Dinah’s
# NPr+  V/J     R       . C/P ISg+ V   R      NSg/V/J P  N🅪Sg/V J/P   ISg/D$+ NPr/V/J+ . . NSg$
> our cat      . And she’s such  a   capital one        for catching mice   you    can’t think ! And oh    ,
# D$+ NSg/V/J+ . V/C W?    NSg/I D/P NSg/J+  NSg/I/V/J+ C/P V        NSg/V+ ISgPl+ VX    NSg/V . V/C NPr/V .
> I    wish  you    could  see   her     after the birds  ! Why   , she’ll eat a   little     bird     as    soon
# ISg+ NSg/V ISgPl+ NSg/VX NSg/V ISg/D$+ P     D+  NPl/V+ . NSg/V . W?     V   D/P NPr/I/J/Dq NPr/V/J+ NSg/R J/R
> as    look  at    it       ! ”
# NSg/R NSg/V NSg/P NPr/ISg+ . .
>
#
> This    speech  caused a   remarkable sensation among the party    . Some     of the birds
# I/Ddem+ N🅪Sg/V+ V/J    D/P W?         NSg+      P     D+  NSg/V/J+ . I/J/R/Dq P  D+  NPl/V+
> hurried off       at    once  : one       old   Magpie began wrapping itself up        very carefully ,
# V/J+    NSg/V/J/P NSg/P NSg/C . NSg/I/V/J NSg/J NSg/V  V     N🅪Sg/V+  ISg+   NSg/V/J/P J/R  R         .
> remarking , “ I    really must  be     getting home     ; the night   - air     doesn’t suit   my
# V         . . ISg+ R      NSg/V NSg/VX NSg/V   NSg/V/J+ . D   N🅪Sg/V+ . N🅪Sg/V+ V       NSg/V+ D$+
> throat ! ” and a   Canary  called out         in      a   trembling voice  to its     children , “ Come
# NSg/V+ . . V/C D/P NSg/V/J V/J    NSg/V/J/R/P NPr/J/P D/P V         NSg/V+ P  ISg/D$+ NPl+     . . NSg/V/P
> away , my  dears  ! It’s high     time      you    were  all          in      bed      ! ” On  various pretexts they
# V/J  . D$+ NPl/V+ . W?   NSg/V/J+ N🅪Sg/V/J+ ISgPl+ NSg/V NSg/I/J/C/Dq NPr/J/P NSg/V/J+ . . J/P J       NPl/V    IPl+
> all          moved off       , and Alice was soon left    alone .
# NSg/I/J/C/Dq V/J+  NSg/V/J/P . V/C NPr+  V   J/R  NPr/V/J J     .
>
#
> “ I    wish  I    hadn’t mentioned Dinah ! ” she  said to herself in      a   melancholy tone      .
# . ISg+ NSg/V ISg+ V      V/J       NPr   . . ISg+ V/J  P  ISg+    NPr/J/P D/P NSg/J      N🅪Sg/I/V+ .
> “ Nobody seems to like        her     , down       here    , and I’m sure she’s the best      cat      in      the
# . NSg/I+ V     P  NSg/V/J/C/P ISg/D$+ . N🅪Sg/V/J/P NSg/J/R . V/C W?  J    W?    D   NPr/VX/JS NSg/V/J+ NPr/J/P D
> world  ! Oh    , my  dear    Dinah ! I    wonder if    I    shall ever see   you    any    more         ! ” And here
# NSg/V+ . NPr/V . D$+ NSg/V/J NPr   . ISg+ N🅪Sg/V NSg/C ISg+ VX    J    NSg/V ISgPl+ I/R/Dq NPr/I/V/J/Dq . . V/C NSg/J/R
<<<<<<< HEAD
> poor     Alice began to cry   again , for she  felt    very lonely and low     - spirited . In      a
# NSg/V/J+ NPr+  V     P  NSg/V R     . C/P ISg+ NSg/V/J J/R  J/R    V/C NSg/V/J . V/J      . NPr/J/P D/P
=======
> poor     Alice began to cry   again , for she  felt     very lonely and low     - spirited . In      a
# NSg/V/J+ NPr+  V     P  NSg/V P     . C/P ISg+ N🅪Sg/V/J J/R  J/R    V/C NSg/V/J . V/J      . NPr/J/P D/P
>>>>>>> 5909fcaf
> little     while     , however , she  again heard a   little     pattering of footsteps in      the
# NPr/I/J/Dq NSg/V/C/P . C       . ISg+ R     V/J   D/P NPr/I/J/Dq V         P  NPl+      NPr/J/P D
> distance , and she  looked up        eagerly , half        hoping that         the Mouse  had changed his
# NSg/V+   . V/C ISg+ V/J    NSg/V/J/P R       . N🅪Sg/V/J/P+ V      NSg/I/C/Ddem D   NSg/V+ V   V/J     ISg/D$+
> mind   , and was coming  back    to finish his     story  .
# NSg/V+ . V/C V   NSg/V/J NSg/V/J P  NSg/V  ISg/D$+ NSg/V+ .
>
#
> CHAPTER IV     : The Rabbit Sends in      a    Little      Bill
# NSg/V+  NSg/J+ . D+  NSg/V+ NPl/V NPr/J/P D/P+ NPr/I/J/Dq+ NPr/V+
>
#
> It       was the White    Rabbit , trotting slowly back    again , and looking anxiously about
# NPr/ISg+ V   D   NPr🅪/V/J NSg/V  . NSg/V/J  R      NSg/V/J R     . V/C V       R         J/P
> as    it       went  , as    if    it       had lost something  ; and she  heard it       muttering to itself
# NSg/R NPr/ISg+ NSg/V . NSg/R NSg/C NPr/ISg+ V   V/J  NSg/I/V/J+ . V/C ISg+ V/J   NPr/ISg+ NSg/V     P  ISg+
> “ The Duchess ! The Duchess ! Oh    my  dear     paws   ! Oh    my  fur        and whiskers ! She’ll get
# . D   NSg/V   . D   NSg/V   . NPr/V D$+ NSg/V/J+ NPl/V+ . NPr/V D$+ NSg/V/C/P+ V/C W?       . W?     NSg/V
> me       executed , as    sure as    ferrets are ferrets ! Where can    I    have   dropped them     , I
# NPr/ISg+ V/J      . NSg/R J    NSg/R NPl/V   V   NPl/V   . NSg/C NPr/VX ISg+ NSg/VX V/J     NSg/IPl+ . ISg+
> wonder ? ” Alice guessed in      a    moment that          it       was looking for the fan    and the pair
# N🅪Sg/V . . NPr+  V/J     NPr/J/P D/P+ NSg+   NSg/I/C/Ddem+ NPr/ISg+ V   V       C/P D+  NSg/V+ V/C D   NSg/V
> of white     kid    gloves , and she  very good    - naturedly began hunting about for them     ,
# P  NPr🅪/V/J+ NSg/V+ NPl/V+ . V/C ISg+ J/R  NPr/V/J . ?         V     NᴹSg/V  J/P   C/P NSg/IPl+ .
> but     they were  nowhere to be     seen  — everything seemed to have   changed since her
# NSg/C/P IPl+ NSg/V NSg/J   P  NSg/VX NSg/V . NSg/I/V+   V/J    P  NSg/VX V/J     C/P   ISg/D$+
> swim  in      the pool   , and the great hall , with the glass   table and the little     door   ,
# NSg/V NPr/J/P D   NSg/V+ . V/C D   NSg/J NPr+ . P    D   NPr🅪/V+ NSg/V V/C D   NPr/I/J/Dq NSg/V+ .
> had vanished completely .
# V   V/J      R          .
>
#
> Very soon the Rabbit noticed Alice , as    she  went  hunting about , and called out         to
# J/R  J/R  D+  NSg/V+ V/J     NPr+  . NSg/R ISg+ NSg/V NᴹSg/V  J/P   . V/C V/J    NSg/V/J/R/P P
> her     in      an   angry tone      , “ Why   , Mary Ann    , what   are you    doing out         here    ? Run   home     this
# ISg/D$+ NPr/J/P D/P+ V/J+  N🅪Sg/I/V+ . . NSg/V . NPr+ NPr/J+ . NSg/I+ V   ISgPl+ NSg/V NSg/V/J/R/P NSg/J/R . NSg/V NSg/V/J+ I/Ddem+
> moment , and fetch me       a   pair  of gloves and a    fan    ! Quick   , now       ! ” And Alice was so
# NSg+   . V/C NSg/V NPr/ISg+ D/P NSg/V P  NPl/V  V/C D/P+ NSg/V+ . NSg/V/J . NPr/V/J/C . . V/C NPr+  V   NSg/I/J/C
> much       frightened that         she  ran   off       at    once  in      the direction it       pointed to , without
# NSg/I/J/Dq V/J        NSg/I/C/Ddem ISg+ NSg/V NSg/V/J/P NSg/P NSg/C NPr/J/P D+  NSg+      NPr/ISg+ V/J     P  . C/P
> trying  to explain the mistake it       had made .
# NSg/V/J P  V       D+  NSg/V+  NPr/ISg+ V   V    .
>
#
> “ He       took me       for his     housemaid , ” she  said to herself as    she  ran   . “ How   surprised
# . NPr/ISg+ V    NPr/ISg+ C/P ISg/D$+ NSg/V     . . ISg+ V/J  P  ISg+    NSg/R ISg+ NSg/V . . NSg/C V/J
> he’ll be     when    he       finds out         who    I    am      ! But     I’d better    take  him  his     fan   and
# W?    NSg/VX NSg/I/C NPr/ISg+ NPl/V NSg/V/J/R/P NPr/I+ ISg+ NPr/V/J . NSg/C/P W?  NSg/VX/JC NSg/V ISg+ ISg/D$+ NSg/V V/C
> gloves — that          is , if    I    can    find  them     . ” As    she  said this    , she  came    upon a    neat
# NPl/V+ . NSg/I/C/Ddem+ VL . NSg/C ISg+ NPr/VX NSg/V NSg/IPl+ . . NSg/R ISg+ V/J  I/Ddem+ . ISg+ NSg/V/P P    D/P+ NSg/J+
> little      house  , on  the door  of which was a   bright  brass    plate with the name   “ W.
# NPr/I/J/Dq+ NPr/V+ . J/P D   NSg/V P  I/C+  V   D/P NPr/V/J N🅪Sg/V/J NSg/V P    D+  NSg/V+ . ?
> RABBIT , ” engraved upon it       . She  went  in      without knocking , and hurried upstairs ,
# NSg/V+ . . V/J      P    NPr/ISg+ . ISg+ NSg/V NPr/J/P C/P     V        . V/C V/J     NSg/J    .
> in      great  fear   lest she  should meet    the real   Mary Ann    , and be     turned out         of the
# NPr/J/P NSg/J+ NSg/V+ JS   ISg+ VX     NSg/V/J D+  NSg/J+ NPr+ NPr/J+ . V/C NSg/VX V/J    NSg/V/J/R/P P  D+
> house  before she  had found the fan   and gloves .
# NPr/V+ C/P    ISg+ V   NSg/V D   NSg/V V/C NPl/V+ .
>
#
> “ How   queer   it       seems , ” Alice said to herself , “ to be     going   messages for a    rabbit !
# . NSg/C NSg/V/J NPr/ISg+ V     . . NPr+  V/J  P  ISg+    . . P  NSg/VX NSg/V/J NPl/V    C/P D/P+ NSg/V+ .
> I    suppose Dinah’ll be     sending me       on  messages next    ! ” And she  began fancying the
# ISg+ V       ?        NSg/VX V       NPr/ISg+ J/P NPl/V+   NSg/J/P . . V/C ISg+ V     V        D
> sort  of thing  that          would happen : “ ‘          Miss  Alice ! Come    here    directly , and get   ready
# NSg/V P  NSg/V+ NSg/I/C/Ddem+ VX    V      . . Unlintable NSg/V NPr+  . NSg/V/P NSg/J/R R/C      . V/C NSg/V NSg/V/J
> for your walk   ! ’ ‘          Coming  in      a    minute   , nurse  ! But     I’ve got to see   that         the mouse
# C/P D$+  NSg/V+ . . Unlintable NSg/V/J NPr/J/P D/P+ NSg/V/J+ . NSg/V+ . NSg/C/P W?   V   P  NSg/V NSg/I/C/Ddem D   NSg/V+
> doesn’t get   out         . ’ Only  I    don’t think , ” Alice went  on  , “ that          they’d let   Dinah
# V       NSg/V NSg/V/J/R/P . . J/R/C ISg+ V     NSg/V . . NPr+  NSg/V J/P . . NSg/I/C/Ddem+ W?     NSg/V NPr
> stop  in      the house  if    it       began ordering people about like        that          ! ”
# NSg/V NPr/J/P D   NPr/V+ NSg/C NPr/ISg+ V     V        NPl/V+ J/P   NSg/V/J/C/P NSg/I/C/Ddem+ . .
>
#
> By      this    time      she  had found her     way    into a   tidy    little     room    with a   table  in      the
# NSg/J/P I/Ddem+ N🅪Sg/V/J+ ISg+ V   NSg/V ISg/D$+ NSg/J+ P    D/P NSg/V/J NPr/I/J/Dq NSg/V/J P    D/P NSg/V+ NPr/J/P D
> window , and on  it       ( as    she  had hoped ) a   fan    and two or    three pairs of tiny  white
# NSg/V+ . V/C J/P NPr/ISg+ . NSg/R ISg+ V   V/J   . D/P NSg/V+ V/C NSg NPr/C NSg   NPl/V P  NSg/J NPr🅪/V/J
> kid    gloves : she  took up        the fan    and a   pair  of the gloves , and was just going   to
# NSg/V+ NPl/V+ . ISg+ V    NSg/V/J/P D   NSg/V+ V/C D/P NSg/V P  D   NPl/V+ . V/C V   V/J  NSg/V/J P
> leave the room     , when    her     eye    fell    upon a   little     bottle that          stood near      the
# NSg/V D   NSg/V/J+ . NSg/I/C ISg/D$+ NSg/V+ NSg/V/J P    D/P NPr/I/J/Dq NSg/V+ NSg/I/C/Ddem+ V     NSg/V/J/P D
> looking - glass   . There was no     label  this   time      with the words  “ DRINK  ME       , ” but
# V+      . NPr🅪/V+ . +     V   NPr/P+ NSg/V+ I/Ddem N🅪Sg/V/J+ P    D+  NPl/V+ . NSg/V+ NPr/ISg+ . . NSg/C/P
> nevertheless she  uncorked it       and put   it       to her     lips   . “ I    know  something
# W?           ISg+ V/J      NPr/ISg+ V/C NSg/V NPr/ISg+ P  ISg/D$+ NPl/V+ . . ISg+ NSg/V NSg/I/V/J+
> interesting is sure to happen , ” she  said to herself , “ whenever I    eat or    drink
# V/J         VL J    P  V      . . ISg+ V/J  P  ISg+    . . C        ISg+ V   NPr/C NSg/V+
> anything ; so        I’ll just see   what   this   bottle does  . I    do     hope   it’ll make  me       grow
# NSg/I/V+ . NSg/I/J/C W?   V/J  NSg/V NSg/I+ I/Ddem NSg/V+ NPl/V . ISg+ NSg/VX NPr🅪/V W?    NSg/V NPr/ISg+ V
> large again , for really I’m quite tired of being    such  a   tiny  little     thing  ! ”
# NSg/J R     . C/P R      W?  NSg   V/J   P  N🅪Sg/V/C NSg/I D/P NSg/J NPr/I/J/Dq NSg/V+ . .
>
#
> It       did so        indeed , and much       sooner than she  had expected : before she  had drunk
# NPr/ISg+ V   NSg/I/J/C W?     . V/C NSg/I/J/Dq JC     C/P  ISg+ V   NSg/V/J  . C/P    ISg+ V   NSg/V/J+
> half        the bottle , she  found her     head     pressing against the ceiling , and had to
# N🅪Sg/V/J/P+ D+  NSg/V+ . ISg+ NSg/V ISg/D$+ NPr/V/J+ NSg/V/J  C/P     D+  NSg/V+  . V/C V   P
> stoop to save      her     neck   from being    broken . She  hastily put   down       the bottle ,
# NSg/V P  NSg/V/C/P ISg/D$+ NSg/V+ P    N🅪Sg/V/C V/J    . ISg+ R       NSg/V N🅪Sg/V/J/P D+  NSg/V+ .
> saying to herself “ That’s quite enough — I    hope   I    shan’t grow any    more         — As    it       is , I
# NSg/V  P  ISg+    . NSg$   NSg   NSg/I  . ISg+ NPr🅪/V ISg+ V      V    I/R/Dq NPr/I/V/J/Dq . NSg/R NPr/ISg+ VL . ISg+
> can’t get   out         at    the door   — I    do     wish  I    hadn’t drunk   quite so        much       ! ”
# VX    NSg/V NSg/V/J/R/P NSg/P D   NSg/V+ . ISg+ NSg/VX NSg/V ISg+ V      NSg/V/J NSg   NSg/I/J/C NSg/I/J/Dq . .
>
#
> Alas ! it       was too late  to wish  that          ! She  went  on  growing , and growing , and very
# NPl  . NPr/ISg+ V   W?  NSg/J P  NSg/V NSg/I/C/Ddem+ . ISg+ NSg/V J/P NSg/V   . V/C NSg/V   . V/C J/R
> soon had to kneel down       on  the floor  : in      another minute   there was not   even    room
# J/R  V   P  V     N🅪Sg/V/J/P J/P D   NSg/V+ . NPr/J/P I/D     NSg/V/J+ +     V   NSg/C NSg/V/J NSg/V/J+
> for this    , and she  tried the effect of lying   down       with one       elbow  against the
# C/P I/Ddem+ . V/C ISg+ V/J   D   NSg/V+ P  NSg/V/J N🅪Sg/V/J/P P    NSg/I/V/J NSg/V+ C/P     D
> door   , and the other   arm      curled round     her     head     . Still   she  went  on  growing , and ,
# NSg/V+ . V/C D   NSg/V/J NSg/V/J+ V/J    NSg/V/J/P ISg/D$+ NPr/V/J+ . NSg/V/J ISg+ NSg/V J/P NSg/V   . V/C .
> as    a    last     resource , she  put   one       arm      out         of the window , and one        foot   up        the
# NSg/R D/P+ NSg/V/J+ N🅪Sg/V+  . ISg+ NSg/V NSg/I/V/J NSg/V/J+ NSg/V/J/R/P P  D+  NSg/V+ . V/C NSg/I/V/J+ NSg/V+ NSg/V/J/P D+
> chimney , and said to herself “ Now       I    can    do     no    more         , whatever happens . What   will
# NSg/V+  . V/C V/J  P  ISg+    . NPr/V/J/C ISg+ NPr/VX NSg/VX NPr/P NPr/I/V/J/Dq . NSg/I/J+ V       . NSg/I+ NPr/VX
> become of me       ? ”
# V      P  NPr/ISg+ . .
>
#
> Luckily for Alice , the little      magic     bottle had now       had its     full     effect , and she
# R       C/P NPr+  . D+  NPr/I/J/Dq+ N🅪Sg/V/J+ NSg/V+ V   NPr/V/J/C V   ISg/D$+ NSg/V/J+ NSg/V+ . V/C ISg+
> grew no    larger : still   it       was very uncomfortable , and , as    there seemed to be     no
# V    NPr/P JC     . NSg/V/J NPr/ISg+ V   J/R  J             . V/C . NSg/R +     V/J    P  NSg/VX NPr/P
> sort  of chance  of her     ever getting out         of the room     again , no    wonder she  felt
<<<<<<< HEAD
# NSg/V P  NPr/V/J P  ISg/D$+ J    NSg/V   NSg/V/J/R/P P  D+  NSg/V/J+ R     . NPr/P N🅪Sg/V ISg+ NSg/V/J
=======
# NSg/V P  NPr/V/J P  ISg/D$+ J    NSg/V   NSg/V/J/R/P P  D+  NSg/V/J+ P     . NPr/P N🅪Sg/V ISg+ N🅪Sg/V/J
>>>>>>> 5909fcaf
> unhappy .
# NSg/V/J .
>
#
> “ It       was much       pleasanter at    home     , ” thought poor    Alice , “ when    one       wasn’t always
# . NPr/ISg+ V   NSg/I/J/Dq J          NSg/P NSg/V/J+ . . NSg/V   NSg/V/J NPr+  . . NSg/I/C NSg/I/V/J V      R
> growing larger and smaller , and being    ordered about by      mice  and rabbits . I
# NSg/V   JC     V/C NSg/JC  . V/C N🅪Sg/V/C V/J     J/P   NSg/J/P NSg/V V/C NPl/V+  . ISg+
> almost wish  I    hadn’t gone  down       that         rabbit - hole   — and yet     — and yet     — it’s rather
# R      NSg/V ISg+ V      V/J/P N🅪Sg/V/J/P NSg/I/C/Ddem NSg/V+ . NSg/V+ . V/C NSg/V/C . V/C NSg/V/C . W?   NPr/V/J
> curious , you    know  , this   sort  of life    ! I    do     wonder what   can    have   happened to me       !
# J       . ISgPl+ NSg/V . I/Ddem NSg/V P  N🅪Sg/V+ . ISg+ NSg/VX N🅪Sg/V NSg/I+ NPr/VX NSg/VX V/J      P  NPr/ISg+ .
> When    I    used to read  fairy  - tales  , I    fancied that         kind  of thing  never happened ,
# NSg/I/C ISg+ V/J  P  NSg/V NSg/J+ . NPl/V+ . ISg+ V/J     NSg/I/C/Ddem NSg/J P  NSg/V+ R     V/J      .
> and now       here    I    am      in      the middle  of one       ! There ought    to be     a   book   written about
# V/C NPr/V/J/C NSg/J/R ISg+ NPr/V/J NPr/J/P D   NSg/V/J P  NSg/I/V/J . +     NSg/I/VX P  NSg/VX D/P NSg/V+ V/J     J/P
> me       , that         there ought    ! And when    I    grow up        , I’ll write one       — but     I’m grown up        now       , ”
# NPr/ISg+ . NSg/I/C/Ddem +     NSg/I/VX . V/C NSg/I/C ISg+ V    NSg/V/J/P . W?   NSg/V NSg/I/V/J . NSg/C/P W?  V/J   NSg/V/J/P NPr/V/J/C . .
> she  added in      a   sorrowful tone      ; “ at    least there’s no    room     to grow up        any    more
# ISg+ V/J   NPr/J/P D/P J         N🅪Sg/I/V+ . . NSg/P NSg/J W?      NPr/P NSg/V/J+ P  V    NSg/V/J/P I/R/Dq NPr/I/V/J/Dq
> here    . ”
# NSg/J/R . .
>
#
> “ But     then    , ” thought Alice , “ shall I    never get   any    older than I    am      now       ? That’ll
# . NSg/C/P NSg/J/C . . NSg/V   NPr+  . . VX    ISg+ R     NSg/V I/R/Dq JC    C/P  ISg+ NPr/V/J NPr/V/J/C . W?
> be     a   comfort , one       way    — never to be     an  old   woman  — but     then    — always to have   lessons
# NSg/VX D/P N🅪Sg/V+ . NSg/I/V/J NSg/J+ . R     P  NSg/VX D/P NSg/J NSg/V+ . NSg/C/P NSg/J/C . R      P  NSg/VX NPl/V+
> to learn ! Oh    , I    shouldn’t like        that          ! ”
# P  NSg/V . NPr/V . ISg+ V         NSg/V/J/C/P NSg/I/C/Ddem+ . .
>
#
> “ Oh    , you    foolish Alice ! ” she  answered herself . “ How   can    you    learn lessons in
# . NPr/V . ISgPl+ J+      NPr+  . . ISg+ V/J      ISg+    . . NSg/C NPr/VX ISgPl+ NSg/V NPl/V+  NPr/J/P
> here    ? Why   , there’s hardly room     for you    , and no    room     at    all          for any
# NSg/J/R . NSg/V . W?      R      NSg/V/J+ C/P ISgPl+ . V/C NPr/P NSg/V/J+ NSg/P NSg/I/J/C/Dq C/P I/R/Dq
> lesson - books  ! ”
# NSg/V+ . NPl/V+ . .
>
#
> And so        she  went  on  , taking  first    one        side     and then    the other   , and making quite a
# V/C NSg/I/J/C ISg+ NSg/V J/P . NSg/V/J NSg/V/J+ NSg/I/V/J+ NSg/V/J+ V/C NSg/J/C D   NSg/V/J . V/C NSg/V  NSg   D/P
> conversation of it       altogether ; but     after a    few       minutes she  heard a    voice
# N🅪Sg/V       P  NPr/ISg+ NSg        . NSg/C/P P     D/P+ NSg/I/Dq+ NPl/V+  ISg+ V/J   D/P+ NSg/V+
> outside   , and stopped to listen .
# NSg/V/J/P . V/C V/J     P  NSg/V  .
>
#
> “ Mary Ann    ! Mary Ann    ! ” said the voice  . “ Fetch me       my  gloves this    moment ! ” Then
# . NPr+ NPr/J+ . NPr+ NPr/J+ . . V/J  D+  NSg/V+ . . NSg/V NPr/ISg+ D$+ NPl/V  I/Ddem+ NSg+   . . NSg/J/C
> came    a   little     pattering of feet on  the stairs . Alice knew it       was the Rabbit
# NSg/V/P D/P NPr/I/J/Dq V         P  NPl  J/P D   NPl+   . NPr+  V    NPr/ISg+ V   D   NSg/V
> coming  to look  for her     , and she  trembled till      she  shook   the house  , quite
# NSg/V/J P  NSg/V C/P ISg/D$+ . V/C ISg+ V/J      NSg/V/C/P ISg+ NSg/V/J D+  NPr/V+ . NSg
> forgetting that         she  was now       about a    thousand times  as    large as    the Rabbit , and
# NSg/V      NSg/I/C/Ddem ISg+ V   NPr/V/J/C J/P   D/P+ NSg+     NPl/V+ NSg/R NSg/J NSg/R D+  NSg/V+ . V/C
> had no    reason  to be     afraid of it       .
# V   NPr/P N🅪Sg/V+ P  NSg/VX J      P  NPr/ISg+ .
>
#
> Presently the Rabbit came    up        to the door   , and tried to open    it       ; but     , as    the door
# R         D+  NSg/V+ NSg/V/P NSg/V/J/P P  D+  NSg/V+ . V/C V/J   P  NSg/V/J NPr/ISg+ . NSg/C/P . NSg/R D+  NSg/V+
> opened inwards , and Alice’s elbow  was pressed hard   against it       , that         attempt
# V/J    NPl     . V/C NSg$    NSg/V+ V   V/J     N🅪Sg/J C/P     NPr/ISg+ . NSg/I/C/Ddem NSg/V+
> proved a   failure . Alice heard it       say   to itself “ Then    I’ll go      round     and get   in      at
# V/J    D/P N🅪Sg+   . NPr+  V/J   NPr/ISg+ NSg/V P  ISg+   . NSg/J/C W?   NSg/V/J NSg/V/J/P V/C NSg/V NPr/J/P NSg/P
> the window . ”
# D   NSg/V+ . .
>
#
> “ That         you    won’t ! ” thought Alice , and , after waiting till      she  fancied she  heard
# . NSg/I/C/Ddem ISgPl+ V     . . NSg/V   NPr+  . V/C . P     NSg/V   NSg/V/C/P ISg+ V/J     ISg+ V/J
> the Rabbit just under   the window , she  suddenly spread out         her     hand   , and made a
# D+  NSg/V+ V/J  NSg/J/P D+  NSg/V+ . ISg+ R        N🅪Sg/V NSg/V/J/R/P ISg/D$+ NSg/V+ . V/C V    D/P
> snatch in      the air     . She  did not   get   hold    of anything , but     she  heard a   little
# NSg/V  NPr/J/P D   N🅪Sg/V+ . ISg+ V   NSg/C NSg/V NSg/V/J P  NSg/I/V+ . NSg/C/P ISg+ V/J   D/P NPr/I/J/Dq
> shriek and a   fall   , and a   crash   of broken glass   , from which she  concluded that         it
# NSg/V  V/C D/P NSg/V+ . V/C D/P NSg/V/J P  V/J    NPr🅪/V+ . P    I/C+  ISg+ V/J       NSg/I/C/Ddem NPr/ISg+
> was just possible it       had fallen into a   cucumber - frame  , or    something of the sort   .
# V   V/J  NSg/J    NPr/ISg+ V   W?     P    D/P N🅪Sg+    . NSg/V+ . NPr/C NSg/I/V/J P  D   NSg/V+ .
>
#
> Next    came    an   angry voice  — the Rabbit’s — “ Pat      ! Pat      ! Where are you    ? ” And then    a
# NSg/J/P NSg/V/P D/P+ V/J+  NSg/V+ . D   NSg$     . . NPr/V/J+ . NPr/V/J+ . NSg/C V   ISgPl+ . . V/C NSg/J/C D/P+
> voice  she  had never heard before , “ Sure then    I’m here    ! Digging for apples , yer
# NSg/V+ ISg+ V   R     V/J   C/P    . . J    NSg/J/C W?  NSg/J/R . NSg/V   C/P NPl    . +
> honour       ! ”
# N🅪Sg/V/Comm+ . .
>
#
> “ Digging for apples , indeed ! ” said the Rabbit angrily . “ Here    ! Come    and help  me
# . NSg/V   C/P NPl    . W?     . . V/J  D+  NSg/V+ R       . . NSg/J/R . NSg/V/P V/C NSg/V NPr/ISg+
> out         of this    ! ” ( Sounds of more         broken glass   . )
# NSg/V/J/R/P P  I/Ddem+ . . . NPl/V  P  NPr/I/V/J/Dq V/J    NPr🅪/V+ . .
>
#
> “ Now       tell  me       , Pat      , what’s that          in      the window ? ”
# . NPr/V/J/C NPr/V NPr/ISg+ . NPr/V/J+ . NSg$   NSg/I/C/Ddem+ NPr/J/P D   NSg/V+ . .
>
#
> “ Sure , it’s an  arm      , yer honour       ! ” ( He       pronounced it       “ arrum . ” )
# . J    . W?   D/P NSg/V/J+ . +   N🅪Sg/V/Comm+ . . . NPr/ISg+ V/J        NPr/ISg+ . ?     . . .
>
#
> “ An   arm      , you    goose  ! Who    ever saw   one       that          size    ? Why   , it       fills the whole  window ! ”
# . D/P+ NSg/V/J+ . ISgPl+ NSg/V+ . NPr/I+ J    NSg/V NSg/I/V/J NSg/I/C/Ddem+ N🅪Sg/V+ . NSg/V . NPr/ISg+ NPl/V D+  NSg/J+ NSg/V+ . .
>
#
> “ Sure , it       does  , yer honour       : but     it’s an  arm      for all           that          . ”
# . J    . NPr/ISg+ NPl/V . +   N🅪Sg/V/Comm+ . NSg/C/P W?   D/P NSg/V/J+ C/P NSg/I/J/C/Dq+ NSg/I/C/Ddem+ . .
>
#
> “ Well    , it’s got no    business there , at    any    rate   : go      and take  it       away ! ”
# . NSg/V/J . W?   V   NPr/P N🅪Sg/J+  W?    . NSg/P I/R/Dq NSg/V+ . NSg/V/J V/C NSg/V NPr/ISg+ V/J  . .
>
#
> There was a    long     silence after this    , and Alice could  only  hear whispers now       and
# +     V   D/P+ NPr/V/J+ NSg/V+  P     I/Ddem+ . V/C NPr+  NSg/VX J/R/C V    NPl/V    NPr/V/J/C V/C
> then    ; such  as    , “ Sure , I    don’t like        it       , yer honour       , at    all          , at    all          ! ” “ Do     as    I
# NSg/J/C . NSg/I NSg/R . . J    . ISg+ V     NSg/V/J/C/P NPr/ISg+ . +   N🅪Sg/V/Comm+ . NSg/P NSg/I/J/C/Dq . NSg/P NSg/I/J/C/Dq . . . NSg/VX NSg/R ISg+
> tell  you    , you    coward  ! ” and at    last    she  spread out         her     hand   again , and made
# NPr/V ISgPl+ . ISgPl+ NPr/V/J . . V/C NSg/P NSg/V/J ISg+ N🅪Sg/V NSg/V/J/R/P ISg/D$+ NSg/V+ R     . V/C V
> another snatch in      the air     . This    time      there were  two  little      shrieks , and more
# I/D     NSg/V  NPr/J/P D   N🅪Sg/V+ . I/Ddem+ N🅪Sg/V/J+ +     NSg/V NSg+ NPr/I/J/Dq+ NPl/V+  . V/C NPr/I/V/J/Dq
> sounds of broken glass   . “ What   a   number   of cucumber - frames there must  be     ! ”
# NPl/V  P  V/J    NPr🅪/V+ . . NSg/I+ D/P NSg/V/JC P  N🅪Sg+    . NPl/V+ +     NSg/V NSg/VX . .
> thought Alice . “ I    wonder what   they’ll do     next    ! As    for  pulling me       out         of the
# NSg/V   NPr+  . . ISg+ N🅪Sg/V NSg/I+ W?      NSg/VX NSg/J/P . NSg/R C/P+ V       NPr/ISg+ NSg/V/J/R/P P  D+
> window , I    only  wish  they could  ! I’m sure I    don’t want  to stay    in      here    any
# NSg/V+ . ISg+ J/R/C NSg/V IPl+ NSg/VX . W?  J    ISg+ V     NSg/V P  NSg/V/J NPr/J/P NSg/J/R I/R/Dq
> longer ! ”
# NSg/JC . .
>
#
> She  waited for some     time      without hearing  anything more         : at    last    came    a   rumbling
# ISg+ V/J    C/P I/J/R/Dq N🅪Sg/V/J+ C/P     NSg/V/J+ NSg/I/V+ NPr/I/V/J/Dq . NSg/P NSg/V/J NSg/V/P D/P N🅪Sg/V/J
> of little     cartwheels , and the sound   of a   good    many       voices all          talking together :
# P  NPr/I/J/Dq NPl/V      . V/C D   NSg/V/J P  D/P NPr/V/J NSg/I/J/Dq NPl/V+ NSg/I/J/C/Dq V       J        .
> she  made out         the words  : “ Where’s the other   ladder ? — Why   , I    hadn’t to bring but
# ISg+ V    NSg/V/J/R/P D   NPl/V+ . . NSg$    D   NSg/V/J NSg/V+ . . NSg/V . ISg+ V      P  V     NSg/C/P
> one       ; Bill’s got the other   — Bill   ! fetch it       here    , lad ! — Here    , put   ’ em       up        at    this
# NSg/I/V/J . NSg$   V   D   NSg/V/J . NPr/V+ . NSg/V NPr/ISg+ NSg/J/R . NSg . . NSg/J/R . NSg/V . NSg/I/J+ NSg/V/J/P NSg/P I/Ddem+
> corner — No    , tie    ’ em       together first   — they don’t reach half        high    enough yet     — Oh    !
# NSg/V+ . NPr/P . NSg/V+ . NSg/I/J+ J        NSg/V/J . IPl+ V     NSg/V N🅪Sg/V/J/P+ NSg/V/J NSg/I  NSg/V/C . NPr/V .
> they’ll do     well    enough ; don’t be     particular — Here    , Bill   ! catch hold    of this
# W?      NSg/VX NSg/V/J NSg/I  . V     NSg/VX NSg/J      . NSg/J/R . NPr/V+ . NSg/V NSg/V/J P  I/Ddem+
> rope   — Will   the roof   bear     ? — Mind   that         loose    slate    — Oh    , it’s coming  down       ! Heads
# NSg/V+ . NPr/VX D+  NSg/V+ NSg/V/J+ . . NSg/V+ NSg/I/C/Ddem NSg/V/J+ NSg/V/J+ . NPr/V . W?   NSg/V/J N🅪Sg/V/J/P . NPl/V+
> below ! ” ( a    loud   crash    ) — “ Now       , who    did that          ? — It       was Bill   , I    fancy   — Who’s to go      down
# P     . . . D/P+ NSg/J+ NSg/V/J+ . . . NPr/V/J/C . NPr/I+ V   NSg/I/C/Ddem+ . . NPr/ISg+ V   NPr/V+ . ISg+ NSg/V/J . NSg$  P  NSg/V/J N🅪Sg/V/J/P
> the chimney ? — Nay     , I    shan’t ! You    do     it       ! — That         I    won’t , then    ! — Bill’s to go
# D   NSg/V+  . . NSg/V/J . ISg+ V      . ISgPl+ NSg/VX NPr/ISg+ . . NSg/I/C/Ddem ISg+ V     . NSg/J/C . . NSg$   P  NSg/V/J
> down       — Here    , Bill   ! the master   says  you’re to go      down       the chimney ! ”
# N🅪Sg/V/J/P . NSg/J/R . NPr/V+ . D+  NPr/V/J+ NPl/V W?     P  NSg/V/J N🅪Sg/V/J/P D   NSg/V+  . .
>
#
> “ Oh    ! So        Bill’s got to come    down       the chimney , has he       ? ” said Alice to herself .
# . NPr/V . NSg/I/J/C NSg$   V   P  NSg/V/P N🅪Sg/V/J/P D   NSg/V+  . V   NPr/ISg+ . . V/J  NPr+  P  ISg+    .
> “ Shy     , they seem to put   everything upon Bill   ! I    wouldn’t be     in      Bill’s place  for a
# . NSg/V/J . IPl+ V    P  NSg/V NSg/I/V+   P    NPr/V+ . ISg+ VX       NSg/VX NPr/J/P NSg$   NSg/V+ C/P D/P
> good    deal     : this   fireplace is narrow  , to be     sure ; but     I    think I    can    kick  a
# NPr/V/J NSg/V/J+ . I/Ddem NSg+      VL NSg/V/J . P  NSg/VX J    . NSg/C/P ISg+ NSg/V ISg+ NPr/VX NSg/V D/P
> little     ! ”
# NPr/I/J/Dq . .
>
#
> She  drew  her     foot   as    far     down       the chimney as    she  could  , and waited till      she
# ISg+ NPr/V ISg/D$+ NSg/V+ NSg/R NSg/V/J N🅪Sg/V/J/P D+  NSg/V+  NSg/R ISg+ NSg/VX . V/C V/J    NSg/V/C/P ISg+
> heard a    little      animal ( she  couldn’t guess of what   sort   it       was ) scratching and
# V/J   D/P+ NPr/I/J/Dq+ NSg/J+ . ISg+ V        NSg/V P  NSg/I+ NSg/V+ NPr/ISg+ V   . V          V/C
> scrambling about in      the chimney close   above   her     : then    , saying to herself “ This
# V          J/P   NPr/J/P D   NSg/V+  NSg/V/J NSg/J/P ISg/D$+ . NSg/J/C . NSg/V  P  ISg+    . I/Ddem+
> is Bill   , ” she  gave one       sharp   kick   , and waited to see   what   would happen next    .
# VL NPr/V+ . . ISg+ V    NSg/I/V/J NPr/V/J NSg/V+ . V/C V/J    P  NSg/V NSg/I+ VX    V      NSg/J/P .
>
#
> The first    thing  she  heard was a   general chorus of “ There goes  Bill   ! ” then    the
# D+  NSg/V/J+ NSg/V+ ISg+ V/J   V   D/P NSg/V/J NSg/V  P  . +     NPl/V NPr/V+ . . NSg/J/C D
> Rabbit’s voice  along — “ Catch him  , you    by      the hedge  ! ” then    silence , and then
# NSg$     NSg/V+ P     . . NSg/V ISg+ . ISgPl+ NSg/J/P D   NSg/V+ . . NSg/J/C NSg/V+  . V/C NSg/J/C
> another confusion of voices — “ Hold    up        his     head     — Brandy now       — Don’t choke him  — How   was
# I/D     N🅪Sg/V    P  NPl/V+ . . NSg/V/J NSg/V/J/P ISg/D$+ NPr/V/J+ . NPr/V+ NPr/V/J/C . V     NSg/V ISg+ . NSg/C V
> it       , old   fellow ? What   happened to you    ? Tell  us       all          about it       ! ”
# NPr/ISg+ . NSg/J NSg/V  . NSg/I+ V/J      P  ISgPl+ . NPr/V NPr/IPl+ NSg/I/J/C/Dq J/P   NPr/ISg+ . .
>
#
> Last    came    a   little     feeble , squeaking voice  , ( “ That’s Bill   , ” thought Alice , )
# NSg/V/J NSg/V/P D/P NPr/I/J/Dq V/J    . V         NSg/V+ . . . NSg$   NPr/V+ . . NSg/V   NPr+  . .
> “ Well    , I    hardly know  — No    more         , thank ye       ; I’m better    now       — but     I’m a   deal     too
# . NSg/V/J . ISg+ R      NSg/V . NPr/P NPr/I/V/J/Dq . NSg/V NSg/I/D+ . W?  NSg/VX/JC NPr/V/J/C . NSg/C/P W?  D/P NSg/V/J+ W?
> flustered to tell  you    — all          I    know  is , something  comes at    me       like        a
# V/J       P  NPr/V ISgPl+ . NSg/I/J/C/Dq ISg+ NSg/V VL . NSg/I/V/J+ NPl/V NSg/P NPr/ISg+ NSg/V/J/C/P D/P
> Jack     - in      - the - box    , and up        I    goes  like        a   sky     - rocket ! ”
# NPr/V/J+ . NPr/J/P . D   . NSg/V+ . V/C NSg/V/J/P ISg+ NPl/V NSg/V/J/C/P D/P N🅪Sg/V+ . NSg/V+ . .
>
#
> “ So        you    did , old   fellow ! ” said the others .
# . NSg/I/J/C ISgPl+ V   . NSg/J NSg/V  . . V/J  D+  NPl/V+ .
>
#
> “ We   must  burn  the house  down       ! ” said the Rabbit’s voice  ; and Alice called out         as
# . IPl+ NSg/V NSg/V D+  NPr/V+ N🅪Sg/V/J/P . . V/J  D   NSg$     NSg/V+ . V/C NPr+  V/J    NSg/V/J/R/P NSg/R
> loud  as    she  could  , “ If    you    do     , I’ll set     Dinah at    you    ! ”
# NSg/J NSg/R ISg+ NSg/VX . . NSg/C ISgPl+ NSg/VX . W?   NPr/V/J NPr   NSg/P ISgPl+ . .
>
#
> There was a    dead     silence instantly , and Alice thought to herself , “ I    wonder what
# +     V   D/P+ NSg/V/J+ NSg/V+  R         . V/C NPr+  NSg/V   P  ISg+    . . ISg+ N🅪Sg/V NSg/I+
> they will   do     next    ! If    they had any     sense   , they’d take  the roof   off       . ” After a
# IPl+ NPr/VX NSg/VX NSg/J/P . NSg/C IPl+ V   I/R/Dq+ N🅪Sg/V+ . W?     NSg/V D   NSg/V+ NSg/V/J/P . . P     D/P+
> minute   or    two , they began moving  about again , and Alice heard the Rabbit say   , “ A
# NSg/V/J+ NPr/C NSg . IPl+ V     NSg/V/J J/P   R     . V/C NPr+  V/J   D+  NSg/V+ NSg/V . . D/P
> barrowful will   do     , to begin with . ”
# ?         NPr/VX NSg/VX . P  NSg/V P    . .
>
#
> “ A   barrowful of what   ? ” thought Alice ; but     she  had not   long    to doubt , for the
# . D/P ?         P  NSg/I+ . . NSg/V   NPr+  . NSg/C/P ISg+ V   NSg/C NPr/V/J P  NSg/V . C/P D
> next     moment a   shower of little      pebbles came    rattling in      at    the window , and some
# NSg/J/P+ NSg+   D/P NSg/V  P  NPr/I/J/Dq+ NPl/V+  NSg/V/P V        NPr/J/P NSg/P D+  NSg/V+ . V/C I/J/R/Dq
> of them     hit     her     in      the face   . “ I’ll put   a   stop   to this    , ” she  said to herself , and
# P  NSg/IPl+ NSg/V/J ISg/D$+ NPr/J/P D+  NSg/V+ . . W?   NSg/V D/P NSg/V+ P  I/Ddem+ . . ISg+ V/J  P  ISg+    . V/C
> shouted out         , “ You’d better    not   do     that          again ! ” which produced another dead
# V/J     NSg/V/J/R/P . . W?    NSg/VX/JC NSg/C NSg/VX NSg/I/C/Ddem+ R     . . I/C+  V/J      I/D+    NSg/V/J+
> silence .
# NSg/V+  .
>
#
> Alice noticed with some     surprise that         the pebbles were  all          turning into little
# NPr+  V/J     P    I/J/R/Dq NSg/V+   NSg/I/C/Ddem D+  NPl/V+  NSg/V NSg/I/J/C/Dq NSg/V   P    NPr/I/J/Dq+
> cakes  as    they lay     on  the floor  , and a    bright   idea came    into her     head     . “ If    I    eat
# NPl/V+ NSg/R IPl+ NSg/V/J J/P D+  NSg/V+ . V/C D/P+ NPr/V/J+ NSg+ NSg/V/P P    ISg/D$+ NPr/V/J+ . . NSg/C ISg+ V
> one       of these   cakes  , ” she  thought , “ it’s sure to make  some     change  in      my  size    ; and
# NSg/I/V/J P  I/Ddem+ NPl/V+ . . ISg+ NSg/V   . . W?   J    P  NSg/V I/J/R/Dq N🅪Sg/V+ NPr/J/P D$+ N🅪Sg/V+ . V/C
> as    it       can’t possibly make  me       larger , it       must  make  me       smaller , I    suppose . ”
# NSg/R NPr/ISg+ VX    R        NSg/V NPr/ISg+ JC     . NPr/ISg+ NSg/V NSg/V NPr/ISg+ NSg/JC  . ISg+ V       . .
>
#
> So        she  swallowed one       of the cakes  , and was delighted to find  that         she  began
# NSg/I/J/C ISg+ V/J       NSg/I/V/J P  D+  NPl/V+ . V/C V   V/J       P  NSg/V NSg/I/C/Ddem ISg+ V
> shrinking directly . As    soon as    she  was small   enough to get   through the door   , she
# V         R/C      . NSg/R J/R  NSg/R ISg+ V   NPr/V/J NSg/I  P  NSg/V NSg/J/P D+  NSg/V+ . ISg+
> ran   out         of the house  , and found quite a   crowd of little     animals and birds
# NSg/V NSg/V/J/R/P P  D+  NPr/V+ . V/C NSg/V NSg   D/P NSg/V P  NPr/I/J/Dq NPl     V/C NPl/V+
> waiting outside   . The poor    little     Lizard , Bill   , was in      the middle  , being    held up
# NSg/V   NSg/V/J/P . D   NSg/V/J NPr/I/J/Dq NSg    . NPr/V+ . V   NPr/J/P D   NSg/V/J . N🅪Sg/V/C V    NSg/V/J/P
> by      two guinea - pigs   , who    were  giving it       something  out         of a   bottle . They all          made
# NSg/J/P NSg NPr+   . NPl/V+ . NPr/I+ NSg/V V      NPr/ISg+ NSg/I/V/J+ NSg/V/J/R/P P  D/P NSg/V+ . IPl+ NSg/I/J/C/Dq V
> a   rush     at    Alice the moment she  appeared ; but     she  ran   off       as    hard   as    she  could  ,
# D/P NPr/V/J+ NSg/P NPr+  D+  NSg+   ISg+ V/J      . NSg/C/P ISg+ NSg/V NSg/V/J/P NSg/R N🅪Sg/J NSg/R ISg+ NSg/VX .
> and soon found herself safe    in      a    thick    wood     .
# V/C J/R  NSg/V ISg+    NSg/V/J NPr/J/P D/P+ NSg/V/J+ NPr/V/J+ .
>
#
> “ The first    thing  I’ve got to do     , ” said Alice to herself , as    she  wandered about
# . D+  NSg/V/J+ NSg/V+ W?   V   P  NSg/VX . . V/J  NPr+  P  ISg+    . NSg/R ISg+ V/J      J/P
> in      the wood     , “ is to grow to my  right   size    again ; and the second  thing  is to find
# NPr/J/P D   NPr/V/J+ . . VL P  V    P  D$+ NPr/V/J N🅪Sg/V+ R     . V/C D   NSg/V/J NSg/V+ VL P  NSg/V
> my  way    into that         lovely garden   . I    think that          will   be     the best       plan   . ”
# D$+ NSg/J+ P    NSg/I/C/Ddem NSg/J  NSg/V/J+ . ISg+ NSg/V NSg/I/C/Ddem+ NPr/VX NSg/VX D+  NPr/VX/JS+ NSg/V+ . .
>
#
> It       sounded an   excellent plan   , no     doubt  , and very neatly and simply arranged ; the
# NPr/ISg+ V/J     D/P+ J+        NSg/V+ . NPr/P+ NSg/V+ . V/C J/R  R      V/C R      V/J      . D+
> only   difficulty was , that         she  had not   the smallest idea how   to set     about it       ; and
# J/R/C+ N🅪Sg+      V   . NSg/I/C/Ddem ISg+ V   NSg/C D+  JS       NSg  NSg/C P  NPr/V/J J/P   NPr/ISg+ . V/C
> while     she  was peering about anxiously among the trees  , a   little     sharp   bark    just
# NSg/V/C/P ISg+ V   V       J/P   R         P     D   NPl/V+ . D/P NPr/I/J/Dq NPr/V/J N🅪Sg/V+ V/J
> over    her     head     made her     look  up        in      a   great hurry  .
# NSg/J/P ISg/D$+ NPr/V/J+ V    ISg/D$+ NSg/V NSg/V/J/P NPr/J/P D/P NSg/J NSg/V+ .
>
#
> An   enormous puppy  was looking down       at    her     with large round     eyes   , and feebly
# D/P+ J+       NSg/V+ V   V       N🅪Sg/V/J/P NSg/P ISg/D$+ P    NSg/J NSg/V/J/P NPl/V+ . V/C R
> stretching out         one        paw    , trying  to touch  her     . “ Poor     little      thing  ! ” said Alice , in
# V          NSg/V/J/R/P NSg/I/V/J+ NSg/V+ . NSg/V/J P  N🅪Sg/V ISg/D$+ . . NSg/V/J+ NPr/I/J/Dq+ NSg/V+ . . V/J  NPr+  . NPr/J/P
> a   coaxing tone      , and she  tried hard   to whistle to it       ; but     she  was terribly
# D/P NSg/V/J N🅪Sg/I/V+ . V/C ISg+ V/J   N🅪Sg/J P  NSg/V   P  NPr/ISg+ . NSg/C/P ISg+ V   R
> frightened all          the time      at    the thought that         it       might     be     hungry , in      which case   it
# V/J        NSg/I/J/C/Dq D   N🅪Sg/V/J+ NSg/P D   NSg/V   NSg/I/C/Ddem NPr/ISg+ NᴹSg/VX/J NSg/VX J      . NPr/J/P I/C+  NPr/V+ NPr/ISg+
> would be     very likely to eat her     up        in      spite    of all          her     coaxing .
# VX    NSg/VX J/R  NSg/J  P  V   ISg/D$+ NSg/V/J/P NPr/J/P NSg/V/P+ P  NSg/I/J/C/Dq ISg/D$+ NSg/V/J .
>
#
> Hardly knowing   what   she  did , she  picked up        a   little     bit   of stick    , and held it
# R      NSg/V/J/P NSg/I+ ISg+ V   . ISg+ V/J    NSg/V/J/P D/P NPr/I/J/Dq NSg/V P  NSg/V/J+ . V/C V    NPr/ISg+
> out         to the puppy  ; whereupon the puppy  jumped into the air     off       all          its     feet at
# NSg/V/J/R/P P  D+  NSg/V+ . C         D+  NSg/V+ V/J    P    D   N🅪Sg/V+ NSg/V/J/P NSg/I/J/C/Dq ISg/D$+ NPl+ NSg/P
> once  , with a   yelp  of delight   , and rushed at    the stick    , and made believe to worry
# NSg/C . P    D/P NSg/V P  N🅪Sg/V/J+ . V/C V/J    NSg/P D   NSg/V/J+ . V/C V    V       P  NSg/V
> it       ; then    Alice dodged behind  a   great thistle , to keep  herself from being    run
# NPr/ISg+ . NSg/J/C NPr+  V/J    NSg/J/P D/P NSg/J NSg     . P  NSg/V ISg+    P    N🅪Sg/V/C NSg/V
> over    ; and the moment she  appeared on  the other   side     , the puppy  made another rush
# NSg/J/P . V/C D   NSg+   ISg+ V/J      J/P D   NSg/V/J NSg/V/J+ . D   NSg/V+ V    I/D     NPr/V/J+
> at    the stick    , and tumbled head     over    heels  in      its     hurry  to get   hold    of it       ; then
# NSg/P D   NSg/V/J+ . V/C V/J     NPr/V/J+ NSg/J/P NPl/V+ NPr/J/P ISg/D$+ NSg/V+ P  NSg/V NSg/V/J P  NPr/ISg+ . NSg/J/C
> Alice , thinking it       was very like        having a   game     of play  with a   cart   - horse  , and
# NPr+  . V        NPr/ISg+ V   J/R  NSg/V/J/C/P V      D/P NSg/V/J+ P  NSg/V P    D/P NSg/V+ . NSg/V+ . V/C
> expecting every moment to be     trampled under   its     feet , ran   round     the thistle
# V         Dq    NSg+   P  NSg/VX V/J      NSg/J/P ISg/D$+ NPl+ . NSg/V NSg/V/J/P D   NSg
> again ; then    the puppy  began a   series of short     charges at    the stick    , running   a
# R     . NSg/J/C D   NSg/V+ V     D/P NSgPl  P  NPr/V/J/P NPl/V+  NSg/P D   NSg/V/J+ . NSg/V/J/P D/P
> very little     way    forwards each time      and a   long    way    back    , and barking hoarsely all
# J/R  NPr/I/J/Dq NSg/J+ NPl/V    Dq   N🅪Sg/V/J+ V/C D/P NPr/V/J NSg/J+ NSg/V/J . V/C V+      R        NSg/I/J/C/Dq
> the while     , till      at    last    it       sat     down       a   good    way    off       , panting , with its     tongue
# D   NSg/V/C/P . NSg/V/C/P NSg/P NSg/V/J NPr/ISg+ NSg/V/J N🅪Sg/V/J/P D/P NPr/V/J NSg/J+ NSg/V/J/P . V       . P    ISg/D$+ NSg/V+
> hanging out         of its     mouth  , and its     great  eyes   half        shut    .
# NSg/V/J NSg/V/J/R/P P  ISg/D$+ NSg/V+ . V/C ISg/D$+ NSg/J+ NPl/V+ N🅪Sg/V/J/P+ NSg/V/J .
>
#
> This   seemed to Alice a    good     opportunity for making her     escape ; so        she  set     off       at
# I/Ddem V/J    P  NPr+  D/P+ NPr/V/J+ NSg+        C/P NSg/V  ISg/D$+ NSg/V  . NSg/I/J/C ISg+ NPr/V/J NSg/V/J/P NSg/P
> once  , and ran   till      she  was quite tired and out         of breath    , and till      the puppy’s
# NSg/C . V/C NSg/V NSg/V/C/P ISg+ V   NSg   V/J   V/C NSg/V/J/R/P P  N🅪Sg/V/J+ . V/C NSg/V/C/P D   NSg$
> bark    sounded quite faint   in      the distance .
# N🅪Sg/V+ V/J     NSg   NSg/V/J NPr/J/P D   NSg/V+   .
>
#
> “ And yet     what   a    dear     little      puppy  it       was ! ” said Alice , as    she  leant against a
# . V/C NSg/V/C NSg/I+ D/P+ NSg/V/J+ NPr/I/J/Dq+ NSg/V+ NPr/ISg+ V   . . V/J  NPr+  . NSg/R ISg+ ?     C/P     D/P
> buttercup to rest     herself , and fanned herself with one       of the leaves : “ I    should
# NSg       P  NSg/V/JS ISg+    . V/C V      ISg+    P    NSg/I/V/J P  D   NPl/V+ . . ISg+ VX
> have   liked teaching it       tricks very much       , if    — if    I’d only  been  the right   size    to
# NSg/VX V/J   NSg/V+   NPr/ISg+ NPl/V+ J/R  NSg/I/J/Dq . NSg/C . NSg/C W?  J/R/C NSg/V D   NPr/V/J N🅪Sg/V+ P
> do     it       ! Oh    dear    ! I’d nearly forgotten that         I’ve got to grow up        again ! Let   me
# NSg/VX NPr/ISg+ . NPr/V NSg/V/J . W?  R      NSg/V/J   NSg/I/C/Ddem W?   V   P  V    NSg/V/J/P R     . NSg/V NPr/ISg+
> see   — how   is it       to be     managed ? I    suppose I    ought    to eat or    drink  something  or
# NSg/V . NSg/C VL NPr/ISg+ P  NSg/VX V/J     . ISg+ V       ISg+ NSg/I/VX P  V   NPr/C NSg/V+ NSg/I/V/J+ NPr/C
> other   ; but     the great  question is , what   ? ”
# NSg/V/J . NSg/C/P D+  NSg/J+ NSg/V+   VL . NSg/I+ . .
>
#
> The great  question certainly was , what   ? Alice looked all          round     her     at    the
# D+  NSg/J+ NSg/V+   R         V   . NSg/I+ . NPr+  V/J    NSg/I/J/C/Dq NSg/V/J/P ISg/D$+ NSg/P D
> flowers  and the blades of grass   , but     she  did not   see   anything that          looked like
# NPrPl/V+ V/C D   NPl/V  P  NPr🅪/V+ . NSg/C/P ISg+ V   NSg/C NSg/V NSg/I/V+ NSg/I/C/Ddem+ V/J    NSg/V/J/C/P
> the right   thing  to eat or    drink  under   the circumstances . There was a   large
# D   NPr/V/J NSg/V+ P  V   NPr/C NSg/V+ NSg/J/P D+  NPl/V+        . +     V   D/P NSg/J
> mushroom growing near      her     , about the same height as    herself ; and when    she  had
# NᴹSg/V/J NSg/V   NSg/V/J/P ISg/D$+ . J/P   D   I/J  N🅪Sg+  NSg/R ISg+    . V/C NSg/I/C ISg+ V
> looked under   it       , and on  both   sides of it       , and behind  it       , it       occurred to her     that
# V/J    NSg/J/P NPr/ISg+ . V/C J/P I/C/Dq NPl/V P  NPr/ISg+ . V/C NSg/J/P NPr/ISg+ . NPr/ISg+ V        P  ISg/D$+ NSg/I/C/Ddem
> she  might     as    well    look  and see   what   was on  the top     of it       .
# ISg+ NᴹSg/VX/J NSg/R NSg/V/J NSg/V V/C NSg/V NSg/I+ V   J/P D   NSg/V/J P  NPr/ISg+ .
>
#
> She  stretched herself up        on  tiptoe   , and peeped over    the edge  of the mushroom ,
# ISg+ V/J       ISg+    NSg/V/J/P J/P NSg/V/J+ . V/C V/J    NSg/J/P D   NSg/V P  D   NᴹSg/V/J .
> and her     eyes   immediately met those  of a   large blue     caterpillar , that          was sitting
# V/C ISg/D$+ NPl/V+ R           V   I/Ddem P  D/P NSg/J N🅪Sg/V/J NSg/V       . NSg/I/C/Ddem+ V   NSg/V/J
> on  the top      with its     arms   folded , quietly smoking  a   long    hookah , and taking  not
# J/P D   NSg/V/J+ P    ISg/D$+ NPl/V+ V/J    . R       NᴹSg/V/J D/P NPr/V/J NSg    . V/C NSg/V/J NSg/C
> the smallest notice of her     or    of anything else    .
# D   JS       NSg/V  P  ISg/D$+ NPr/C P  NSg/I/V+ NSg/J/C .
>
#
> CHAPTER V     : Advice from a   Caterpillar
# NSg/V+  NSg/P . NᴹSg+  P    D/P NSg/V
>
#
> The Caterpillar and Alice looked at    each other   for some     time      in      silence : at    last
# D   NSg/V       V/C NPr+  V/J    NSg/P Dq   NSg/V/J C/P I/J/R/Dq N🅪Sg/V/J+ NPr/J/P NSg/V+  . NSg/P NSg/V/J
> the Caterpillar took the hookah out         of its     mouth  , and addressed her     in      a
# D   NSg/V       V    D   NSg    NSg/V/J/R/P P  ISg/D$+ NSg/V+ . V/C V/J       ISg/D$+ NPr/J/P D/P
> languid , sleepy voice  .
# NSg/J   . NSg/J  NSg/V+ .
>
#
> “ Who    are you    ? ” said the Caterpillar .
# . NPr/I+ V   ISgPl+ . . V/J  D   NSg/V       .
>
#
> This    was not   an  encouraging opening for a    conversation . Alice replied , rather
# I/Ddem+ V   NSg/C D/P NSg/V/J     NSg/V/J C/P D/P+ N🅪Sg/V+      . NPr+  V/J     . NPr/V/J
> shyly , “ I    — I    hardly know  , sir    , just at    present — at    least I    know  who    I    was when    I
# R     . . ISg+ . ISg+ R      NSg/V . NPr/V+ . V/J  NSg/P NSg/V/J . NSg/P NSg/J ISg+ NSg/V NPr/I+ ISg+ V   NSg/I/C ISg+
> got up        this   morning , but     I    think I    must  have   been  changed several times  since
# V   NSg/V/J/P I/Ddem N🅪Sg/V+ . NSg/C/P ISg+ NSg/V ISg+ NSg/V NSg/VX NSg/V V/J     J/Dq    NPl/V+ C/P
> then    . ”
# NSg/J/C . .
>
#
> “ What   do     you    mean    by      that          ? ” said the Caterpillar sternly . “ Explain yourself ! ”
# . NSg/I+ NSg/VX ISgPl+ NSg/V/J NSg/J/P NSg/I/C/Ddem+ . . V/J  D   NSg/V       R       . . V       ISg+     . .
>
#
> “ I    can’t explain myself , I’m afraid , sir    , ” said Alice , “ because I’m not   myself ,
# . ISg+ VX    V       ISg+   . W?  J      . NPr/V+ . . V/J  NPr+  . . C/P     W?  NSg/C ISg+   .
> you    see   . ”
# ISgPl+ NSg/V . .
>
#
> “ I    don’t see   , ” said the Caterpillar .
# . ISg+ V     NSg/V . . V/J  D   NSg/V       .
>
#
> “ I’m afraid I    can’t put   it       more         clearly , ” Alice replied very politely , “ for I
# . W?  J      ISg+ VX    NSg/V NPr/ISg+ NPr/I/V/J/Dq R       . . NPr+  V/J     J/R  R        . . C/P ISg+
> can’t understand it       myself to begin with ; and being    so        many       different sizes  in      a
# VX    V          NPr/ISg+ ISg+   P  NSg/V P    . V/C N🅪Sg/V/C NSg/I/J/C NSg/I/J/Dq NSg/J     NPl/V+ NPr/J/P D/P
> day   is very confusing . ”
# NPr🅪+ VL J/R  V/J       . .
>
#
> “ It       isn’t , ” said the Caterpillar .
# . NPr/ISg+ NSg/V . . V/J  D   NSg/V       .
>
#
> “ Well    , perhaps you    haven’t found it       so        yet     , ” said Alice ; “ but     when    you    have   to
# . NSg/V/J . NSg     ISgPl+ V       NSg/V NPr/ISg+ NSg/I/J/C NSg/V/C . . V/J  NPr+  . . NSg/C/P NSg/I/C ISgPl+ NSg/VX P
> turn  into a   chrysalis — you    will   some     day   , you    know  — and then    after that          into a
# NSg/V P    D/P NSg/V     . ISgPl+ NPr/VX I/J/R/Dq NPr🅪+ . ISgPl+ NSg/V . V/C NSg/J/C P     NSg/I/C/Ddem+ P    D/P
> butterfly , I    should think you’ll feel    it       a   little     queer   , won’t you    ? ”
# NSg/V+    . ISg+ VX     NSg/V W?     NSg/I/V NPr/ISg+ D/P NPr/I/J/Dq NSg/V/J . V     ISgPl+ . .
>
#
> “ Not   a    bit    , ” said the Caterpillar .
# . NSg/C D/P+ NSg/V+ . . V/J  D   NSg/V       .
>
#
> “ Well    , perhaps your feelings may    be     different , ” said Alice ; “ all          I    know  is , it
# . NSg/V/J . NSg     D$+  +        NPr/VX NSg/VX NSg/J     . . V/J  NPr+  . . NSg/I/J/C/Dq ISg+ NSg/V VL . NPr/ISg+
> would feel    very queer   to me       . ”
# VX    NSg/I/V J/R  NSg/V/J P  NPr/ISg+ . .
>
#
> “ You    ! ” said the Caterpillar contemptuously . “ Who    are you    ? ”
# . ISgPl+ . . V/J  D   NSg/V       R              . . NPr/I+ V   ISgPl+ . .
>
#
<<<<<<< HEAD
> Which brought them     back    again to the beginning of the conversation . Alice felt    a
# I/C+  V       NSg/IPl+ NSg/V/J R     P  D   NSg/V/J   P  D+  N🅪Sg/V+      . NPr+  NSg/V/J D/P+
=======
> Which brought them     back    again to the beginning of the conversation . Alice felt     a
# I/C+  V       NSg/IPl+ NSg/V/J P     P  D   NSg/V/J   P  D+  N🅪Sg/V+      . NPr+  N🅪Sg/V/J D/P+
>>>>>>> 5909fcaf
> little      irritated at    the Caterpillar’s making such  very short     remarks , and she
# NPr/I/J/Dq+ V/J+      NSg/P D   NSg$          NSg/V  NSg/I J/R  NPr/V/J/P NPl/V+  . V/C ISg+
> drew  herself up        and said , very gravely , “ I    think , you    ought    to tell  me       who    you
# NPr/V ISg+    NSg/V/J/P V/C V/J  . J/R  R       . . ISg+ NSg/V . ISgPl+ NSg/I/VX P  NPr/V NPr/ISg+ NPr/I+ ISgPl+
> are , first   . ”
# V   . NSg/V/J . .
>
#
> “ Why   ? ” said the Caterpillar .
# . NSg/V . . V/J  D   NSg/V       .
>
#
> Here    was another puzzling question ; and as    Alice could  not   think of any     good
# NSg/J/R V   I/D+    V+       NSg/V+   . V/C NSg/R NPr+  NSg/VX NSg/C NSg/V P  I/R/Dq+ NPr/V/J+
> reason  , and as    the Caterpillar seemed to be     in      a   very unpleasant state of mind   ,
# N🅪Sg/V+ . V/C NSg/R D   NSg/V       V/J    P  NSg/VX NPr/J/P D/P J/R  NSg/J      NSg/V P  NSg/V+ .
> she  turned away .
# ISg+ V/J    V/J  .
>
#
> “ Come    back    ! ” the Caterpillar called after her     . “ I’ve something  important to
# . NSg/V/P NSg/V/J . . D   NSg/V       V/J    P     ISg/D$+ . . W?   NSg/I/V/J+ J         P
> say   ! ”
# NSg/V . .
>
#
> This   sounded promising , certainly : Alice turned and came    back    again .
# I/Ddem V/J     NSg/V/J   . R         . NPr+  V/J    V/C NSg/V/P NSg/V/J R     .
>
#
> “ Keep  your temper    , ” said the Caterpillar .
# . NSg/V D$+  NSg/V/JC+ . . V/J  D   NSg/V       .
>
#
> “ Is that         all          ? ” said Alice , swallowing down       her     anger   as    well    as    she  could  .
# . VL NSg/I/C/Ddem NSg/I/J/C/Dq . . V/J  NPr+  . V          N🅪Sg/V/J/P ISg/D$+ NᴹSg/V+ NSg/R NSg/V/J NSg/R ISg+ NSg/VX .
>
#
> “ No    , ” said the Caterpillar .
# . NPr/P . . V/J  D   NSg/V       .
>
#
> Alice thought she  might     as    well    wait  , as    she  had nothing  else    to do     , and perhaps
# NPr+  NSg/V   ISg+ NᴹSg/VX/J NSg/R NSg/V/J NSg/V . NSg/R ISg+ V   NSg/I/J+ NSg/J/C P  NSg/VX . V/C NSg
> after all          it       might     tell  her     something  worth    hearing  . For some      minutes it       puffed
# P     NSg/I/J/C/Dq NPr/ISg+ NᴹSg/VX/J NPr/V ISg/D$+ NSg/I/V/J+ NSg/V/J+ NSg/V/J+ . C/P I/J/R/Dq+ NPl/V+  NPr/ISg+ V/J
> away without speaking , but     at    last    it       unfolded its     arms   , took the hookah out         of
# V/J  C/P     V        . NSg/C/P NSg/P NSg/V/J NPr/ISg+ V/J      ISg/D$+ NPl/V+ . V    D   NSg    NSg/V/J/R/P P
> its     mouth  again , and said , “ So        you    think you’re changed , do     you    ? ”
# ISg/D$+ NSg/V+ R     . V/C V/J  . . NSg/I/J/C ISgPl+ NSg/V W?     V/J     . NSg/VX ISgPl+ . .
>
#
> “ I’m afraid I    am      , sir    , ” said Alice ; “ I    can’t remember things as    I    used — and I
# . W?  J      ISg+ NPr/V/J . NPr/V+ . . V/J  NPr+  . . ISg+ VX    NSg/V    NPl/V+ NSg/R ISg+ V/J  . V/C ISg+
> don’t keep  the same size    for ten minutes together ! ”
# V     NSg/V D   I/J  N🅪Sg/V+ C/P NSg NPl/V+  J        . .
>
#
> “ Can’t remember what   things ? ” said the Caterpillar .
# . VX    NSg/V    NSg/I+ NPl/V+ . . V/J  D   NSg/V       .
>
#
> “ Well    , I’ve tried to say   “ How   doth the little     busy    bee    , ” but     it       all          came
# . NSg/V/J . W?   V/J   P  NSg/V . NSg/C W?   D   NPr/I/J/Dq NSg/V/J NSg/V+ . . NSg/C/P NPr/ISg+ NSg/I/J/C/Dq NSg/V/P
> different ! ” Alice replied in      a   very melancholy voice  .
# NSg/J     . . NPr+  V/J     NPr/J/P D/P J/R  NSg/J      NSg/V+ .
>
#
> “ Repeat , “ You    are old   , Father William , ’ ” said the Caterpillar .
# . NSg/V  . . ISgPl+ V   NSg/J . NPr/V+ NPr+    . . . V/J  D   NSg/V       .
>
#
> Alice folded her     hands  , and began : —
# NPr+  V/J    ISg/D$+ NPl/V+ . V/C V     . .
>
#
> “ You    are old   , Father William , ” the young    man      said , “ And your hair    has become
# . ISgPl+ V   NSg/J . NPr/V+ NPr+    . . D+  NPr/V/J+ NPr/V/J+ V/J  . . V/C D$+  N🅪Sg/V+ V   V
> very white    ; And yet     you    incessantly stand on  your head     — Do     you    think , at    your
# J/R  NPr🅪/V/J . V/C NSg/V/C ISgPl+ R           NSg/V J/P D$+  NPr/V/J+ . NSg/VX ISgPl+ NSg/V . NSg/P D$+
> age     , it       is right   ? ”
# N🅪Sg/V+ . NPr/ISg+ VL NPr/V/J . .
>
#
> “ In      my  youth , ” Father William replied to his     son    , “ I    feared it       might     injure
# . NPr/J/P D$+ NSg+  . . NPr/V+ NPr+    V/J     P  ISg/D$+ NPr/V+ . . ISg+ V/J    NPr/ISg+ NᴹSg/VX/J V
> the brain   ; But     , now       that          I’m perfectly sure I    have   none   , Why   , I    do     it       again
# D+  NPr🅪/V+ . NSg/C/P . NPr/V/J/C NSg/I/C/Ddem+ W?  R         J    ISg+ NSg/VX NSg/I+ . NSg/V . ISg+ NSg/VX NPr/ISg+ R
> and again . ”
# V/C R     . .
>
#
> “ You    are old   , ” said the youth , “ as    I    mentioned before , And have   grown most
# . ISgPl+ V   NSg/J . . V/J  D+  NSg+  . . NSg/R ISg+ V/J       C/P    . V/C NSg/VX V/J   NSg/I/J/Dq
> uncommonly fat      ; Yet     you    turned a   back    - somersault in      at    the door   — Pray , what   is
# R          N🅪Sg/V/J . NSg/V/C ISgPl+ V/J    D/P NSg/V/J . NSg/V      NPr/J/P NSg/P D   NSg/V+ . V    . NSg/I+ VL
> the reason of that          ? ”
# D   N🅪Sg/V P  NSg/I/C/Ddem+ . .
>
#
> “ In      my  youth , ” said the sage    , as    he       shook   his     grey           locks  , “ I    kept all           my  limbs
# . NPr/J/P D$+ NSg+  . . V/J  D   NSg/V/J . NSg/R NPr/ISg+ NSg/V/J ISg/D$+ NPr🅪/V/J/Comm+ NPl/V+ . . ISg+ V    NSg/I/J/C/Dq+ D$+ NPl/V+
> very supple By      the use   of this   ointment — one       shilling the box    — Allow me       to sell
# J/R  V/J    NSg/J/P D   NSg/V P  I/Ddem N🅪Sg     . NSg/I/V/J NSg/V    D   NSg/V+ . V     NPr/ISg+ P  NSg/V
> you    a   couple   ? ”
# ISgPl+ D/P NSg/V/J+ . .
>
#
> “ You    are old   , ” said the youth , “ and your jaws   are too weak For anything
# . ISgPl+ V   NSg/J . . V/J  D+  NSg+  . . V/C D$+  NPl/V+ V   W?  J    C/P NSg/I/V+
> tougher than suet ; Yet     you    finished the goose  , with the bones  and the beak   —
# NSg/JC  C/P  NSg  . NSg/V/C ISgPl+ V/J      D   NSg/V+ . P    D   NPl/V+ V/C D   NSg/V+ .
> Pray , how   did you    manage to do     it       ? ”
# V    . NSg/C V   ISgPl+ NSg/V  P  NSg/VX NPr/ISg+ . .
>
#
> “ In      my  youth , ” said his     father , “ I    took to the law     , And argued each case   with
# . NPr/J/P D$+ NSg+  . . V/J  ISg/D$+ NPr/V+ . . ISg+ V    P  D+  N🅪Sg/V+ . V/C V/J    Dq   NPr/V+ P
> my  wife     ; And the muscular strength , which it       gave to my  jaw      , Has lasted the
# D$+ NSg/V/J+ . V/C D+  J+       N🅪Sg/V+  . I/C+  NPr/ISg+ V    P  D$+ NSg/V/J+ . V   V/J    D
> rest     of my  life    . ”
# NSg/V/JS P  D$+ N🅪Sg/V+ . .
>
#
> “ You    are old   , ” said the youth , “ one        would hardly suppose That         your eye    was as
# . ISgPl+ V   NSg/J . . V/J  D+  NSg+  . . NSg/I/V/J+ VX    R      V       NSg/I/C/Ddem D$+  NSg/V+ V   NSg/R
> steady  as    ever ; Yet     you    balanced an  eel   on  the end   of your nose   — What   made you
# NSg/V/J NSg/R J    . NSg/V/C ISgPl+ V/J      D/P NSg/V J/P D   NSg/V P  D$+  NSg/V+ . NSg/I+ V    ISgPl+
> so        awfully clever ? ”
# NSg/I/J/C R       J      . .
>
#
> “ I    have   answered three questions , and that          is enough , ” Said his     father ; “ don’t
# . ISg+ NSg/VX V/J      NSg+  NPl/V+    . V/C NSg/I/C/Ddem+ VL NSg/I  . . V/J  ISg/D$+ NPr/V+ . . V
> give  yourself airs  ! Do     you    think I    can    listen all          day   to such   stuff   ? Be     off       ,
# NSg/V ISg+     NPl/V . NSg/VX ISgPl+ NSg/V ISg+ NPr/VX NSg/V  NSg/I/J/C/Dq NPr🅪+ P  NSg/I+ NᴹSg/V+ . NSg/VX NSg/V/J/P .
> or    I’ll kick   you    down       stairs ! ”
# NPr/C W?   NSg/V+ ISgPl+ N🅪Sg/V/J/P NPl+   . .
>
#
> “ That          is not   said right   , ” said the Caterpillar .
# . NSg/I/C/Ddem+ VL NSg/C V/J  NPr/V/J . . V/J  D   NSg/V       .
>
#
> “ Not   quite right   , I’m afraid , ” said Alice , timidly ; “ some     of the words  have   got
# . NSg/C NSg   NPr/V/J . W?  J      . . V/J  NPr+  . R       . . I/J/R/Dq P  D   NPl/V+ NSg/VX V
> altered . ”
# NSg/V/J . .
>
#
> “ It       is wrong   from beginning to end   , ” said the Caterpillar decidedly , and there
# . NPr/ISg+ VL NSg/V/J P    NSg/V/J+  P  NSg/V . . V/J  D   NSg/V       R         . V/C +
> was silence for some     minutes .
# V   NSg/V+  C/P I/J/R/Dq NPl/V+  .
>
#
> The Caterpillar was the first    to speak .
# D   NSg/V       V   D   NSg/V/J+ P  NSg/V .
>
#
> “ What   size    do     you    want  to be     ? ” it       asked .
# . NSg/I+ N🅪Sg/V+ NSg/VX ISgPl+ NSg/V P  NSg/VX . . NPr/ISg+ V/J   .
>
#
> “ Oh    , I’m not   particular as    to size   , ” Alice hastily replied ; “ only  one       doesn’t
# . NPr/V . W?  NSg/C NSg/J      NSg/R P  N🅪Sg/V . . NPr+  R       V/J     . . J/R/C NSg/I/V/J V
> like        changing so        often , you    know  . ”
# NSg/V/J/C/P NSg/V    NSg/I/J/C R     . ISgPl+ NSg/V . .
>
#
> “ I    don’t know  , ” said the Caterpillar .
# . ISg+ V     NSg/V . . V/J  D   NSg/V       .
>
#
> Alice said nothing  : she  had never been  so        much       contradicted in      her     life    before ,
# NPr+  V/J  NSg/I/J+ . ISg+ V   R     NSg/V NSg/I/J/C NSg/I/J/Dq V/J          NPr/J/P ISg/D$+ N🅪Sg/V+ C/P    .
> and she  felt     that         she  was losing   her     temper    .
# V/C ISg+ N🅪Sg/V/J NSg/I/C/Ddem ISg+ V   NᴹSg/V/J ISg/D$+ NSg/V/JC+ .
>
#
> “ Are you    content   now       ? ” said the Caterpillar .
# . V   ISgPl+ N🅪Sg/V/J+ NPr/V/J/C . . V/J  D   NSg/V       .
>
#
> “ Well    , I    should like        to be     a   little     larger , sir    , if    you    wouldn’t mind   , ” said
# . NSg/V/J . ISg+ VX     NSg/V/J/C/P P  NSg/VX D/P NPr/I/J/Dq JC     . NPr/V+ . NSg/C ISgPl+ VX       NSg/V+ . . V/J
> Alice : “ three inches is such  a   wretched height to be     . ”
# NPr+  . . NSg   NPl/V+ VL NSg/I D/P J        N🅪Sg+  P  NSg/VX . .
>
#
> “ It       is a   very good     height indeed ! ” said the Caterpillar angrily , rearing itself
# . NPr/ISg+ VL D/P J/R  NPr/V/J+ N🅪Sg+  W?     . . V/J  D   NSg/V       R       . V+      ISg+
> upright as    it       spoke ( it       was exactly three inches high    ) .
# NSg/V/J NSg/R NPr/ISg+ NSg/V . NPr/ISg+ V   R       NSg   NPl/V+ NSg/V/J . .
>
#
> “ But     I’m not   used to it       ! ” pleaded poor    Alice in      a    piteous tone      . And she  thought
# . NSg/C/P W?  NSg/C V/J  P  NPr/ISg+ . . V/J     NSg/V/J NPr+  NPr/J/P D/P+ J+      N🅪Sg/I/V+ . V/C ISg+ NSg/V
> of herself , “ I    wish  the creatures wouldn’t be     so        easily offended ! ”
# P  ISg+    . . ISg+ NSg/V D+  NPl+      VX       NSg/VX NSg/I/J/C R      V/J      . .
>
#
> “ You’ll get   used to it       in      time      , ” said the Caterpillar ; and it       put   the hookah
# . W?     NSg/V V/J  P  NPr/ISg+ NPr/J/P N🅪Sg/V/J+ . . V/J  D   NSg/V       . V/C NPr/ISg+ NSg/V D   NSg
> into its     mouth  and began smoking   again .
# P    ISg/D$+ NSg/V+ V/C V     NᴹSg/V/J+ R     .
>
#
> This    time      Alice waited patiently until it       chose to speak again . In      a    minute   or
# I/Ddem+ N🅪Sg/V/J+ NPr+  V/J    R         C/P   NPr/ISg+ NSg/V P  NSg/V R     . NPr/J/P D/P+ NSg/V/J+ NPr/C
> two the Caterpillar took the hookah out         of its     mouth  and yawned once  or    twice ,
# NSg D   NSg/V       V    D   NSg    NSg/V/J/R/P P  ISg/D$+ NSg/V+ V/C V/J    NSg/C NPr/C W?    .
> and shook   itself . Then    it       got down       off       the mushroom , and crawled away in      the
# V/C NSg/V/J ISg+   . NSg/J/C NPr/ISg+ V   N🅪Sg/V/J/P NSg/V/J/P D   NᴹSg/V/J . V/C V/J     V/J  NPr/J/P D
> grass   , merely remarking as    it       went  , “ One       side     will   make  you    grow taller , and the
# NPr🅪/V+ . R      V         NSg/R NPr/ISg+ NSg/V . . NSg/I/V/J NSg/V/J+ NPr/VX NSg/V ISgPl+ V    JC     . V/C D
> other   side     will   make  you    grow shorter . ”
# NSg/V/J NSg/V/J+ NPr/VX NSg/V ISgPl+ V    NSg/JC  . .
>
#
> “ One       side    of what   ? The other   side    of what   ? ” thought Alice to herself .
# . NSg/I/V/J NSg/V/J P  NSg/I+ . D   NSg/V/J NSg/V/J P  NSg/I+ . . NSg/V   NPr+  P  ISg+    .
>
#
> “ Of the mushroom , ” said the Caterpillar , just as    if    she  had asked it       aloud ; and
# . P  D   NᴹSg/V/J . . V/J  D   NSg/V       . V/J  NSg/R NSg/C ISg+ V   V/J   NPr/ISg+ J     . V/C
> in      another moment it       was out         of sight   .
# NPr/J/P I/D     NSg+   NPr/ISg+ V   NSg/V/J/R/P P  N🅪Sg/V+ .
>
#
> Alice remained looking thoughtfully at    the mushroom for a   minute   , trying  to make
# NPr+  V/J      V       R            NSg/P D   NᴹSg/V/J C/P D/P NSg/V/J+ . NSg/V/J P  NSg/V
> out         which were  the two sides of it       ; and as    it       was perfectly round     , she  found
# NSg/V/J/R/P I/C+  NSg/V D   NSg NPl/V P  NPr/ISg+ . V/C NSg/R NPr/ISg+ V   R         NSg/V/J/P . ISg+ NSg/V
> this   a   very difficult question . However , at    last    she  stretched her     arms   round     it
# I/Ddem D/P J/R  V/J       NSg/V+   . C       . NSg/P NSg/V/J ISg+ V/J       ISg/D$+ NPl/V+ NSg/V/J/P NPr/ISg+
> as    far     as    they would go      , and broke   off       a   bit   of the edge   with each hand   .
# NSg/R NSg/V/J NSg/R IPl+ VX    NSg/V/J . V/C NSg/V/J NSg/V/J/P D/P NSg/V P  D   NSg/V+ P    Dq+  NSg/V+ .
>
#
> “ And now       which is which ? ” she  said to herself , and nibbled a   little     of the
# . V/C NPr/V/J/C I/C+  VL I/C+  . . ISg+ V/J  P  ISg+    . V/C V/J     D/P NPr/I/J/Dq P  D
> right   - hand   bit    to try     the effect : the next    moment she  felt     a   violent blow
# NPr/V/J . NSg/V+ NSg/V+ P  NSg/V/J D   NSg/V+ . D   NSg/J/P NSg+   ISg+ N🅪Sg/V/J D/P NSg/V/J NSg/V/J+
> underneath her     chin   : it       had struck her     foot   !
# NSg/J/P    ISg/D$+ NPr/V+ . NPr/ISg+ V   V      ISg/D$+ NSg/V+ .
>
#
> She  was a   good    deal    frightened by      this   very sudden change , but     she  felt     that
# ISg+ V   D/P NPr/V/J NSg/V/J V/J        NSg/J/P I/Ddem J/R  NSg/J  N🅪Sg/V . NSg/C/P ISg+ N🅪Sg/V/J NSg/I/C/Ddem
> there was no    time      to be     lost , as    she  was shrinking rapidly ; so        she  set     to work
# +     V   NPr/P N🅪Sg/V/J+ P  NSg/VX V/J  . NSg/R ISg+ V   V         R       . NSg/I/J/C ISg+ NPr/V/J P  N🅪Sg/V
> at    once  to eat some     of the other    bit    . Her     chin   was pressed so        closely against
# NSg/P NSg/C P  V   I/J/R/Dq P  D+  NSg/V/J+ NSg/V+ . ISg/D$+ NPr/V+ V   V/J     NSg/I/J/C R       C/P
> her     foot   , that         there was hardly room     to open    her     mouth  ; but     she  did it       at    last    ,
# ISg/D$+ NSg/V+ . NSg/I/C/Ddem +     V   R      NSg/V/J+ P  NSg/V/J ISg/D$+ NSg/V+ . NSg/C/P ISg+ V   NPr/ISg+ NSg/P NSg/V/J .
> and managed to swallow a   morsel of the lefthand bit    .
# V/C V/J     P  NSg/V   D/P NSg/V  P  D   ?        NSg/V+ .
>
#
> “ Come    , my  head’s free    at    last    ! ” said Alice in      a   tone     of delight   , which changed
# . NSg/V/P . D$+ NSg$   NSg/V/J NSg/P NSg/V/J . . V/J  NPr+  NPr/J/P D/P N🅪Sg/I/V P  N🅪Sg/V/J+ . I/C+  V/J
> into alarm  in      another moment , when    she  found that         her     shoulders were  nowhere to
# P    NSg/V+ NPr/J/P I/D+    NSg+   . NSg/I/C ISg+ NSg/V NSg/I/C/Ddem ISg/D$+ NPl/V+    NSg/V NSg/J   P
> be     found : all          she  could  see   , when    she  looked down       , was an  immense length of
# NSg/VX NSg/V . NSg/I/J/C/Dq ISg+ NSg/VX NSg/V . NSg/I/C ISg+ V/J    N🅪Sg/V/J/P . V   D/P NSg/J   N🅪Sg/V P
> neck   , which seemed to rise  like        a    stalk  out         of a   sea of green     leaves that          lay
# NSg/V+ . I/C+  V/J    P  NSg/V NSg/V/J/C/P D/P+ NSg/V+ NSg/V/J/R/P P  D/P NSg P  NPr🅪/V/J+ NPl/V+ NSg/I/C/Ddem+ NSg/V/J
> far     below her     .
# NSg/V/J P     ISg/D$+ .
>
#
> “ What   can    all          that         green     stuff   be     ? ” said Alice . “ And where have   my  shoulders got
# . NSg/I+ NPr/VX NSg/I/J/C/Dq NSg/I/C/Ddem NPr🅪/V/J+ NᴹSg/V+ NSg/VX . . V/J  NPr+  . . V/C NSg/C NSg/VX D$+ NPl/V+    V
> to ? And oh    , my  poor     hands  , how   is it       I    can’t see   you    ? ” She  was moving  them     about
# P  . V/C NPr/V . D$+ NSg/V/J+ NPl/V+ . NSg/C VL NPr/ISg+ ISg+ VX    NSg/V ISgPl+ . . ISg+ V   NSg/V/J NSg/IPl+ J/P
> as    she  spoke , but     no     result seemed to follow , except a   little     shaking among the
# NSg/R ISg+ NSg/V . NSg/C/P NPr/P+ NSg/V+ V/J    P  NSg/V  . V/C/P  D/P NPr/I/J/Dq V+      P     D+
> distant green     leaves .
# J+      NPr🅪/V/J+ NPl/V+ .
>
#
> As    there seemed to be     no    chance  of getting her     hands  up        to her     head     , she  tried
# NSg/R +     V/J    P  NSg/VX NPr/P NPr/V/J P  NSg/V   ISg/D$+ NPl/V+ NSg/V/J/P P  ISg/D$+ NPr/V/J+ . ISg+ V/J
> to get   her     head     down       to them     , and was delighted to find  that         her     neck   would bend
# P  NSg/V ISg/D$+ NPr/V/J+ N🅪Sg/V/J/P P  NSg/IPl+ . V/C V   V/J       P  NSg/V NSg/I/C/Ddem ISg/D$+ NSg/V+ VX    NPr/V+
> about easily in      any     direction , like        a    serpent . She  had just succeeded in      curving
# J/P   R      NPr/J/P I/R/Dq+ NSg+      . NSg/V/J/C/P D/P+ NSg/V+  . ISg+ V   V/J  V/J       NPr/J/P V+
> it       down       into a   graceful zigzag  , and was going   to dive  in      among the leaves , which
# NPr/ISg+ N🅪Sg/V/J/P P    D/P J        NSg/V/J . V/C V   NSg/V/J P  NSg/V NPr/J/P P     D   NPl/V+ . I/C+
> she  found to be     nothing  but     the tops  of the trees  under   which she  had been
# ISg+ NSg/V P  NSg/VX NSg/I/J+ NSg/C/P D   NPl/V P  D   NPl/V+ NSg/J/P I/C+  ISg+ V   NSg/V
> wandering , when    a   sharp   hiss   made her     draw  back    in      a   hurry  : a   large pigeon had
# V         . NSg/I/C D/P NPr/V/J NSg/V+ V    ISg/D$+ NSg/V NSg/V/J NPr/J/P D/P NSg/V+ . D/P NSg/J NSg/V+ V
> flown into her     face   , and was beating her     violently with its     wings  .
# V/J   P    ISg/D$+ NSg/V+ . V/C V   NSg/V   ISg/D$+ R         P    ISg/D$+ NPl/V+ .
>
#
> “ Serpent ! ” screamed the Pigeon .
# . NSg/V+  . . V/J      D+  NSg/V+ .
>
#
> “ I’m not   a   serpent ! ” said Alice indignantly . “ Let   me       alone ! ”
# . W?  NSg/C D/P NSg/V+  . . V/J  NPr+  R           . . NSg/V NPr/ISg+ J     . .
>
#
> “ Serpent , I    say   again ! ” repeated the Pigeon , but     in      a   more         subdued tone     , and
# . NSg/V+  . ISg+ NSg/V R     . . V/J      D+  NSg/V+ . NSg/C/P NPr/J/P D/P NPr/I/V/J/Dq V/J+    N🅪Sg/I/V . V/C
> added with a   kind   of sob   , “ I’ve tried every way    , and nothing  seems to suit
# V/J   P    D/P NSg/J+ P  NSg/V . . W?   V/J   Dq    NSg/J+ . V/C NSg/I/J+ V     P  NSg/V
> them     ! ”
# NSg/IPl+ . .
>
#
> “ I    haven’t the least idea what   you’re talking about , ” said Alice .
# . ISg+ V       D   NSg/J NSg+ NSg/I+ W?     V       J/P   . . V/J  NPr+  .
>
#
> “ I’ve tried the roots of trees  , and I’ve tried banks    , and I’ve tried hedges , ”
# . W?   V/J   D   NPl/V P  NPl/V+ . V/C W?   V/J   NPrPl/V+ . V/C W?   V/J   NPl/V  . .
> the Pigeon went  on  , without attending to her     ; “ but     those  serpents ! There’s no
# D   NSg/V+ NSg/V J/P . C/P     V         P  ISg/D$+ . . NSg/C/P I/Ddem NPl/V    . W?      NPr/P
> pleasing them     ! ”
# NSg/V/J  NSg/IPl+ . .
>
#
> Alice was more         and more         puzzled , but     she  thought there was no    use   in      saying
# NPr+  V   NPr/I/V/J/Dq V/C NPr/I/V/J/Dq V/J     . NSg/C/P ISg+ NSg/V   +     V   NPr/P NSg/V NPr/J/P NSg/V
> anything more         till      the Pigeon had finished .
# NSg/I/V+ NPr/I/V/J/Dq NSg/V/C/P D+  NSg/V+ V   V/J      .
>
#
> “ As    if    it       wasn’t trouble enough hatching the eggs   , ” said the Pigeon ; “ but     I    must
# . NSg/R NSg/C NPr/ISg+ V      NSg/V+  NSg/I  NSg/V    D   NPl/V+ . . V/J  D   NSg/V+ . . NSg/C/P ISg+ NSg/V
> be     on  the look   - out         for serpents night  and day   ! Why   , I    haven’t had a   wink  of
# NSg/VX J/P D   NSg/V+ . NSg/V/J/R/P C/P NPl/V    N🅪Sg/V V/C NPr🅪+ . NSg/V . ISg+ V       V   D/P NSg/V P
> sleep   these  three weeks  ! ”
# N🅪Sg/V+ I/Ddem NSg   NPrPl+ . .
>
#
> “ I’m very sorry   you’ve been  annoyed , ” said Alice , who    was beginning to see   its
# . W?  J/R  NSg/V/J W?     NSg/V V/J     . . V/J  NPr+  . NPr/I+ V   NSg/V/J+  P  NSg/V ISg/D$+
> meaning   .
# N🅪Sg/V/J+ .
>
#
> “ And just as    I’d taken the highest tree   in      the wood     , ” continued the Pigeon ,
# . V/C V/J  NSg/R W?  V/J   D   JS      NSg/V+ NPr/J/P D   NPr/V/J+ . . V/J       D   NSg/V+ .
> raising its     voice  to a   shriek , “ and just as    I    was thinking I    should be     free    of
# V       ISg/D$+ NSg/V+ P  D/P NSg/V  . . V/C V/J  NSg/R ISg+ V   V        ISg+ VX     NSg/VX NSg/V/J P
> them     at    last    , they must  needs come    wriggling down       from the sky     ! Ugh , Serpent ! ”
# NSg/IPl+ NSg/P NSg/V/J . IPl+ NSg/V NPl/V NSg/V/P V         N🅪Sg/V/J/P P    D   N🅪Sg/V+ . W?  . NSg/V+  . .
>
#
> “ But     I’m not   a   serpent , I    tell  you    ! ” said Alice . “ I’m a   — I’m a   — ”
# . NSg/C/P W?  NSg/C D/P NSg/V+  . ISg+ NPr/V ISgPl+ . . V/J  NPr+  . . W?  D/P . W?  D/P . .
>
#
> “ Well    ! What   are you    ? ” said the Pigeon . “ I    can    see   you’re trying  to invent
# . NSg/V/J . NSg/I+ V   ISgPl+ . . V/J  D+  NSg/V+ . . ISg+ NPr/VX NSg/V W?     NSg/V/J P  V
> something  ! ”
# NSg/I/V/J+ . .
>
#
> “ I    — I’m a    little     girl   , ” said Alice , rather  doubtfully , as    she  remembered the
# . ISg+ . W?  D/P+ NPr/I/J/Dq NSg/V+ . . V/J  NPr+  . NPr/V/J R          . NSg/R ISg+ V/J        D
> number   of changes she  had gone  through that         day   .
# NSg/V/JC P  NPl/V+  ISg+ V   V/J/P NSg/J/P NSg/I/C/Ddem NPr🅪+ .
>
#
> “ A    likely story  indeed ! ” said the Pigeon in      a   tone     of the deepest contempt .
# . D/P+ NSg/J+ NSg/V+ W?     . . V/J  D+  NSg/V+ NPr/J/P D/P N🅪Sg/I/V P  D+  JS+     NSg+     .
> “ I’ve seen  a   good    many       little     girls  in      my  time      , but     never one       with such  a   neck
# . W?   NSg/V D/P NPr/V/J NSg/I/J/Dq NPr/I/J/Dq NPl/V+ NPr/J/P D$+ N🅪Sg/V/J+ . NSg/C/P R     NSg/I/V/J P    NSg/I D/P NSg/V+
> as    that          ! No    , no    ! You’re a    serpent ; and there’s no    use   denying it       . I    suppose
# NSg/R NSg/I/C/Ddem+ . NPr/P . NPr/P . W?     D/P+ NSg/V+  . V/C W?      NPr/P NSg/V V       NPr/ISg+ . ISg+ V
> you’ll be     telling me       next    that         you    never tasted an  egg     ! ”
# W?     NSg/VX NSg/V/J NPr/ISg+ NSg/J/P NSg/I/C/Ddem ISgPl+ R     V/J    D/P N🅪Sg/V+ . .
>
#
> “ I    have   tasted eggs   , certainly , ” said Alice , who    was a   very truthful child  ; “ but
# . ISg+ NSg/VX V/J    NPl/V+ . R         . . V/J  NPr+  . NPr/I+ V   D/P J/R  J        NSg/V+ . . NSg/C/P
> little     girls  eat eggs   quite as    much       as    serpents do     , you    know  . ”
# NPr/I/J/Dq NPl/V+ V   NPl/V+ NSg   NSg/R NSg/I/J/Dq NSg/R NPl/V    NSg/VX . ISgPl+ NSg/V . .
>
#
> “ I    don’t believe it       , ” said the Pigeon ; “ but     if    they do     , why   then    they’re a   kind
# . ISg+ V     V       NPr/ISg+ . . V/J  D   NSg/V+ . . NSg/C/P NSg/C IPl+ NSg/VX . NSg/V NSg/J/C W?      D/P NSg/J
> of serpent , that’s all          I    can    say   . ”
# P  NSg/V+  . NSg$   NSg/I/J/C/Dq ISg+ NPr/VX NSg/V . .
>
#
> This    was such  a   new     idea to Alice , that         she  was quite silent for a    minute   or
# I/Ddem+ V   NSg/I D/P NSg/V/J NSg  P  NPr+  . NSg/I/C/Ddem ISg+ V   NSg   NSg/J  C/P D/P+ NSg/V/J+ NPr/C
> two , which gave the Pigeon the opportunity of adding , “ You’re looking for eggs   ,
# NSg . I/C+  V    D   NSg/V+ D   NSg         P  V+     . . W?     V       C/P NPl/V+ .
> I    know  that         well    enough ; and what   does  it       matter  to me       whether you’re a   little
# ISg+ NSg/V NSg/I/C/Ddem NSg/V/J NSg/I  . V/C NSg/I+ NPl/V NPr/ISg+ N🅪Sg/V+ P  NPr/ISg+ I/C     W?     D/P NPr/I/J/Dq
> girl  or    a   serpent ? ”
# NSg/V NPr/C D/P NSg/V+  . .
>
#
> “ It       matters a    good     deal     to me       , ” said Alice hastily ; “ but     I’m not   looking for
# . NPr/ISg+ NPl/V   D/P+ NPr/V/J+ NSg/V/J+ P  NPr/ISg+ . . V/J  NPr+  R       . . NSg/C/P W?  NSg/C V       C/P
> eggs   , as    it       happens ; and if    I    was , I    shouldn’t want  yours : I    don’t like        them
# NPl/V+ . NSg/R NPr/ISg+ V       . V/C NSg/C ISg+ V   . ISg+ V         NSg/V I+    . ISg+ V     NSg/V/J/C/P NSg/IPl+
> raw     . ”
# NSg/V/J . .
>
#
> “ Well    , be     off       , then    ! ” said the Pigeon in      a    sulky  tone      , as    it       settled down       again
# . NSg/V/J . NSg/VX NSg/V/J/P . NSg/J/C . . V/J  D   NSg/V+ NPr/J/P D/P+ NSg/J+ N🅪Sg/I/V+ . NSg/R NPr/ISg+ V/J     N🅪Sg/V/J/P R
> into its     nest      . Alice crouched down       among the trees  as    well    as    she  could  , for her
# P    ISg/D$+ NSg/V/JS+ . NPr+  V/J      N🅪Sg/V/J/P P     D+  NPl/V+ NSg/R NSg/V/J NSg/R ISg+ NSg/VX . C/P ISg/D$+
> neck   kept getting entangled among the branches , and every now       and then    she  had
# NSg/V+ V    NSg/V   V/J       P     D   NPl/V+   . V/C Dq    NPr/V/J/C V/C NSg/J/C ISg+ V
> to stop  and untwist it       . After a    while      she  remembered that         she  still   held the
# P  NSg/V V/C NSg/V   NPr/ISg+ . P     D/P+ NSg/V/C/P+ ISg+ V/J        NSg/I/C/Ddem ISg+ NSg/V/J V    D
> pieces of mushroom in      her     hands  , and she  set     to work   very carefully , nibbling
# NPl/V  P  NᴹSg/V/J NPr/J/P ISg/D$+ NPl/V+ . V/C ISg+ NPr/V/J P  N🅪Sg/V J/R  R         . V
> first   at    one       and then    at    the other   , and growing sometimes taller and sometimes
# NSg/V/J NSg/P NSg/I/V/J V/C NSg/J/C NSg/P D   NSg/V/J . V/C NSg/V   R         JC     V/C R
> shorter , until she  had succeeded in      bringing herself down       to her     usual height .
# NSg/JC  . C/P   ISg+ V   V/J       NPr/J/P V        ISg+    N🅪Sg/V/J/P P  ISg/D$+ NSg/J N🅪Sg+  .
>
#
> It       was so        long    since she  had been  anything near      the right    size    , that         it       felt
# NPr/ISg+ V   NSg/I/J/C NPr/V/J C/P   ISg+ V   NSg/V NSg/I/V+ NSg/V/J/P D+  NPr/V/J+ N🅪Sg/V+ . NSg/I/C/Ddem NPr/ISg+ N🅪Sg/V/J
> quite strange at    first   ; but     she  got used to it       in      a    few       minutes , and began
# NSg   NSg/V/J NSg/P NSg/V/J . NSg/C/P ISg+ V   V/J  P  NPr/ISg+ NPr/J/P D/P+ NSg/I/Dq+ NPl/V+  . V/C V
> talking to herself , as    usual . “ Come    , there’s half        my  plan   done    now       ! How   puzzling
# V       P  ISg+    . NSg/R NSg/J . . NSg/V/P . W?      N🅪Sg/V/J/P+ D$+ NSg/V+ NSg/V/J NPr/V/J/C . NSg/C V
> all           these   changes are ! I’m never sure what   I’m going   to be     , from one       minute   to
# NSg/I/J/C/Dq+ I/Ddem+ NPl/V+  V   . W?  R     J    NSg/I+ W?  NSg/V/J P  NSg/VX . P    NSg/I/V/J NSg/V/J+ P
> another ! However , I’ve got back    to my  right   size    : the next    thing  is , to get   into
# I/D     . C       . W?   V   NSg/V/J P  D$+ NPr/V/J N🅪Sg/V+ . D   NSg/J/P NSg/V+ VL . P  NSg/V P
> that         beautiful garden   — how   is that          to be     done    , I    wonder ? ” As    she  said this    , she
# NSg/I/C/Ddem NSg/J     NSg/V/J+ . NSg/C VL NSg/I/C/Ddem+ P  NSg/VX NSg/V/J . ISg+ N🅪Sg/V . . NSg/R ISg+ V/J  I/Ddem+ . ISg+
> came    suddenly upon an   open     place  , with a   little     house  in      it       about four feet
# NSg/V/P R        P    D/P+ NSg/V/J+ NSg/V+ . P    D/P NPr/I/J/Dq NPr/V+ NPr/J/P NPr/ISg+ J/P   NSg+ NPl+
> high    . “ Whoever lives there , ” thought Alice , “ it’ll never do     to come    upon them
# NSg/V/J . . I+      V+    W?    . . NSg/V   NPr+  . . W?    R     NSg/VX P  NSg/V/P P    NSg/IPl+
> this   size    : why   , I    should frighten them     out         of their wits  ! ” So        she  began nibbling
# I/Ddem N🅪Sg/V+ . NSg/V . ISg+ VX     V        NSg/IPl+ NSg/V/J/R/P P  D$+   NPl/V . . NSg/I/J/C ISg+ V     V
> at    the righthand bit    again , and did not   venture to go      near      the house  till      she
# NSg/P D   ?         NSg/V+ R     . V/C V   NSg/C NSg/V+  P  NSg/V/J NSg/V/J/P D   NPr/V+ NSg/V/C/P ISg+
> had brought herself down       to nine inches high    .
# V   V       ISg+    N🅪Sg/V/J/P P  NSg  NPl/V+ NSg/V/J .
>
#
> CHAPTER VI  : Pig   and Pepper
# NSg/V+  NPr . NSg/V V/C N🅪Sg/V+
>
#
> For a    minute   or    two she  stood looking at    the house  , and wondering what   to do
# C/P D/P+ NSg/V/J+ NPr/C NSg ISg+ V     V       NSg/P D+  NPr/V+ . V/C NSg/V/J   NSg/I+ P  NSg/VX
> next    , when    suddenly a   footman in      livery  came    running   out         of the wood     — ( she
# NSg/J/P . NSg/I/C R        D/P NSg     NPr/J/P NSg/V/J NSg/V/P NSg/V/J/P NSg/V/J/R/P P  D   NPr/V/J+ . . ISg+
> considered him  to be     a   footman because he       was in      livery  : otherwise , judging by
# V/J        ISg+ P  NSg/VX D/P NSg     C/P     NPr/ISg+ V   NPr/J/P NSg/V/J . J         . V       NSg/J/P
> his     face   only  , she  would have   called him  a   fish      ) — and rapped loudly at    the door
# ISg/D$+ NSg/V+ J/R/C . ISg+ VX    NSg/VX V/J    ISg+ D/P N🅪SgPl/V+ . . V/C V      R      NSg/P D   NSg/V+
> with his     knuckles . It       was opened by      another footman in      livery  , with a   round
# P    ISg/D$+ NPl/V    . NPr/ISg+ V   V/J    NSg/J/P I/D     NSg     NPr/J/P NSg/V/J . P    D/P NSg/V/J/P
> face   , and large eyes   like        a   frog  ; and both   footmen , Alice noticed , had powdered
# NSg/V+ . V/C NSg/J NPl/V+ NSg/V/J/C/P D/P NSg/V . V/C I/C/Dq NPl     . NPr+  V/J     . V   V/J
> hair    that          curled all          over    their heads  . She  felt     very curious to know  what   it       was
# N🅪Sg/V+ NSg/I/C/Ddem+ V/J    NSg/I/J/C/Dq NSg/J/P D$+   NPl/V+ . ISg+ N🅪Sg/V/J J/R  J       P  NSg/V NSg/I+ NPr/ISg+ V
> all          about , and crept a   little      way    out         of the wood     to listen .
# NSg/I/J/C/Dq J/P   . V/C V     D/P NPr/I/J/Dq+ NSg/J+ NSg/V/J/R/P P  D+  NPr/V/J+ P  NSg/V  .
>
#
> The Fish      - Footman began by      producing from under   his     arm     a   great letter , nearly as
# D+  N🅪SgPl/V+ . NSg     V     NSg/J/P V         P    NSg/J/P ISg/D$+ NSg/V/J D/P NSg/J NSg/V+ . R      NSg/R
> large as    himself , and this   he       handed over    to the other   , saying , in      a   solemn
# NSg/J NSg/R ISg+    . V/C I/Ddem NPr/ISg+ V/J    NSg/J/P P  D   NSg/V/J . NSg/V  . NPr/J/P D/P J
> tone      , “ For the Duchess . An  invitation from the Queen    to play  croquet . ” The
# N🅪Sg/I/V+ . . C/P D   NSg/V   . D/P NSg+       P    D+  NPr/V/J+ P  NSg/V NSg/V   . . D
> Frog  - Footman repeated , in      the same solemn tone      , only  changing the order of the
# NSg/V . NSg     V/J      . NPr/J/P D   I/J  J      N🅪Sg/I/V+ . J/R/C NSg/V    D   NSg/V P  D
> words  a   little     , “ From the Queen    . An   invitation for the Duchess to play  croquet . ”
# NPl/V+ D/P NPr/I/J/Dq . . P    D   NPr/V/J+ . D/P+ NSg+       C/P D   NSg/V   P  NSg/V NSg/V   . .
>
#
> Then    they both   bowed low     , and their curls got entangled together .
# NSg/J/C IPl+ I/C/Dq V/J   NSg/V/J . V/C D$+   NPl/V V   V/J       J        .
>
#
> Alice laughed so        much       at    this    , that         she  had to run   back    into the wood    for fear
# NPr+  V/J     NSg/I/J/C NSg/I/J/Dq NSg/P I/Ddem+ . NSg/I/C/Ddem ISg+ V   P  NSg/V NSg/V/J P    D   NPr/V/J C/P NSg/V
> of their hearing  her     ; and when    she  next    peeped out         the Fish      - Footman was gone  ,
# P  D$+   NSg/V/J+ ISg/D$+ . V/C NSg/I/C ISg+ NSg/J/P V/J    NSg/V/J/R/P D+  N🅪SgPl/V+ . NSg     V   V/J/P .
> and the other   was sitting on  the ground   near      the door   , staring stupidly up        into
# V/C D   NSg/V/J V   NSg/V/J J/P D   NSg/V/J+ NSg/V/J/P D   NSg/V+ . V       R        NSg/V/J/P P
> the sky     .
# D   N🅪Sg/V+ .
>
#
> Alice went  timidly up        to the door   , and knocked .
# NPr+  NSg/V R       NSg/V/J/P P  D   NSg/V+ . V/C V/J     .
>
#
> “ There’s no    sort  of use   in      knocking , ” said the Footman , “ and that          for two
# . W?      NPr/P NSg/V P  NSg/V NPr/J/P V+       . . V/J  D   NSg     . . V/C NSg/I/C/Ddem+ C/P NSg
> reasons . First   , because I’m on  the same side    of the door   as    you    are ; secondly ,
# NPl/V+  . NSg/V/J . C/P     W?  J/P D   I/J  NSg/V/J P  D   NSg/V+ NSg/R ISgPl+ V   . R        .
> because they’re making such  a   noise   inside  , no    one        could  possibly hear you    . ” And
# C/P     W?      NSg/V  NSg/I D/P N🅪Sg/V+ NSg/J/P . NPr/P NSg/I/V/J+ NSg/VX R        V    ISgPl+ . . V/C
> certainly there was a   most       extraordinary noise  going   on  within  — a   constant
# R         +     V   D/P NSg/I/J/Dq NSg/J         N🅪Sg/V NSg/V/J J/P NSg/J/P . D/P NSg/J
> howling and sneezing , and every now       and then    a   great crash    , as    if    a   dish   or
# V       V/C V        . V/C Dq    NPr/V/J/C V/C NSg/J/C D/P NSg/J NSg/V/J+ . NSg/R NSg/C D/P NSg/V+ NPr/C
> kettle had been  broken to pieces .
# NSg/V  V   NSg/V V/J    P  NPl/V  .
>
#
> “ Please , then    , ” said Alice , “ how   am      I    to get   in      ? ”
# . V      . NSg/J/C . . V/J  NPr+  . . NSg/C NPr/V/J ISg+ P  NSg/V NPr/J/P . .
>
#
> “ There might     be     some     sense  in      your knocking , ” the Footman went  on  without
# . +     NᴹSg/VX/J NSg/VX I/J/R/Dq N🅪Sg/V NPr/J/P D$+  V        . . D   NSg     NSg/V J/P C/P
> attending to her     , “ if    we   had the door   between us       . For instance , if    you    were
# V         P  ISg/D$+ . . NSg/C IPl+ V   D   NSg/V+ NSg/P   NPr/IPl+ . C/P NSg/V+   . NSg/C ISgPl+ NSg/V
> inside  , you    might     knock , and I    could  let   you    out         , you    know  . ” He       was looking up
# NSg/J/P . ISgPl+ NᴹSg/VX/J NSg/V . V/C ISg+ NSg/VX NSg/V ISgPl+ NSg/V/J/R/P . ISgPl+ NSg/V . . NPr/ISg+ V   V       NSg/V/J/P
> into the sky     all           the time      he       was speaking , and this    Alice thought decidedly
# P    D+  N🅪Sg/V+ NSg/I/J/C/Dq+ D+  N🅪Sg/V/J+ NPr/ISg+ V   V        . V/C I/Ddem+ NPr+  NSg/V   R
> uncivil . “ But     perhaps he       can’t help  it       , ” she  said to herself ; “ his     eyes   are so
# J       . . NSg/C/P NSg     NPr/ISg+ VX    NSg/V NPr/ISg+ . . ISg+ V/J  P  ISg+    . . ISg/D$+ NPl/V+ V   NSg/I/J/C
> very nearly at    the top     of his     head     . But     at    any     rate   he       might     answer
# J/R  R      NSg/P D   NSg/V/J P  ISg/D$+ NPr/V/J+ . NSg/C/P NSg/P I/R/Dq+ NSg/V+ NPr/ISg+ NᴹSg/VX/J NSg/V+
> questions . — How   am      I    to get   in      ? ” she  repeated , aloud .
# NPl/V+    . . NSg/C NPr/V/J ISg+ P  NSg/V NPr/J/P . . ISg+ V/J      . J     .
>
#
> “ I    shall sit   here    , ” the Footman remarked , “ till      tomorrow — ”
# . ISg+ VX    NSg/V NSg/J/R . . D   NSg     V/J      . . NSg/V/C/P NSg+     . .
>
#
> At    this    moment the door  of the house  opened , and a    large  plate  came    skimming
# NSg/P I/Ddem+ NSg+   D   NSg/V P  D+  NPr/V+ V/J    . V/C D/P+ NSg/J+ NSg/V+ NSg/V/P NSg/V
> out         , straight at    the Footman’s head     : it       just grazed his     nose   , and broke   to
# NSg/V/J/R/P . NSg/V/J  NSg/P D   NSg$      NPr/V/J+ . NPr/ISg+ V/J  V/J    ISg/D$+ NSg/V+ . V/C NSg/V/J P
> pieces against one       of the trees  behind  him  .
# NPl/V  C/P     NSg/I/V/J P  D   NPl/V+ NSg/J/P ISg+ .
>
#
> “ — or    next     day   , maybe   , ” the Footman continued in      the same tone      , exactly as    if
# . . NPr/C NSg/J/P+ NPr🅪+ . NSg/J/R . . D   NSg     V/J       NPr/J/P D   I/J  N🅪Sg/I/V+ . R       NSg/R NSg/C
> nothing  had happened .
# NSg/I/J+ V   V/J      .
>
#
> “ How   am      I    to get   in      ? ” asked Alice again , in      a    louder tone      .
# . NSg/C NPr/V/J ISg+ P  NSg/V NPr/J/P . . V/J   NPr+  R     . NPr/J/P D/P+ JC+    N🅪Sg/I/V+ .
>
#
> “ Are you    to get   in      at    all          ? ” said the Footman . “ That’s the first   question , you
# . V   ISgPl+ P  NSg/V NPr/J/P NSg/P NSg/I/J/C/Dq . . V/J  D   NSg     . . NSg$   D+  NSg/V/J NSg/V+   . ISgPl+
> know  . ”
# NSg/V . .
>
#
> It       was , no    doubt  : only  Alice did not   like        to be     told so        . “ It’s really dreadful , ”
# NPr/ISg+ V   . NPr/P NSg/V+ . J/R/C NPr+  V   NSg/C NSg/V/J/C/P P  NSg/VX V    NSg/I/J/C . . W?   R      NSg/J    . .
> she  muttered to herself , “ the way    all          the creatures argue . It’s enough to drive
# ISg+ V/J      P  ISg+    . . D   NSg/J+ NSg/I/J/C/Dq D   NPl+      V     . W?   NSg/I  P  NSg/V
> one       crazy ! ”
# NSg/I/V/J NSg/J . .
>
#
> The Footman seemed to think this   a   good    opportunity for repeating his     remark ,
# D   NSg     V/J    P  NSg/V I/Ddem D/P NPr/V/J NSg+        C/P NSg/V/J   ISg/D$+ NSg/V+ .
> with variations . “ I    shall sit   here    , ” he       said , “ on  and off       , for days and days . ”
# P    W?         . . ISg+ VX    NSg/V NSg/J/R . . NPr/ISg+ V/J  . . J/P V/C NSg/V/J/P . C/P NPl  V/C NPl+ . .
>
#
> “ But     what   am      I    to do     ? ” said Alice .
# . NSg/C/P NSg/I+ NPr/V/J ISg+ P  NSg/VX . . V/J  NPr+  .
>
#
> “ Anything you    like        , ” said the Footman , and began whistling .
# . NSg/I/V+ ISgPl+ NSg/V/J/C/P . . V/J  D   NSg     . V/C V     V         .
>
#
> “ Oh    , there’s no    use   in      talking to him  , ” said Alice desperately : “ he’s perfectly
# . NPr/V . W?      NPr/P NSg/V NPr/J/P V+      P  ISg+ . . V/J  NPr+  R           . . NSg$ R
> idiotic ! ” And she  opened the door   and went  in      .
# J       . . V/C ISg+ V/J    D+  NSg/V+ V/C NSg/V NPr/J/P .
>
#
> The door   led     right   into a    large  kitchen , which was full    of smoke   from one        end    to
# D+  NSg/V+ NSg/V/J NPr/V/J P    D/P+ NSg/J+ NSg/V+  . I/C+  V   NSg/V/J P  N🅪Sg/V+ P    NSg/I/V/J+ NSg/V+ P
> the other   : the Duchess was sitting on  a   three - legged  stool in      the middle  ,
# D   NSg/V/J . D   NSg/V   V   NSg/V/J J/P D/P NSg   . NSg/V/J NSg/V NPr/J/P D   NSg/V/J .
> nursing  a   baby     ; the cook   was leaning over    the fire      , stirring a   large cauldron
# NᴹSg/V/J D/P NSg/V/J+ . D   NPr/V+ V   NSg/V   NSg/J/P D   N🅪Sg/V/J+ . NSg/V/J  D/P NSg/J NSg+
> which seemed to be     full    of soup   .
# I/C+  V/J    P  NSg/VX NSg/V/J P  NSg/V+ .
>
#
> “ There’s certainly too much       pepper  in      that         soup   ! ” Alice said to herself , as    well
# . W?      R         W?  NSg/I/J/Dq N🅪Sg/V+ NPr/J/P NSg/I/C/Ddem NSg/V+ . . NPr+  V/J  P  ISg+    . NSg/R NSg/V/J
> as    she  could  for sneezing .
# NSg/R ISg+ NSg/VX C/P V        .
>
#
> There was certainly too much       of it       in      the air     . Even    the Duchess sneezed
# +     V   R         W?  NSg/I/J/Dq P  NPr/ISg+ NPr/J/P D+  N🅪Sg/V+ . NSg/V/J D   NSg/V   V/J
> occasionally ; and as    for the baby     , it       was sneezing and howling alternately
# R            . V/C NSg/R C/P D   NSg/V/J+ . NPr/ISg+ V   V        V/C V       R
> without a   moment’s pause  . The only  things in      the kitchen that          did not   sneeze ,
# C/P     D/P NSg$     NSg/V+ . D   J/R/C NPl/V+ NPr/J/P D+  NSg/V+  NSg/I/C/Ddem+ V   NSg/C NSg/V  .
> were  the cook   , and a    large  cat      which was sitting on  the hearth and grinning from
# NSg/V D+  NPr/V+ . V/C D/P+ NSg/J+ NSg/V/J+ I/C+  V   NSg/V/J J/P D   NSg    V/C NSg/V    P
> ear      to ear     .
# NSg/V/J+ P  NSg/V/J .
>
#
> “ Please would you    tell  me       , ” said Alice , a   little     timidly , for she  was not   quite
# . V      VX    ISgPl+ NPr/V NPr/ISg+ . . V/J  NPr+  . D/P NPr/I/J/Dq R       . C/P ISg+ V   NSg/C NSg
> sure whether it       was good    manners for her     to speak first   , “ why   your cat      grins
# J    I/C     NPr/ISg+ V   NPr/V/J NPl+    C/P ISg/D$+ P  NSg/V NSg/V/J . . NSg/V D$+  NSg/V/J+ NPl/V
> like        that          ? ”
# NSg/V/J/C/P NSg/I/C/Ddem+ . .
>
#
> “ It’s a   Cheshire cat      , ” said the Duchess , “ and that’s why   . Pig    ! ”
# . W?   D/P NPr      NSg/V/J+ . . V/J  D   NSg/V   . . V/C NSg$   NSg/V . NSg/V+ . .
>
#
> She  said the last    word  with such   sudden violence that          Alice quite jumped ; but
# ISg+ V/J  D   NSg/V/J NSg/V P    NSg/I+ NSg/J+ NSg/V+   NSg/I/C/Ddem+ NPr+  NSg   V/J    . NSg/C/P
> she  saw   in      another moment that          it       was addressed to the baby     , and not   to her     , so
# ISg+ NSg/V NPr/J/P I/D+    NSg+   NSg/I/C/Ddem+ NPr/ISg+ V   V/J       P  D+  NSg/V/J+ . V/C NSg/C P  ISg/D$+ . NSg/I/J/C
> she  took courage , and went  on  again : —
# ISg+ V    NSg/V+  . V/C NSg/V J/P R     . .
>
#
> “ I    didn’t know  that         Cheshire cats   always grinned ; in      fact , I    didn’t know  that
# . ISg+ V      NSg/V NSg/I/C/Ddem NPr      NPl/V+ R      V       . NPr/J/P NSg+ . ISg+ V      NSg/V NSg/I/C/Ddem
> cats   could  grin   . ”
# NPl/V+ NSg/VX NSg/V+ . .
>
#
> “ They all          can    , ” said the Duchess ; “ and most       of ’ em       do     . ”
# . IPl+ NSg/I/J/C/Dq NPr/VX . . V/J  D   NSg/V   . . V/C NSg/I/J/Dq P  . NSg/I/J+ NSg/VX . .
>
#
> “ I    don’t know  of any    that          do     , ” Alice said very politely , feeling quite pleased
# . ISg+ V     NSg/V P  I/R/Dq NSg/I/C/Ddem+ NSg/VX . . NPr+  V/J  J/R  R        . NSg/V/J NSg   V/J
> to have   got into a   conversation .
# P  NSg/VX V   P    D/P N🅪Sg/V+      .
>
#
> “ You    don’t know  much       , ” said the Duchess ; “ and that’s a   fact . ”
# . ISgPl+ V     NSg/V NSg/I/J/Dq . . V/J  D   NSg/V   . . V/C NSg$   D/P NSg+ . .
>
#
> Alice did not   at    all          like        the tone     of this    remark , and thought it       would be     as
# NPr+  V   NSg/C NSg/P NSg/I/J/C/Dq NSg/V/J/C/P D   N🅪Sg/I/V P  I/Ddem+ NSg/V+ . V/C NSg/V   NPr/ISg+ VX    NSg/VX NSg/R
> well    to introduce some     other   subject of conversation . While     she  was trying  to
# NSg/V/J P  V         I/J/R/Dq NSg/V/J NSg/V/J P  N🅪Sg/V+      . NSg/V/C/P ISg+ V   NSg/V/J P
> fix   on  one       , the cook  took the cauldron of soup   off       the fire      , and at    once  set     to
# NSg/V J/P NSg/I/V/J . D   NPr/V V    D   NSg      P  NSg/V+ NSg/V/J/P D+  N🅪Sg/V/J+ . V/C NSg/P NSg/C NPr/V/J P
> work   throwing everything within  her     reach at    the Duchess and the baby     — the
# N🅪Sg/V V        NSg/I/V+   NSg/J/P ISg/D$+ NSg/V NSg/P D   NSg/V   V/C D   NSg/V/J+ . D
> fire      - irons  came    first   ; then    followed a   shower of saucepans , plates , and dishes .
# N🅪Sg/V/J+ . NPl/V+ NSg/V/P NSg/V/J . NSg/J/C V/J      D/P NSg/V  P  NPl/V     . NPl/V+ . V/C NPl/V+ .
> The Duchess took no    notice of them     even    when    they hit     her     ; and the baby     was
# D   NSg/V   V    NPr/P NSg/V  P  NSg/IPl+ NSg/V/J NSg/I/C IPl+ NSg/V/J ISg/D$+ . V/C D   NSg/V/J+ V
> howling so        much       already , that         it       was quite impossible to say   whether the blows
# V       NSg/I/J/C NSg/I/J/Dq W?      . NSg/I/C/Ddem NPr/ISg+ V   NSg   NSg/J      P  NSg/V I/C     D   NPl/V
> hurt    it       or    not   .
# NSg/V/J NPr/ISg+ NPr/C NSg/C .
>
#
> “ Oh    , please mind   what   you’re doing ! ” cried Alice , jumping up        and down       in      an
# . NPr/V . V      NSg/V+ NSg/I+ W?     NSg/V . . V/J   NPr+  . V       NSg/V/J/P V/C N🅪Sg/V/J/P NPr/J/P D/P
> agony of terror . “ Oh    , there goes  his     precious nose   ! ” as    an  unusually large
# NSg   P  NSg+   . . NPr/V . +     NPl/V ISg/D$+ NSg/J+   NSg/V+ . . NSg/R D/P R         NSg/J+
> saucepan flew    close   by      it       , and very nearly carried it       off       .
# NSg/V+   NSg/V/J NSg/V/J NSg/J/P NPr/ISg+ . V/C J/R  R      V/J     NPr/ISg+ NSg/V/J/P .
>
#
> “ If    everybody minded their own      business , ” the Duchess said in      a   hoarse  growl ,
# . NSg/C NSg/I+    V/J+   D$+   NSg/V/J+ N🅪Sg/J+  . . D   NSg/V   V/J  NPr/J/P D/P NSg/V/J NSg/V .
> “ the world  would go      round     a   deal     faster than it       does  . ”
# . D   NSg/V+ VX    NSg/V/J NSg/V/J/P D/P NSg/V/J+ NSg/JC C/P  NPr/ISg+ NPl/V . .
>
#
> “ Which would not   be     an   advantage , ” said Alice , who    felt     very glad    to get   an
# . I/C+  VX    NSg/C NSg/VX D/P+ N🅪Sg/V+   . . V/J  NPr+  . NPr/I+ N🅪Sg/V/J J/R  NSg/V/J P  NSg/V D/P
> opportunity of showing off       a   little     of her     knowledge . “ Just think of what   work
# NSg         P  NSg/V   NSg/V/J/P D/P NPr/I/J/Dq P  ISg/D$+ NᴹSg+     . . V/J  NSg/V P  NSg/I+ N🅪Sg/V+
> it       would make  with the day  and night   ! You    see   the earth   takes twenty - four hours
# NPr/ISg+ VX    NSg/V P    D   NPr🅪 V/C N🅪Sg/V+ . ISgPl+ NSg/V D+  NPrᴹ/V+ NPl/V NSg    . NSg  NPl
> to turn  round     on  its     axis — ”
# P  NSg/V NSg/V/J/P J/P ISg/D$+ NPr+ . .
>
#
> “ Talking of axes        , ” said the Duchess , “ chop   off       her     head     ! ”
# . V       P  NPl/V/Am/Br . . V/J  D   NSg/V   . . NSg/V+ NSg/V/J/P ISg/D$+ NPr/V/J+ . .
>
#
> Alice glanced rather  anxiously at    the cook   , to see   if    she  meant to take  the
# NPr+  V/J     NPr/V/J R         NSg/P D+  NPr/V+ . P  NSg/V NSg/C ISg+ V     P  NSg/V D+
> hint   ; but     the cook   was busily stirring the soup   , and seemed not   to be     listening ,
# NSg/V+ . NSg/C/P D+  NPr/V+ V   R      NSg/V/J  D+  NSg/V+ . V/C V/J    NSg/C P  NSg/VX V         .
> so        she  went  on  again : “ Twenty - four hours , I    think ; or    is it       twelve ? I    — ”
# NSg/I/J/C ISg+ NSg/V J/P R     . . NSg    . NSg  NPl+  . ISg+ NSg/V . NPr/C VL NPr/ISg+ NSg    . ISg+ . .
>
#
> “ Oh    , don’t bother me       , ” said the Duchess ; “ I    never could  abide figures ! ” And with
# . NPr/V . V     NSg/V  NPr/ISg+ . . V/J  D   NSg/V   . . ISg+ R     NSg/VX V     NPl/V+  . . V/C P
> that         she  began nursing  her     child  again , singing a   sort   of lullaby to it       as    she
# NSg/I/C/Ddem ISg+ V     NᴹSg/V/J ISg/D$+ NSg/V+ R     . NSg/V/J D/P NSg/V+ P  NSg/V   P  NPr/ISg+ NSg/R ISg+
> did so        , and giving it       a   violent shake  at    the end   of every line   :
# V   NSg/I/J/C . V/C V      NPr/ISg+ D/P NSg/V/J NSg/V+ NSg/P D   NSg/V P  Dq    NSg/V+ .
>
#
> “ Speak roughly to your little      boy    , And beat     him  when    he       sneezes : He       only  does
# . NSg/V R       P  D$+  NPr/I/J/Dq+ NSg/V+ . V/C N🅪Sg/V/J ISg+ NSg/I/C NPr/ISg+ NPl/V   . NPr/ISg+ J/R/C NPl/V
> it       to annoy , Because he       knows it       teases . ”
# NPr/ISg+ P  NSg/V . C/P     NPr/ISg+ NPl/V NPr/ISg+ NPl/V  . .
>
#
> CHORUS . ( In      which the cook  and the baby     joined ) :
# NSg/V+ . . NPr/J/P I/C+  D   NPr/V V/C D+  NSg/V/J+ V/J    . .
>
#
> “ Wow   ! wow   ! wow   ! ”
# . NSg/V . NSg/V . NSg/V . .
>
#
> While     the Duchess sang  the second  verse of the song  , she  kept tossing the baby
# NSg/V/C/P D   NSg/V   NPr/V D   NSg/V/J NSg/V P  D   N🅪Sg+ . ISg+ V    V       D   NSg/V/J+
> violently up        and down       , and the poor    little     thing  howled so        , that         Alice could
# R         NSg/V/J/P V/C N🅪Sg/V/J/P . V/C D   NSg/V/J NPr/I/J/Dq NSg/V+ V/J    NSg/I/J/C . NSg/I/C/Ddem NPr+  NSg/VX
> hardly hear the words  : —
# R      V    D   NPl/V+ . .
>
#
> “ I    speak severely to my  boy    , I    beat     him  when    he       sneezes ; For he       can    thoroughly
# . ISg+ NSg/V R        P  D$+ NSg/V+ . ISg+ N🅪Sg/V/J ISg+ NSg/I/C NPr/ISg+ NPl/V   . C/P NPr/ISg+ NPr/VX R
> enjoy The pepper  when    he       pleases ! ”
# V     D   N🅪Sg/V+ NSg/I/C NPr/ISg+ V       . .
>
#
> CHORUS .
# NSg/V+ .
>
#
> “ Wow   ! wow   ! wow   ! ”
# . NSg/V . NSg/V . NSg/V . .
>
#
> “ Here    ! you    may    nurse it       a    bit    , if    you    like        ! ” the Duchess said to Alice , flinging
# . NSg/J/R . ISgPl+ NPr/VX NSg/V NPr/ISg+ D/P+ NSg/V+ . NSg/C ISgPl+ NSg/V/J/C/P . . D   NSg/V   V/J  P  NPr+  . V
> the baby     at    her     as    she  spoke . “ I    must  go      and get   ready   to play  croquet with the
# D   NSg/V/J+ NSg/P ISg/D$+ NSg/R ISg+ NSg/V . . ISg+ NSg/V NSg/V/J V/C NSg/V NSg/V/J P  NSg/V NSg/V   P    D+
> Queen    , ” and she  hurried out         of the room     . The cook  threw a   frying - pan     after her
# NPr/V/J+ . . V/C ISg+ V/J     NSg/V/J/R/P P  D   NSg/V/J+ . D   NPr/V V     D/P V      . NPr/V/J P     ISg/D$+
> as    she  went  out         , but     it       just missed her     .
# NSg/R ISg+ NSg/V NSg/V/J/R/P . NSg/C/P NPr/ISg+ V/J  V/J    ISg/D$+ .
>
#
> Alice caught the baby    with some      difficulty , as    it       was a   queer   - shaped little
# NPr+  V/J    D   NSg/V/J P    I/J/R/Dq+ N🅪Sg+      . NSg/R NPr/ISg+ V   D/P NSg/V/J . V/J    NPr/I/J/Dq+
> creature , and held out         its     arms  and legs   in      all           directions , “ just like        a
# NSg+     . V/C V    NSg/V/J/R/P ISg/D$+ NPl/V V/C NPl/V+ NPr/J/P NSg/I/J/C/Dq+ NSg+       . . V/J  NSg/V/J/C/P D/P
> star   - fish      , ” thought Alice . The poor     little      thing  was snorting like        a
# NSg/V+ . N🅪SgPl/V+ . . NSg/V   NPr+  . D+  NSg/V/J+ NPr/I/J/Dq+ NSg/V+ V   V        NSg/V/J/C/P D/P
> steam     - engine when    she  caught it       , and kept doubling itself up        and straightening
# N🅪Sg/V/J+ . NSg/V+ NSg/I/C ISg+ V/J    NPr/ISg+ . V/C V    V        ISg+   NSg/V/J/P V/C V
> itself out         again , so        that          altogether , for the first   minute   or    two , it       was as
# ISg+   NSg/V/J/R/P R     . NSg/I/J/C NSg/I/C/Ddem+ NSg        . C/P D   NSg/V/J NSg/V/J+ NPr/C NSg . NPr/ISg+ V   NSg/R
> much       as    she  could  do     to hold    it       .
# NSg/I/J/Dq NSg/R ISg+ NSg/VX NSg/VX P  NSg/V/J NPr/ISg+ .
>
#
> As    soon as    she  had made out         the proper way   of nursing  it       , ( which was to twist it
# NSg/R J/R  NSg/R ISg+ V   V    NSg/V/J/R/P D   NSg/J  NSg/J P  NᴹSg/V/J NPr/ISg+ . . I/C+  V   P  NSg/V NPr/ISg+
> up        into a   sort  of knot   , and then    keep  tight hold    of its     right   ear      and left    foot   ,
# NSg/V/J/P P    D/P NSg/V P  NSg/V+ . V/C NSg/J/C NSg/V V/J   NSg/V/J P  ISg/D$+ NPr/V/J NSg/V/J+ V/C NPr/V/J NSg/V+ .
> so        as    to prevent its     undoing itself , ) she  carried it       out         into the open    air     . “ If
# NSg/I/J/C NSg/R P  V       ISg/D$+ NSg/V   ISg+   . . ISg+ V/J     NPr/ISg+ NSg/V/J/R/P P    D   NSg/V/J N🅪Sg/V+ . . NSg/C
> I    don’t take  this   child  away with me       , ” thought Alice , “ they’re sure to kill  it
# ISg+ V     NSg/V I/Ddem NSg/V+ V/J  P    NPr/ISg+ . . NSg/V   NPr+  . . W?      J    P  NSg/V NPr/ISg+
> in      a   day   or    two : wouldn’t it       be     murder  to leave it       behind  ? ” She  said the last
# NPr/J/P D/P NPr🅪+ NPr/C NSg . VX       NPr/ISg+ NSg/VX N🅪Sg/V+ P  NSg/V NPr/ISg+ NSg/J/P . . ISg+ V/J  D+  NSg/V/J+
> words  out         loud  , and the little      thing  grunted in      reply  ( it       had left    off       sneezing
# NPl/V+ NSg/V/J/R/P NSg/J . V/C D+  NPr/I/J/Dq+ NSg/V+ V/J     NPr/J/P NSg/V+ . NPr/ISg+ V   NPr/V/J NSg/V/J/P V
> by      this   time      ) . “ Don’t grunt  , ” said Alice ; “ that’s not   at    all          a   proper way   of
# NSg/J/P I/Ddem N🅪Sg/V/J+ . . . V     NSg/V+ . . V/J  NPr+  . . NSg$   NSg/C NSg/P NSg/I/J/C/Dq D/P NSg/J  NSg/J P
> expressing yourself . ”
# V          ISg+     . .
>
#
> The baby     grunted again , and Alice looked very anxiously into its     face   to see
<<<<<<< HEAD
# D+  NSg/V/J+ V/J     R     . V/C NPr+  V/J    J/R  R         P    ISg/D$+ NSg/V+ P  NSg/V
> what   was the matter     with it       . There could  be     no     doubt  that          it       had a   very turn  - up
# NSg/I+ V   D   N🅪Sg/V/JC+ P    NPr/ISg+ . +     NSg/VX NSg/VX NPr/P+ NSg/V+ NSg/I/C/Ddem+ NPr/ISg+ V   D/P J/R  NSg/V . NSg/V/J/P
=======
# D+  NSg/V/J+ V/J     P     . V/C NPr+  V/J    J/R  R         P    ISg/D$+ NSg/V+ P  NSg/V
> what   was the matter  with it       . There could  be     no     doubt  that          it       had a   very turn  - up
# NSg/I+ V   D   N🅪Sg/V+ P    NPr/ISg+ . +     NSg/VX NSg/VX NPr/P+ NSg/V+ NSg/I/C/Ddem+ NPr/ISg+ V   D/P J/R  NSg/V . NSg/V/J/P
>>>>>>> 5909fcaf
> nose   , much       more         like        a   snout than a   real  nose   ; also its     eyes   were  getting
# NSg/V+ . NSg/I/J/Dq NPr/I/V/J/Dq NSg/V/J/C/P D/P NSg/V C/P  D/P NSg/J NSg/V+ . W?   ISg/D$+ NPl/V+ NSg/V NSg/V
> extremely small   for a   baby     : altogether Alice did not   like        the look  of the thing
# R         NPr/V/J C/P D/P NSg/V/J+ . NSg        NPr+  V   NSg/C NSg/V/J/C/P D   NSg/V P  D   NSg/V+
> at    all          . “ But     perhaps it       was only  sobbing , ” she  thought , and looked into its     eyes
# NSg/P NSg/I/J/C/Dq . . NSg/C/P NSg     NPr/ISg+ V   J/R/C NSg/V/J . . ISg+ NSg/V   . V/C V/J    P    ISg/D$+ NPl/V+
> again , to see   if    there were  any    tears  .
# R     . P  NSg/V NSg/C +     NSg/V I/R/Dq NPl/V+ .
>
#
> No    , there were  no     tears  . “ If    you’re going   to turn  into a   pig    , my  dear    , ” said
# NPr/P . +     NSg/V NPr/P+ NPl/V+ . . NSg/C W?     NSg/V/J P  NSg/V P    D/P NSg/V+ . D$+ NSg/V/J . . V/J
> Alice , seriously , “ I’ll have   nothing  more         to do     with you    . Mind   now       ! ” The poor
# NPr+  . R         . . W?   NSg/VX NSg/I/J+ NPr/I/V/J/Dq P  NSg/VX P    ISgPl+ . NSg/V+ NPr/V/J/C . . D+  NSg/V/J+
> little      thing  sobbed again ( or    grunted , it       was impossible to say   which ) , and they
# NPr/I/J/Dq+ NSg/V+ V      R     . NPr/C V/J     . NPr/ISg+ V   NSg/J      P  NSg/V I/C+  . . V/C IPl+
> went  on  for some     while     in      silence .
# NSg/V J/P C/P I/J/R/Dq NSg/V/C/P NPr/J/P NSg/V+  .
>
#
> Alice was just beginning to think to herself , “ Now       , what   am      I    to do     with this
# NPr+  V   V/J  NSg/V/J   P  NSg/V P  ISg+    . . NPr/V/J/C . NSg/I+ NPr/V/J ISg+ P  NSg/VX P    I/Ddem+
> creature when    I    get   it       home     ? ” when    it       grunted again , so        violently , that         she
# NSg+     NSg/I/C ISg+ NSg/V NPr/ISg+ NSg/V/J+ . . NSg/I/C NPr/ISg+ V/J     R     . NSg/I/J/C R         . NSg/I/C/Ddem ISg+
> looked down       into its     face   in      some     alarm  . This    time      there could  be     no    mistake
# V/J    N🅪Sg/V/J/P P    ISg/D$+ NSg/V+ NPr/J/P I/J/R/Dq NSg/V+ . I/Ddem+ N🅪Sg/V/J+ +     NSg/VX NSg/VX NPr/P NSg/V
> about it       : it       was neither more         nor   less    than a    pig    , and she  felt     that         it       would be
# J/P   NPr/ISg+ . NPr/ISg+ V   I/C     NPr/I/V/J/Dq NSg/C V/J/C/P C/P  D/P+ NSg/V+ . V/C ISg+ N🅪Sg/V/J NSg/I/C/Ddem NPr/ISg+ VX    NSg/VX
> quite absurd for her     to carry it       further .
# NSg   NSg/J  C/P ISg/D$+ P  NSg/V NPr/ISg+ V/J     .
>
#
> So        she  set     the little      creature down       , and felt     quite relieved to see   it       trot   away
# NSg/I/J/C ISg+ NPr/V/J D+  NPr/I/J/Dq+ NSg+     N🅪Sg/V/J/P . V/C N🅪Sg/V/J NSg   V/J      P  NSg/V NPr/ISg+ NSg/V+ V/J
> quietly into the wood     . “ If    it       had grown up        , ” she  said to herself , “ it       would have
# R       P    D+  NPr/V/J+ . . NSg/C NPr/ISg+ V   V/J   NSg/V/J/P . . ISg+ V/J  P  ISg+    . . NPr/ISg+ VX    NSg/VX
> made a   dreadfully ugly     child  : but     it       makes rather  a   handsome pig    , I    think . ” And
# V    D/P R          NSg/V/J+ NSg/V+ . NSg/C/P NPr/ISg+ NPl/V NPr/V/J D/P V/J      NSg/V+ . ISg+ NSg/V . . V/C
> she  began thinking over    other    children she  knew , who    might     do     very well    as    pigs   ,
# ISg+ V     V        NSg/J/P NSg/V/J+ NPl+     ISg+ V    . NPr/I+ NᴹSg/VX/J NSg/VX J/R  NSg/V/J NSg/R NPl/V+ .
> and was just saying to herself , “ if    one       only  knew the right   way    to change them     — ”
# V/C V   V/J  NSg/V  P  ISg+    . . NSg/C NSg/I/V/J J/R/C V    D   NPr/V/J NSg/J+ P  N🅪Sg/V NSg/IPl+ . .
> when    she  was a   little     startled by      seeing    the Cheshire Cat      sitting on  a   bough of
# NSg/I/C ISg+ V   D/P NPr/I/J/Dq V/J      NSg/J/P NSg/V/J/C D   NPr      NSg/V/J+ NSg/V/J J/P D/P NSg   P
> a   tree   a   few      yards  off       .
# D/P NSg/V+ D/P NSg/I/Dq NPl/V+ NSg/V/J/P .
>
#
> The Cat      only  grinned when    it       saw   Alice . It       looked good    - natured , she  thought :
# D+  NSg/V/J+ J/R/C V       NSg/I/C NPr/ISg+ NSg/V NPr+  . NPr/ISg+ V/J    NPr/V/J . ?       . ISg+ NSg/V   .
> still   it       had very long    claws and a   great many       teeth , so        she  felt     that         it       ought
# NSg/V/J NPr/ISg+ V   J/R  NPr/V/J NPl/V V/C D/P NSg/J NSg/I/J/Dq NPl+  . NSg/I/J/C ISg+ N🅪Sg/V/J NSg/I/C/Ddem NPr/ISg+ NSg/I/VX
> to be     treated with respect .
# P  NSg/VX V/J     P    NᴹSg/V+ .
>
#
> “ Cheshire Puss , ” she  began , rather  timidly , as    she  did not   at    all          know   whether
# . NPr      NSg  . . ISg+ V     . NPr/V/J R       . NSg/R ISg+ V   NSg/C NSg/P NSg/I/J/C/Dq NSg/V+ I/C
> it       would like        the name   : however , it       only  grinned a   little     wider . “ Come    , it’s
# NPr/ISg+ VX    NSg/V/J/C/P D   NSg/V+ . C       . NPr/ISg+ J/R/C V       D/P NPr/I/J/Dq JC    . . NSg/V/P . W?
> pleased so        far     , ” thought Alice , and she  went  on  . “ Would you    tell  me       , please ,
# V/J     NSg/I/J/C NSg/V/J . . NSg/V   NPr+  . V/C ISg+ NSg/V J/P . . VX    ISgPl+ NPr/V NPr/ISg+ . V      .
> which way    I    ought    to go      from here    ? ”
# I/C+  NSg/J+ ISg+ NSg/I/VX P  NSg/V/J P    NSg/J/R . .
>
#
> “ That          depends a    good     deal     on  where you    want  to get   to , ” said the Cat      .
# . NSg/I/C/Ddem+ NPl/V   D/P+ NPr/V/J+ NSg/V/J+ J/P NSg/C ISgPl+ NSg/V P  NSg/V P  . . V/J  D+  NSg/V/J+ .
>
#
> “ I    don’t much       care    where — ” said Alice .
# . ISg+ V     NSg/I/J/Dq N🅪Sg/V+ NSg/C . . V/J  NPr+  .
>
#
> “ Then    it       doesn’t matter  which way    you    go      , ” said the Cat      .
# . NSg/J/C NPr/ISg+ V       N🅪Sg/V+ I/C+  NSg/J+ ISgPl+ NSg/V/J . . V/J  D   NSg/V/J+ .
>
#
> “ — so        long    as    I    get   somewhere , ” Alice added as    an   explanation .
# . . NSg/I/J/C NPr/V/J NSg/R ISg+ NSg/V NSg       . . NPr+  V/J   NSg/R D/P+ N🅪Sg+       .
>
#
> “ Oh    , you’re sure to do     that          , ” said the Cat      , “ if    you    only  walk  long    enough . ”
# . NPr/V . W?     J    P  NSg/VX NSg/I/C/Ddem+ . . V/J  D   NSg/V/J+ . . NSg/C ISgPl+ J/R/C NSg/V NPr/V/J NSg/I  . .
>
#
> Alice felt     that         this    could  not   be     denied , so        she  tried another question . “ What
# NPr+  N🅪Sg/V/J NSg/I/C/Ddem I/Ddem+ NSg/VX NSg/C NSg/VX V/J    . NSg/I/J/C ISg+ V/J   I/D+    NSg/V+   . . NSg/I+
> sort  of people live about here    ? ”
# NSg/V P  NPl/V+ V/J  J/P   NSg/J/R . .
>
#
> “ In      that          direction , ” the Cat      said , waving its     right    paw    round     , “ lives a   Hatter :
# . NPr/J/P NSg/I/C/Ddem+ NSg+      . . D+  NSg/V/J+ V/J  . V      ISg/D$+ NPr/V/J+ NSg/V+ NSg/V/J/P . . V+    D/P NSg/V  .
> and in      that         direction , ” waving the other   paw    , “ lives a   March  Hare     . Visit either
# V/C NPr/J/P NSg/I/C/Ddem NSg+      . . V      D   NSg/V/J NSg/V+ . . V+    D/P NPr/V+ NSg/V/J+ . NSg/V I/C
> you    like        : they’re both   mad     . ”
# ISgPl+ NSg/V/J/C/P . W?      I/C/Dq NSg/V/J . .
>
#
> “ But     I    don’t want  to go      among mad     people , ” Alice remarked .
# . NSg/C/P ISg+ V     NSg/V P  NSg/V/J P     NSg/V/J NPl/V+ . . NPr+  V/J      .
>
#
> “ Oh    , you    can’t help  that          , ” said the Cat      : “ we’re all          mad     here    . I’m mad     . You’re
# . NPr/V . ISgPl+ VX    NSg/V NSg/I/C/Ddem+ . . V/J  D   NSg/V/J+ . . W?    NSg/I/J/C/Dq NSg/V/J NSg/J/R . W?  NSg/V/J . W?
> mad     . ”
# NSg/V/J . .
>
#
> “ How   do     you    know  I’m mad     ? ” said Alice .
# . NSg/C NSg/VX ISgPl+ NSg/V W?  NSg/V/J . . V/J  NPr+  .
>
#
> “ You    must  be     , ” said the Cat      , “ or    you    wouldn’t have   come    here    . ”
# . ISgPl+ NSg/V NSg/VX . . V/J  D+  NSg/V/J+ . . NPr/C ISgPl+ VX       NSg/VX NSg/V/P NSg/J/R . .
>
#
> Alice didn’t think that          proved it       at    all          ; however , she  went  on  “ And how   do     you
# NPr+  V      NSg/V NSg/I/C/Ddem+ V/J    NPr/ISg+ NSg/P NSg/I/J/C/Dq . C       . ISg+ NSg/V J/P . V/C NSg/C NSg/VX ISgPl+
> know  that         you’re mad     ? ”
# NSg/V NSg/I/C/Ddem W?     NSg/V/J . .
>
#
> “ To begin with , ” said the Cat      , “ a   dog’s not   mad     . You    grant  that          ? ”
# . P  NSg/V P    . . V/J  D+  NSg/V/J+ . . D/P NSg$  NSg/C NSg/V/J . ISgPl+ NPr/V+ NSg/I/C/Ddem+ . .
>
#
> “ I    suppose so        , ” said Alice .
# . ISg+ V       NSg/I/J/C . . V/J  NPr+  .
>
#
> “ Well    , then    , ” the Cat      went  on  , “ you    see   , a    dog      growls when    it’s angry , and wags
# . NSg/V/J . NSg/J/C . . D+  NSg/V/J+ NSg/V J/P . . ISgPl+ NSg/V . D/P+ NSg/V/J+ NPl/V  NSg/I/C W?   V/J   . V/C NPl/V
> its     tail     when    it’s pleased . Now       I    growl when    I’m pleased , and wag   my  tail     when
# ISg/D$+ NSg/V/J+ NSg/I/C W?   V/J     . NPr/V/J/C ISg+ NSg/V NSg/I/C W?  V/J     . V/C NSg/V D$+ NSg/V/J+ NSg/I/C
> I’m angry . Therefore I’m mad     . ”
# W?  V/J   . R         W?  NSg/V/J . .
>
#
> “ I    call  it       purring , not   growling , ” said Alice .
# . ISg+ NSg/V NPr/ISg+ V       . NSg/C V        . . V/J  NPr+  .
>
#
> “ Call  it       what   you    like        , ” said the Cat      . “ Do     you    play  croquet with the Queen
# . NSg/V NPr/ISg+ NSg/I+ ISgPl+ NSg/V/J/C/P . . V/J  D+  NSg/V/J+ . . NSg/VX ISgPl+ NSg/V NSg/V   P    D   NPr/V/J+
> to - day   ? ”
# P  . NPr🅪+ . .
>
#
> “ I    should like        it       very much       , ” said Alice , “ but     I    haven’t been  invited yet     . ”
# . ISg+ VX     NSg/V/J/C/P NPr/ISg+ J/R  NSg/I/J/Dq . . V/J  NPr+  . . NSg/C/P ISg+ V       NSg/V NSg/V/J NSg/V/C . .
>
#
> “ You’ll see   me       there , ” said the Cat      , and vanished .
# . W?     NSg/V NPr/ISg+ W?    . . V/J  D   NSg/V/J+ . V/C V/J      .
>
#
> Alice was not   much       surprised at    this    , she  was getting so        used to queer    things
# NPr+  V   NSg/C NSg/I/J/Dq V/J       NSg/P I/Ddem+ . ISg+ V   NSg/V   NSg/I/J/C V/J  P  NSg/V/J+ NPl/V+
> happening . While     she  was looking at    the place  where it       had been  , it       suddenly
# NSg/V/J   . NSg/V/C/P ISg+ V   V       NSg/P D+  NSg/V+ NSg/C NPr/ISg+ V   NSg/V . NPr/ISg+ R
> appeared again .
# V/J      R     .
>
#
> “ By      - the - bye     , what   became of the baby     ? ” said the Cat      . “ I’d nearly forgotten to
# . NSg/J/P . D   . NSg/J/P . NSg/I+ V      P  D+  NSg/V/J+ . . V/J  D+  NSg/V/J+ . . W?  R      NSg/V/J   P
> ask   . ”
# NSg/V . .
>
#
> “ It       turned into a    pig    , ” Alice quietly said , just as    if    it       had come    back    in      a
# . NPr/ISg+ V/J    P    D/P+ NSg/V+ . . NPr+  R       V/J  . V/J  NSg/R NSg/C NPr/ISg+ V   NSg/V/P NSg/V/J NPr/J/P D/P+
> natural way    .
# NSg/J+  NSg/J+ .
>
#
> “ I    thought it       would , ” said the Cat      , and vanished again .
# . ISg+ NSg/V   NPr/ISg+ VX    . . V/J  D+  NSg/V/J+ . V/C V/J      R     .
>
#
> Alice waited a   little     , half        expecting to see   it       again , but     it       did not   appear ,
# NPr+  V/J    D/P NPr/I/J/Dq . N🅪Sg/V/J/P+ V         P  NSg/V NPr/ISg+ R     . NSg/C/P NPr/ISg+ V   NSg/C V      .
> and after a    minute   or    two she  walked on  in      the direction in      which the March  Hare
# V/C P     D/P+ NSg/V/J+ NPr/C NSg ISg+ V/J    J/P NPr/J/P D+  NSg+      NPr/J/P I/C+  D+  NPr/V+ NSg/V/J+
> was said to live . “ I’ve seen  hatters before , ” she  said to herself ; “ the March
# V   V/J  P  V/J  . . W?   NSg/V NPl/V   C/P    . . ISg+ V/J  P  ISg+    . . D   NPr/V+
> Hare     will   be     much       the most       interesting , and perhaps as    this    is May    it       won’t be
# NSg/V/J+ NPr/VX NSg/VX NSg/I/J/Dq D   NSg/I/J/Dq V/J         . V/C NSg     NSg/R I/Ddem+ VL NPr/VX NPr/ISg+ V     NSg/VX
> raving  mad     — at    least not   so        mad     as    it       was in      March  . ” As    she  said this    , she  looked
# NSg/V/J NSg/V/J . NSg/P NSg/J NSg/C NSg/I/J/C NSg/V/J NSg/R NPr/ISg+ V   NPr/J/P NPr/V+ . . NSg/R ISg+ V/J  I/Ddem+ . ISg+ V/J
> up        , and there was the Cat      again , sitting on  a   branch of a    tree   .
# NSg/V/J/P . V/C +     V   D+  NSg/V/J+ R     . NSg/V/J J/P D/P NPr/V  P  D/P+ NSg/V+ .
>
#
> “ Did you    say   pig    , or    fig   ? ” said the Cat      .
# . V   ISgPl+ NSg/V NSg/V+ . NPr/C NSg/V . . V/J  D+  NSg/V/J+ .
>
#
> “ I    said pig    , ” replied Alice ; “ and I    wish  you    wouldn’t keep  appearing and
# . ISg+ V/J  NSg/V+ . . V/J     NPr+  . . V/C ISg+ NSg/V ISgPl+ VX       NSg/V V         V/C
> vanishing so        suddenly : you    make  one       quite giddy   . ”
# V         NSg/I/J/C R        . ISgPl+ NSg/V NSg/I/V/J NSg   NSg/V/J . .
>
#
> “ All          right   , ” said the Cat      ; and this    time      it       vanished quite slowly , beginning
# . NSg/I/J/C/Dq NPr/V/J . . V/J  D+  NSg/V/J+ . V/C I/Ddem+ N🅪Sg/V/J+ NPr/ISg+ V/J      NSg   R      . NSg/V/J+
> with the end   of the tail     , and ending with the grin   , which remained some      time
# P    D   NSg/V P  D+  NSg/V/J+ . V/C NSg/V  P    D+  NSg/V+ . I/C+  V/J      I/J/R/Dq+ N🅪Sg/V/J+
> after the rest     of it       had gone  .
# P     D   NSg/V/JS P  NPr/ISg+ V   V/J/P .
>
#
> “ Well    ! I’ve often seen  a   cat      without a   grin   , ” thought Alice ; “ but     a   grin   without
# . NSg/V/J . W?   R     NSg/V D/P NSg/V/J+ C/P     D/P NSg/V+ . . NSg/V   NPr+  . . NSg/C/P D/P NSg/V+ C/P
> a   cat      ! It’s the most       curious thing  I    ever saw   in      my  life    ! ”
# D/P NSg/V/J+ . W?   D   NSg/I/J/Dq J       NSg/V+ ISg+ J    NSg/V NPr/J/P D$+ N🅪Sg/V+ . .
>
#
> She  had not   gone  much       farther before she  came    in      sight  of the house of the March
# ISg+ V   NSg/C V/J/P NSg/I/J/Dq V/J     C/P    ISg+ NSg/V/P NPr/J/P N🅪Sg/V P  D   NPr/V P  D+  NPr/V+
> Hare     : she  thought it       must  be     the right    house  , because the chimneys were  shaped
# NSg/V/J+ . ISg+ NSg/V   NPr/ISg+ NSg/V NSg/VX D+  NPr/V/J+ NPr/V+ . C/P     D+  NPl/V+   NSg/V V/J
> like        ears  and the roof   was thatched with fur        . It       was so        large a   house  , that         she
# NSg/V/J/C/P NPl/V V/C D+  NSg/V+ V   V/J      P    NSg/V/C/P+ . NPr/ISg+ V   NSg/I/J/C NSg/J D/P NPr/V+ . NSg/I/C/Ddem ISg+
> did not   like        to go      nearer till      she  had nibbled some     more         of the lefthand bit    of
# V   NSg/C NSg/V/J/C/P P  NSg/V/J NSg/JC NSg/V/C/P ISg+ V   V/J     I/J/R/Dq NPr/I/V/J/Dq P  D   ?        NSg/V+ P
> mushroom , and raised herself to about two feet high    : even    then    she  walked up
# NᴹSg/V/J . V/C V/J    ISg+    P  J/P   NSg NPl+ NSg/V/J . NSg/V/J NSg/J/C ISg+ V/J    NSg/V/J/P
> towards it       rather  timidly , saying to herself “ Suppose it       should be     raving  mad
# P       NPr/ISg+ NPr/V/J R       . NSg/V  P  ISg+    . V       NPr/ISg+ VX     NSg/VX NSg/V/J NSg/V/J
> after all          ! I    almost wish  I’d gone  to see   the Hatter instead ! ”
# P     NSg/I/J/C/Dq . ISg+ R      NSg/V W?  V/J/P P  NSg/V D   NSg/V  W?      . .
>
#
> CHAPTER VII : A   Mad     Tea     - Party
# NSg/V+  NSg . D/P NSg/V/J N🅪Sg/V+ . NSg/V/J+
>
#
> There was a    table  set     out         under   a   tree   in      front   of the house  , and the March  Hare
# +     V   D/P+ NSg/V+ NPr/V/J NSg/V/J/R/P NSg/J/P D/P NSg/V+ NPr/J/P NSg/V/J P  D+  NPr/V+ . V/C D+  NPr/V+ NSg/V/J+
> and the Hatter were  having tea     at    it       : a   Dormouse was sitting between them     , fast
# V/C D   NSg/V  NSg/V V      N🅪Sg/V+ NSg/P NPr/ISg+ . D/P NSg      V   NSg/V/J NSg/P   NSg/IPl+ . NSg/V/J
> asleep , and the other   two were   using it       as    a   cushion , resting their elbows on
# J      . V/C D   NSg/V/J NSg NSg/V+ V     NPr/ISg+ NSg/R D/P NSg/V+  . V+      D$+   NPl/V+ J/P
> it       , and talking over    its     head     . “ Very uncomfortable for the Dormouse , ” thought
# NPr/ISg+ . V/C V       NSg/J/P ISg/D$+ NPr/V/J+ . . J/R  J             C/P D   NSg      . . NSg/V
> Alice ; “ only  , as    it’s asleep , I    suppose it       doesn’t mind   . ”
# NPr+  . . J/R/C . NSg/R W?   J      . ISg+ V       NPr/ISg+ V       NSg/V+ . .
>
#
> The table  was a   large one       , but     the three were   all          crowded together at    one       corner
# D+  NSg/V+ V   D/P NSg/J NSg/I/V/J . NSg/C/P D+  NSg+  NSg/V+ NSg/I/J/C/Dq V/J     J        NSg/P NSg/I/V/J NSg/V
> of it       : “ No     room     ! No     room     ! ” they cried out         when    they saw   Alice coming  . “ There’s
# P  NPr/ISg+ . . NPr/P+ NSg/V/J+ . NPr/P+ NSg/V/J+ . . IPl+ V/J   NSg/V/J/R/P NSg/I/C IPl+ NSg/V NPr+  NSg/V/J . . W?
> plenty  of room     ! ” said Alice indignantly , and she  sat     down       in      a   large arm      - chair
# NSg/I/J P  NSg/V/J+ . . V/J  NPr+  R           . V/C ISg+ NSg/V/J N🅪Sg/V/J/P NPr/J/P D/P NSg/J NSg/V/J+ . NSg/V+
> at    one       end   of the table  .
# NSg/P NSg/I/V/J NSg/V P  D   NSg/V+ .
>
#
> “ Have   some      wine    , ” the March  Hare     said in      an   encouraging tone      .
# . NSg/VX I/J/R/Dq+ N🅪Sg/V+ . . D+  NPr/V+ NSg/V/J+ V/J  NPr/J/P D/P+ NSg/V/J     N🅪Sg/I/V+ .
>
#
> Alice looked all          round     the table  , but     there was nothing  on  it       but     tea     . “ I    don’t
# NPr+  V/J    NSg/I/J/C/Dq NSg/V/J/P D+  NSg/V+ . NSg/C/P +     V   NSg/I/J+ J/P NPr/ISg+ NSg/C/P N🅪Sg/V+ . . ISg+ V
> see   any    wine    , ” she  remarked .
# NSg/V I/R/Dq N🅪Sg/V+ . . ISg+ V/J      .
>
#
> “ There isn’t any    , ” said the March  Hare     .
# . +     NSg/V I/R/Dq . . V/J  D   NPr/V+ NSg/V/J+ .
>
#
> “ Then    it       wasn’t very civil of you    to offer    it       , ” said Alice angrily .
# . NSg/J/C NPr/ISg+ V      J/R  J     P  ISgPl+ P  NSg/V/JC NPr/ISg+ . . V/J  NPr+  R       .
>
#
> “ It       wasn’t very civil of you    to sit   down       without being    invited , ” said the March
# . NPr/ISg+ V      J/R  J     P  ISgPl+ P  NSg/V N🅪Sg/V/J/P C/P     N🅪Sg/V/C NSg/V/J . . V/J  D   NPr/V+
> Hare     .
# NSg/V/J+ .
>
#
> “ I    didn’t know  it       was your table  , ” said Alice ; “ it’s laid for a   great many       more
# . ISg+ V      NSg/V NPr/ISg+ V   D$+  NSg/V+ . . V/J  NPr+  . . W?   V/J  C/P D/P NSg/J NSg/I/J/Dq NPr/I/V/J/Dq
> than three . ”
# C/P  NSg   . .
>
#
> “ Your hair    wants cutting , ” said the Hatter . He       had been  looking at    Alice for
# . D$+  N🅪Sg/V+ NPl/V NSg/V/J . . V/J  D   NSg/V  . NPr/ISg+ V   NSg/V V       NSg/P NPr+  C/P
> some     time     with great  curiosity , and this    was his     first    speech  .
# I/J/R/Dq N🅪Sg/V/J P    NSg/J+ NSg+      . V/C I/Ddem+ V   ISg/D$+ NSg/V/J+ N🅪Sg/V+ .
>
#
> “ You    should learn not   to make  personal remarks , ” Alice said with some     severity ;
# . ISgPl+ VX     NSg/V NSg/C P  NSg/V NSg/J+   NPl/V+  . . NPr+  V/J  P    I/J/R/Dq NSg      .
> “ it’s very rude . ”
# . W?   J/R  J    . .
>
#
> The Hatter opened his     eyes   very wide  on  hearing  this    ; but     all          he       said was , “ Why
# D   NSg/V  V/J    ISg/D$+ NPl/V+ J/R  NSg/J J/P NSg/V/J+ I/Ddem+ . NSg/C/P NSg/I/J/C/Dq NPr/ISg+ V/J  V   . . NSg/V
> is a   raven   like        a   writing - desk   ? ”
# VL D/P NSg/V/J NSg/V/J/C/P D/P NSg/V+  . NSg/V+ . .
>
#
> “ Come    , we   shall have   some     fun      now       ! ” thought Alice . “ I’m glad    they’ve begun
# . NSg/V/P . IPl+ VX    NSg/VX I/J/R/Dq NᴹSg/V/J NPr/V/J/C . . NSg/V   NPr+  . . W?  NSg/V/J W?      V
> asking riddles . — I    believe I    can    guess that          , ” she  added aloud .
# V      NPl/V   . . ISg+ V       ISg+ NPr/VX NSg/V NSg/I/C/Ddem+ . . ISg+ V/J   J     .
>
#
> “ Do     you    mean    that         you    think you    can    find  out         the answer to it       ? ” said the March
# . NSg/VX ISgPl+ NSg/V/J NSg/I/C/Ddem ISgPl+ NSg/V ISgPl+ NPr/VX NSg/V NSg/V/J/R/P D+  NSg/V+ P  NPr/ISg+ . . V/J  D+  NPr/V+
> Hare     .
# NSg/V/J+ .
>
#
> “ Exactly so        , ” said Alice .
# . R       NSg/I/J/C . . V/J  NPr+  .
>
#
> “ Then    you    should say   what   you    mean    , ” the March  Hare     went  on  .
# . NSg/J/C ISgPl+ VX     NSg/V NSg/I+ ISgPl+ NSg/V/J . . D+  NPr/V+ NSg/V/J+ NSg/V J/P .
>
#
> “ I    do     , ” Alice hastily replied ; “ at    least — at    least I    mean    what   I    say   — that’s the
# . ISg+ NSg/VX . . NPr+  R       V/J     . . NSg/P NSg/J . NSg/P NSg/J ISg+ NSg/V/J NSg/I+ ISg+ NSg/V . NSg$   D+
> same thing  , you    know  . ”
# I/J  NSg/V+ . ISgPl+ NSg/V . .
>
#
> “ Not   the same thing  a    bit    ! ” said the Hatter . “ You    might     just as    well    say   that          ‘          I
# . NSg/C D+  I/J+ NSg/V+ D/P+ NSg/V+ . . V/J  D   NSg/V  . . ISgPl+ NᴹSg/VX/J V/J  NSg/R NSg/V/J NSg/V NSg/I/C/Ddem+ Unlintable ISg+
> see   what   I    eat ’ is the same thing  as    ‘          I    eat what   I    see   ’ ! ”
# NSg/V NSg/I+ ISg+ V   . VL D+  I/J+ NSg/V+ NSg/R Unlintable ISg+ V   NSg/I+ ISg+ NSg/V . . .
>
#
> “ You    might     just as    well    say   , ” added the March  Hare     , “ that          ‘          I    like        what   I    get   ’ is
# . ISgPl+ NᴹSg/VX/J V/J  NSg/R NSg/V/J NSg/V . . V/J   D+  NPr/V+ NSg/V/J+ . . NSg/I/C/Ddem+ Unlintable ISg+ NSg/V/J/C/P NSg/I+ ISg+ NSg/V . VL
> the same thing  as    ‘          I    get   what   I    like        ’ ! ”
# D+  I/J+ NSg/V+ NSg/R Unlintable ISg+ NSg/V NSg/I+ ISg+ NSg/V/J/C/P . . .
>
#
> “ You    might     just as    well    say   , ” added the Dormouse , who    seemed to be     talking in
# . ISgPl+ NᴹSg/VX/J V/J  NSg/R NSg/V/J NSg/V . . V/J   D   NSg      . NPr/I+ V/J    P  NSg/VX V       NPr/J/P
> his     sleep   , “ that          ‘          I    breathe when    I    sleep  ’ is the same thing  as    ‘          I    sleep  when    I
# ISg/D$+ N🅪Sg/V+ . . NSg/I/C/Ddem+ Unlintable ISg+ V       NSg/I/C ISg+ N🅪Sg/V . VL D   I/J  NSg/V+ NSg/R Unlintable ISg+ N🅪Sg/V NSg/I/C ISg+
> breathe ’ ! ”
# V       . . .
>
#
> “ It       is the same thing with you    , ” said the Hatter , and here    the conversation
# . NPr/ISg+ VL D   I/J  NSg/V P    ISgPl+ . . V/J  D   NSg/V  . V/C NSg/J/R D   N🅪Sg/V+
> dropped , and the party    sat     silent for a   minute   , while     Alice thought over    all          she
# V/J     . V/C D   NSg/V/J+ NSg/V/J NSg/J  C/P D/P NSg/V/J+ . NSg/V/C/P NPr+  NSg/V   NSg/J/P NSg/I/J/C/Dq ISg+
> could  remember about ravens and writing - desks  , which wasn’t much       .
# NSg/VX NSg/V    J/P   NPl/V  V/C NSg/V   . NPl/V+ . I/C+  V      NSg/I/J/Dq .
>
#
> The Hatter was the first    to break the silence . “ What   day  of the month  is it       ? ” he
# D   NSg/V  V   D   NSg/V/J+ P  NSg/V D   NSg/V+  . . NSg/I+ NPr🅪 P  D+  NSg/J+ VL NPr/ISg+ . . NPr/ISg+
> said , turning to Alice : he       had taken his     watch out         of his     pocket   , and was
# V/J  . NSg/V   P  NPr+  . NPr/ISg+ V   V/J   ISg/D$+ NSg/V NSg/V/J/R/P P  ISg/D$+ NSg/V/J+ . V/C V
> looking at    it       uneasily , shaking it       every now       and then    , and holding it       to his
# V       NSg/P NPr/ISg+ R        . V       NPr/ISg+ Dq    NPr/V/J/C V/C NSg/J/C . V/C NSg/V   NPr/ISg+ P  ISg/D$+
> ear      .
# NSg/V/J+ .
>
#
> Alice considered a   little     , and then    said “ The fourth  . ”
# NPr+  V/J        D/P NPr/I/J/Dq . V/C NSg/J/C V/J  . D   NPr/V/J . .
>
#
> “ Two  days wrong   ! ” sighed the Hatter . “ I    told you    butter wouldn’t suit   the
# . NSg+ NPl+ NSg/V/J . . V/J    D   NSg/V  . . ISg+ V    ISgPl+ NSg/V+ VX       NSg/V+ D
> works  ! ” he       added looking angrily at    the March  Hare     .
# NPl/V+ . . NPr/ISg+ V/J   V       R       NSg/P D+  NPr/V+ NSg/V/J+ .
>
#
> “ It       was the best      butter , ” the March  Hare     meekly replied .
# . NPr/ISg+ V   D   NPr/VX/JS NSg/V  . . D+  NPr/V+ NSg/V/J+ R      V/J     .
>
#
> “ Yes   , but     some      crumbs must  have   got in      as    well    , ” the Hatter grumbled : “ you
# . NPl/V . NSg/C/P I/J/R/Dq+ NPl/V+ NSg/V NSg/VX V   NPr/J/P NSg/R NSg/V/J . . D   NSg/V  V/J      . . ISgPl+
> shouldn’t have   put   it       in      with the bread   - knife  . ”
# V         NSg/VX NSg/V NPr/ISg+ NPr/J/P P    D   N🅪Sg/V+ . NSg/V+ . .
>
#
> The March  Hare     took the watch and looked at    it       gloomily : then    he       dipped it       into
# D+  NPr/V+ NSg/V/J+ V    D   NSg/V V/C V/J    NSg/P NPr/ISg+ R        . NSg/J/C NPr/ISg+ V/J    NPr/ISg+ P
> his     cup   of tea     , and looked at    it       again : but     he       could  think of nothing  better    to
# ISg/D$+ NSg/V P  N🅪Sg/V+ . V/C V/J    NSg/P NPr/ISg+ R     . NSg/C/P NPr/ISg+ NSg/VX NSg/V P  NSg/I/J+ NSg/VX/JC P
> say   than his     first   remark , “ It       was the best      butter , you    know  . ”
# NSg/V C/P  ISg/D$+ NSg/V/J NSg/V+ . . NPr/ISg+ V   D   NPr/VX/JS NSg/V+ . ISgPl+ NSg/V . .
>
#
> Alice had been  looking over    his     shoulder with some      curiosity . “ What   a    funny
# NPr+  V   NSg/V V       NSg/J/P ISg/D$+ NSg/V+   P    I/J/R/Dq+ NSg+      . . NSg/I+ D/P+ NSg/J+
> watch  ! ” she  remarked . “ It       tells the day  of the month  , and doesn’t tell  what
# NSg/V+ . . ISg+ V/J      . . NPr/ISg+ NPl/V D   NPr🅪 P  D+  NSg/J+ . V/C V       NPr/V NSg/I+
> o’clock it       is ! ”
# W?      NPr/ISg+ VL . .
>
#
> “ Why   should it       ? ” muttered the Hatter . “ Does  your watch tell  you    what   year it
# . NSg/V VX     NPr/ISg+ . . V/J      D   NSg/V  . . NPl/V D$+  NSg/V NPr/V ISgPl+ NSg/I+ NSg+ NPr/ISg+
> is ? ”
# VL . .
>
#
> “ Of course not   , ” Alice replied very readily : “ but     that’s because it       stays the
# . P  NSg/V+ NSg/C . . NPr+  V/J     J/R  R       . . NSg/C/P NSg$   C/P     NPr/ISg+ NPl/V D
> same year for such  a   long    time      together . ”
# I/J  NSg+ C/P NSg/I D/P NPr/V/J N🅪Sg/V/J+ J        . .
>
#
> “ Which is just the case  with mine     , ” said the Hatter .
# . I/C+  VL V/J  D   NPr/V P    NSg/I/V+ . . V/J  D   NSg/V  .
>
#
> Alice felt     dreadfully puzzled , The Hatter’s remark seemed to have   no    sort  of
# NPr+  N🅪Sg/V/J R          V/J     . D   NSg$     NSg/V+ V/J    P  NSg/VX NPr/P NSg/V P
> meaning   in      it       , and yet     it       was certainly English   . “ I    don’t quite understand you    , ”
# N🅪Sg/V/J+ NPr/J/P NPr/ISg+ . V/C NSg/V/C NPr/ISg+ V   R         NPr🅪/V/J+ . . ISg+ V     NSg   V          ISgPl+ . .
> she  said , as    politely as    she  could  .
# ISg+ V/J  . NSg/R R        NSg/R ISg+ NSg/VX .
>
#
> “ The Dormouse is asleep again , ” said the Hatter , and he       poured a   little     hot     tea
# . D   NSg      VL J      R     . . V/J  D   NSg/V  . V/C NPr/ISg+ V/J    D/P NPr/I/J/Dq NSg/V/J N🅪Sg/V+
> upon its     nose   .
# P    ISg/D$+ NSg/V+ .
>
#
> The Dormouse shook   its     head     impatiently , and said , without opening its     eyes   , “ Of
# D   NSg      NSg/V/J ISg/D$+ NPr/V/J+ R           . V/C V/J  . C/P     NSg/V/J ISg/D$+ NPl/V+ . . P
> course , of course ; just what   I    was going   to remark myself . ”
# NSg/V+ . P  NSg/V+ . V/J  NSg/I+ ISg+ V   NSg/V/J P  NSg/V  ISg+   . .
>
#
> “ Have   you    guessed the riddle yet     ? ” the Hatter said , turning to Alice again .
# . NSg/VX ISgPl+ V/J     D+  NPr/V+ NSg/V/C . . D   NSg/V  V/J  . NSg/V   P  NPr+  R     .
>
#
> “ No    , I    give  it       up        , ” Alice replied : “ what’s the answer ? ”
# . NPr/P . ISg+ NSg/V NPr/ISg+ NSg/V/J/P . . NPr+  V/J     . . NSg$   D+  NSg/V+ . .
>
#
> “ I    haven’t the slightest idea , ” said the Hatter .
# . ISg+ V       D+  JS        NSg+ . . V/J  D   NSg/V  .
>
#
> “ Nor   I    , ” said the March  Hare     .
# . NSg/C ISg+ . . V/J  D+  NPr/V+ NSg/V/J+ .
>
#
> Alice sighed wearily . “ I    think you    might     do     something  better    with the time      , ” she
# NPr+  V/J    R       . . ISg+ NSg/V ISgPl+ NᴹSg/VX/J NSg/VX NSg/I/V/J+ NSg/VX/JC P    D+  N🅪Sg/V/J+ . . ISg+
> said , “ than waste    it       in      asking riddles that          have   no    answers . ”
# V/J  . . C/P  NSg/V/J+ NPr/ISg+ NPr/J/P V      NPl/V   NSg/I/C/Ddem+ NSg/VX NPr/P NPl/V+  . .
>
#
> “ If    you    knew Time      as    well    as    I    do     , ” said the Hatter , “ you    wouldn’t talk   about
# . NSg/C ISgPl+ V    N🅪Sg/V/J+ NSg/R NSg/V/J NSg/R ISg+ NSg/VX . . V/J  D   NSg/V  . . ISgPl+ VX       N🅪Sg/V J/P
> wasting it       . It’s him  . ”
# V       NPr/ISg+ . W?   ISg+ . .
>
#
> “ I    don’t know  what   you    mean    , ” said Alice .
# . ISg+ V     NSg/V NSg/I+ ISgPl+ NSg/V/J . . V/J  NPr+  .
>
#
> “ Of course you    don’t ! ” the Hatter said , tossing his     head     contemptuously . “ I    dare
# . P  NSg/V+ ISgPl+ V     . . D   NSg/V  V/J  . V       ISg/D$+ NPr/V/J+ R              . . ISg+ NPr/VX
> say   you    never even    spoke to Time     ! ”
# NSg/V ISgPl+ R     NSg/V/J NSg/V P  N🅪Sg/V/J . .
>
#
> “ Perhaps not   , ” Alice cautiously replied : “ but     I    know  I    have   to beat     time      when    I
# . NSg     NSg/C . . NPr+  R          V/J     . . NSg/C/P ISg+ NSg/V ISg+ NSg/VX P  N🅪Sg/V/J N🅪Sg/V/J+ NSg/I/C ISg+
> learn music     . ”
# NSg/V N🅪Sg/V/J+ . .
>
#
> “ Ah      ! that          accounts for it       , ” said the Hatter . “ He       won’t stand beating . Now       , if
# . NSg/I/V . NSg/I/C/Ddem+ NPl/V+   C/P NPr/ISg+ . . V/J  D   NSg/V  . . NPr/ISg+ V     NSg/V NSg/V   . NPr/V/J/C . NSg/C
> you    only  kept on  good    terms  with him  , he’d do     almost anything you    liked with the
# ISgPl+ J/R/C V    J/P NPr/V/J NPl/V+ P    ISg+ . W?   NSg/VX R      NSg/I/V+ ISgPl+ V/J   P    D
> clock  . For instance , suppose it       were  nine o’clock in      the morning , just time      to
# NSg/V+ . C/P NSg/V+   . V       NPr/ISg+ NSg/V NSg  W?      NPr/J/P D+  N🅪Sg/V+ . V/J  N🅪Sg/V/J+ P
> begin lessons : you’d only  have   to whisper a   hint   to Time     , and round     goes  the
# NSg/V NPl/V+  . W?    J/R/C NSg/VX P  NSg/V   D/P NSg/V+ P  N🅪Sg/V/J . V/C NSg/V/J/P NPl/V D
> clock  in      a   twinkling ! Half        - past      one       , time     for dinner  ! ”
# NSg/V+ NPr/J/P D/P NSg/V/J   . N🅪Sg/V/J/P+ . NSg/V/J/P NSg/I/V/J . N🅪Sg/V/J C/P N🅪Sg/V+ . .
>
#
> ( “ I    only  wish  it       was , ” the March  Hare     said to itself in      a    whisper . )
# . . ISg+ J/R/C NSg/V NPr/ISg+ V   . . D+  NPr/V+ NSg/V/J+ V/J  P  ISg+   NPr/J/P D/P+ NSg/V+  . .
>
#
> “ That          would be     grand , certainly , ” said Alice thoughtfully : “ but     then    — I    shouldn’t
# . NSg/I/C/Ddem+ VX    NSg/VX NSg/J . R         . . V/J  NPr+  R            . . NSg/C/P NSg/J/C . ISg+ V
> be     hungry for it       , you    know  . ”
# NSg/VX J      C/P NPr/ISg+ . ISgPl+ NSg/V . .
>
#
> “ Not   at    first   , perhaps , ” said the Hatter : “ but     you    could  keep  it       to half       - past
# . NSg/C NSg/P NSg/V/J . NSg     . . V/J  D   NSg/V  . . NSg/C/P ISgPl+ NSg/VX NSg/V NPr/ISg+ P  N🅪Sg/V/J/P . NSg/V/J/P
> one       as    long    as    you    liked . ”
# NSg/I/V/J NSg/R NPr/V/J NSg/R ISgPl+ V/J   . .
>
#
> “ Is that         the way    you    manage ? ” Alice asked .
# . VL NSg/I/C/Ddem D+  NSg/J+ ISgPl+ NSg/V  . . NPr+  V/J   .
>
#
> The Hatter shook   his     head     mournfully . “ Not   I    ! ” he       replied . “ We   quarrelled last
# D   NSg/V  NSg/V/J ISg/D$+ NPr/V/J+ R          . . NSg/C ISg+ . . NPr/ISg+ V/J     . . IPl+ V/Comm     NSg/V/J
> March  — just before he       went  mad     , you    know  — ” ( pointing with his     tea     spoon  at    the
# NPr/V+ . V/J  C/P    NPr/ISg+ NSg/V NSg/V/J . ISgPl+ NSg/V . . . V        P    ISg/D$+ N🅪Sg/V+ NSg/V+ NSg/P D
> March  Hare     , ) “ — it       was at    the great concert given     by      the Queen   of Hearts , and I
# NPr/V+ NSg/V/J+ . . . . NPr/ISg+ V   NSg/P D   NSg/J NSg/V+  NSg/V/J/P NSg/J/P D   NPr/V/J P  NPl/V+ . V/C ISg+
> had to sing
# V   P  NSg/V/J
>
#
> ‘          Twinkle , twinkle , little     bat    ! How   I    wonder what   you’re at    ! ’
# Unlintable NSg/V   . NSg/V   . NPr/I/J/Dq NSg/V+ . NSg/C ISg+ N🅪Sg/V NSg/I+ W?     NSg/P . .
>
#
> You    know  the song  , perhaps ? ”
# ISgPl+ NSg/V D+  N🅪Sg+ . NSg     . .
>
#
> “ I’ve heard something  like        it       , ” said Alice .
# . W?   V/J   NSg/I/V/J+ NSg/V/J/C/P NPr/ISg+ . . V/J  NPr+  .
>
#
> “ It       goes  on  , you    know  , ” the Hatter continued , “ in      this   way    : —
# . NPr/ISg+ NPl/V J/P . ISgPl+ NSg/V . . D   NSg/V  V/J       . . NPr/J/P I/Ddem NSg/J+ . .
>
#
> ‘          Up        above   the world  you    fly     , Like        a   tea     - tray  in      the sky     . Twinkle , twinkle — ’ ”
# Unlintable NSg/V/J/P NSg/J/P D+  NSg/V+ ISgPl+ NSg/V/J . NSg/V/J/C/P D/P N🅪Sg/V+ . NSg/V NPr/J/P D+  N🅪Sg/V+ . NSg/V   . NSg/V   . . .
>
#
> Here    the Dormouse shook   itself , and began singing in      its     sleep   “ Twinkle ,
# NSg/J/R D   NSg      NSg/V/J ISg+   . V/C V     NSg/V/J NPr/J/P ISg/D$+ N🅪Sg/V+ . NSg/V   .
> twinkle , twinkle , twinkle — ” and went  on  so        long    that         they had to pinch it       to
# NSg/V   . NSg/V   . NSg/V   . . V/C NSg/V J/P NSg/I/J/C NPr/V/J NSg/I/C/Ddem IPl+ V   P  NSg/V NPr/ISg+ P
> make  it       stop  .
# NSg/V NPr/ISg+ NSg/V .
>
#
> “ Well    , I’d hardly finished the first   verse , ” said the Hatter , “ when    the Queen
# . NSg/V/J . W?  R      V/J      D   NSg/V/J NSg/V . . V/J  D   NSg/V  . . NSg/I/C D   NPr/V/J+
> jumped up        and bawled out         , ‘          He’s murdering the time      ! Off       with his     head     ! ’ ”
# V/J    NSg/V/J/P V/C V/J    NSg/V/J/R/P . Unlintable NSg$ V+        D   N🅪Sg/V/J+ . NSg/V/J/P P    ISg/D$+ NPr/V/J+ . . .
>
#
> “ How   dreadfully savage   ! ” exclaimed Alice .
# . NSg/C R          NPr/V/J+ . . V/J       NPr+  .
>
#
> “ And ever since that          , ” the Hatter went  on  in      a   mournful tone      , “ he       won’t do     a
# . V/C J    C/P   NSg/I/C/Ddem+ . . D   NSg/V  NSg/V J/P NPr/J/P D/P J        N🅪Sg/I/V+ . . NPr/ISg+ V     NSg/VX D/P
> thing  I    ask   ! It’s always six o’clock now       . ”
# NSg/V+ ISg+ NSg/V . W?   R      NSg W?      NPr/V/J/C . .
>
#
> A    bright   idea came    into Alice’s head     . “ Is that         the reason  so        many       tea     - things are
# D/P+ NPr/V/J+ NSg+ NSg/V/P P    NSg$    NPr/V/J+ . . VL NSg/I/C/Ddem D+  N🅪Sg/V+ NSg/I/J/C NSg/I/J/Dq N🅪Sg/V+ . NPl/V+ V
> put   out         here    ? ” she  asked .
# NSg/V NSg/V/J/R/P NSg/J/R . . ISg+ V/J   .
>
#
> “ Yes   , that’s it       , ” said the Hatter with a   sigh  : “ it’s always tea     - time      , and we’ve
# . NPl/V . NSg$   NPr/ISg+ . . V/J  D   NSg/V  P    D/P NSg/V . . W?   R      N🅪Sg/V+ . N🅪Sg/V/J+ . V/C W?
> no    time      to wash  the things between whiles . ”
# NPr/P N🅪Sg/V/J+ P  NPr/V D   NPl/V+ NSg/P   NPl/V  . .
>
#
> “ Then    you    keep  moving  round     , I    suppose ? ” said Alice .
# . NSg/J/C ISgPl+ NSg/V NSg/V/J NSg/V/J/P . ISg+ V       . . V/J  NPr+  .
>
#
> “ Exactly so        , ” said the Hatter : “ as    the things get   used up        . ”
# . R       NSg/I/J/C . . V/J  D   NSg/V  . . NSg/R D   NPl/V+ NSg/V V/J  NSg/V/J/P . .
>
#
> “ But     what   happens when    you    come    to the beginning again ? ” Alice ventured to ask   .
# . NSg/C/P NSg/I+ V       NSg/I/C ISgPl+ NSg/V/P P  D+  NSg/V/J+  R     . . NPr+  V/J      P  NSg/V .
>
#
> “ Suppose we   change the subject  , ” the March  Hare     interrupted , yawning . “ I’m
# . V       IPl+ N🅪Sg/V D+  NSg/V/J+ . . D+  NPr/V+ NSg/V/J+ V/J         . V       . . W?
> getting tired of this    . I    vote  the young    lady   tells us       a    story  . ”
# NSg/V   V/J   P  I/Ddem+ . ISg+ NSg/V D+  NPr/V/J+ NPr/V+ NPl/V NPr/IPl+ D/P+ NSg/V+ . .
>
#
> “ I’m afraid I    don’t know  one       , ” said Alice , rather  alarmed at    the proposal .
# . W?  J      ISg+ V     NSg/V NSg/I/V/J . . V/J  NPr+  . NPr/V/J V/J     NSg/P D   NSg+     .
>
#
> “ Then    the Dormouse shall ! ” they both   cried . “ Wake  up        , Dormouse ! ” And they
# . NSg/J/C D   NSg      VX    . . IPl+ I/C/Dq V/J   . . NPr/V NSg/V/J/P . NSg      . . V/C IPl+
> pinched it       on  both   sides  at    once  .
# V/J     NPr/ISg+ J/P I/C/Dq NPl/V+ NSg/P NSg/C .
>
#
> The Dormouse slowly opened his     eyes   . “ I    wasn’t asleep , ” he       said in      a   hoarse  ,
# D   NSg      R      V/J    ISg/D$+ NPl/V+ . . ISg+ V      J      . . NPr/ISg+ V/J  NPr/J/P D/P NSg/V/J .
> feeble voice  : “ I    heard every word   you    fellows were  saying . ”
# V/J    NSg/V+ . . ISg+ V/J   Dq    NSg/V+ ISgPl+ NPl/V+  NSg/V NSg/V  . .
>
#
> “ Tell  us       a    story  ! ” said the March  Hare     .
# . NPr/V NPr/IPl+ D/P+ NSg/V+ . . V/J  D+  NPr/V+ NSg/V/J+ .
>
#
> “ Yes   , please do     ! ” pleaded Alice .
# . NPl/V . V      NSg/VX . . V/J     NPr+  .
>
#
> “ And be     quick   about it       , ” added the Hatter , “ or    you’ll be     asleep again before
# . V/C NSg/VX NSg/V/J J/P   NPr/ISg+ . . V/J   D   NSg/V  . . NPr/C W?     NSg/VX J      R     C/P
> it’s done    . ”
# W?   NSg/V/J . .
>
#
> “ Once  upon a    time      there were  three little      sisters , ” the Dormouse began in      a
# . NSg/C P    D/P+ N🅪Sg/V/J+ +     NSg/V NSg+  NPr/I/J/Dq+ NPl/V+  . . D   NSg      V     NPr/J/P D/P
> great hurry  ; “ and their names  were  Elsie , Lacie , and Tillie ; and they lived at
# NSg/J NSg/V+ . . V/C D$+   NPl/V+ NSg/V NPr   . ?     . V/C ?      . V/C IPl+ V/J   NSg/P
> the bottom  of a   well     — ”
# D   NSg/V/J P  D/P NSg/V/J+ . .
>
#
> “ What   did they live on  ? ” said Alice , who    always took a   great interest in
# . NSg/I+ V   IPl+ V/J  J/P . . V/J  NPr+  . NPr/I+ R      V    D/P NSg/J NSg/V    NPr/J/P
> questions of eating and drinking .
# NPl/V     P  V+     V/C V        .
>
#
> “ They lived on  treacle , ” said the Dormouse , after thinking a   minute   or    two .
# . IPl+ V/J   J/P NSg/V   . . V/J  D   NSg      . P     V        D/P NSg/V/J+ NPr/C NSg .
>
#
> “ They couldn’t have   done    that          , you    know  , ” Alice gently remarked ; “ they’d have
# . IPl+ V        NSg/VX NSg/V/J NSg/I/C/Ddem+ . ISgPl+ NSg/V . . NPr+  R      V/J      . . W?     NSg/VX
> been  ill     . ”
# NSg/V NSg/V/J . .
>
#
> “ So        they were  , ” said the Dormouse ; “ very ill     . ”
# . NSg/I/J/C IPl+ NSg/V . . V/J  D   NSg      . . J/R  NSg/V/J . .
>
#
> Alice tried to fancy   to herself what   such  an  extraordinary way   of living  would
# NPr+  V/J   P  NSg/V/J P  ISg+    NSg/I+ NSg/I D/P NSg/J         NSg/J P  NSg/V/J VX
> be     like        , but     it       puzzled her     too much       , so        she  went  on  : “ But     why   did they live at
# NSg/VX NSg/V/J/C/P . NSg/C/P NPr/ISg+ V/J     ISg/D$+ W?  NSg/I/J/Dq . NSg/I/J/C ISg+ NSg/V J/P . . NSg/C/P NSg/V V   IPl+ V/J  NSg/P
> the bottom  of a    well     ? ”
# D   NSg/V/J P  D/P+ NSg/V/J+ . .
>
#
> “ Take  some      more          tea     , ” the March  Hare     said to Alice , very earnestly .
# . NSg/V I/J/R/Dq+ NPr/I/V/J/Dq+ N🅪Sg/V+ . . D+  NPr/V+ NSg/V/J+ V/J  P  NPr+  . J/R  R         .
>
#
> “ I’ve had nothing  yet     , ” Alice replied in      an  offended tone      , “ so        I    can’t take
# . W?   V   NSg/I/J+ NSg/V/C . . NPr+  V/J     NPr/J/P D/P V/J      N🅪Sg/I/V+ . . NSg/I/J/C ISg+ VX    NSg/V
> more         . ”
# NPr/I/V/J/Dq . .
>
#
> “ You    mean    you    can’t take  less    , ” said the Hatter : “ it’s very easy    to take  more
# . ISgPl+ NSg/V/J ISgPl+ VX    NSg/V V/J/C/P . . V/J  D   NSg/V  . . W?   J/R  NSg/V/J P  NSg/V NPr/I/V/J/Dq
> than nothing  . ”
# C/P  NSg/I/J+ . .
>
#
> “ Nobody asked your opinion , ” said Alice .
# . NSg/I+ V/J   D$+  NSg+    . . V/J  NPr+  .
>
#
> “ Who’s making personal remarks now       ? ” the Hatter asked triumphantly .
# . NSg$  NSg/V  NSg/J+   NPl/V+  NPr/V/J/C . . D   NSg/V  V/J   R            .
>
#
> Alice did not   quite know  what   to say   to this    : so        she  helped herself to some     tea
# NPr+  V   NSg/C NSg   NSg/V NSg/I+ P  NSg/V P  I/Ddem+ . NSg/I/J/C ISg+ V/J    ISg+    P  I/J/R/Dq N🅪Sg/V
> and bread   - and - butter , and then    turned to the Dormouse , and repeated her
# V/C N🅪Sg/V+ . V/C . NSg/V+ . V/C NSg/J/C V/J    P  D   NSg      . V/C V/J      ISg/D$+
> question . “ Why   did they live at    the bottom  of a    well     ? ”
# NSg/V+   . . NSg/V V   IPl+ V/J  NSg/P D   NSg/V/J P  D/P+ NSg/V/J+ . .
>
#
> The Dormouse again took a   minute   or    two to think about it       , and then    said , “ It
# D   NSg      R     V    D/P NSg/V/J+ NPr/C NSg P  NSg/V J/P   NPr/ISg+ . V/C NSg/J/C V/J  . . NPr/ISg+
> was a   treacle - well    . ”
# V   D/P NSg/V   . NSg/V/J . .
>
#
> “ There’s no     such  thing  ! ” Alice was beginning very angrily , but     the Hatter and
# . W?      NPr/P+ NSg/I NSg/V+ . . NPr+  V   NSg/V/J+  J/R  R       . NSg/C/P D   NSg/V  V/C
> the March  Hare     went  “ Sh ! sh ! ” and the Dormouse sulkily remarked , “ If    you    can’t
# D   NPr/V+ NSg/V/J+ NSg/V . W? . W? . . V/C D   NSg      R       V/J      . . NSg/C ISgPl+ VX
> be     civil , you’d better    finish the story  for yourself . ”
# NSg/VX J     . W?    NSg/VX/JC NSg/V  D   NSg/V+ C/P ISg+     . .
>
#
> “ No    , please go      on  ! ” Alice said very humbly ; “ I    won’t interrupt again . I    dare   say
# . NPr/P . V      NSg/V/J J/P . . NPr+  V/J  J/R  R      . . ISg+ V     NSg/V     R     . ISg+ NPr/VX NSg/V
> there may    be     one       . ”
# +     NPr/VX NSg/VX NSg/I/V/J . .
>
#
> “ One       , indeed ! ” said the Dormouse indignantly . However , he       consented to go      on  .
# . NSg/I/V/J . W?     . . V/J  D   NSg      R           . C       . NPr/ISg+ V/J       P  NSg/V/J J/P .
> “ And so        these   three little      sisters — they were  learning to draw  , you    know  — ”
# . V/C NSg/I/J/C I/Ddem+ NSg+  NPr/I/J/Dq+ NPl/V+  . IPl+ NSg/V V        P  NSg/V . ISgPl+ NSg/V . .
>
#
> “ What   did they draw  ? ” said Alice , quite forgetting her     promise .
# . NSg/I+ V   IPl+ NSg/V . . V/J  NPr+  . NSg   NSg/V      ISg/D$+ NSg/V+  .
>
#
> “ Treacle , ” said the Dormouse , without considering at    all          this   time      .
# . NSg/V   . . V/J  D   NSg      . C/P     V           NSg/P NSg/I/J/C/Dq I/Ddem N🅪Sg/V/J+ .
>
#
> “ I    want  a    clean    cup    , ” interrupted the Hatter : “ let’s all          move  one       place  on  . ”
# . ISg+ NSg/V D/P+ NSg/V/J+ NSg/V+ . . V/J         D   NSg/V  . . NSg$  NSg/I/J/C/Dq NSg/V NSg/I/V/J NSg/V+ J/P . .
>
#
> He       moved on  as    he       spoke , and the Dormouse followed him  : the March  Hare     moved
# NPr/ISg+ V/J   J/P NSg/R NPr/ISg+ NSg/V . V/C D   NSg      V/J      ISg+ . D   NPr/V+ NSg/V/J+ V/J
> into the Dormouse’s place  , and Alice rather  unwillingly took the place of the
# P    D   NSg$       NSg/V+ . V/C NPr+  NPr/V/J R           V    D   NSg/V P  D
> March  Hare     . The Hatter was the only  one        who    got any    advantage from the change  :
# NPr/V+ NSg/V/J+ . D   NSg/V  V   D   J/R/C NSg/I/V/J+ NPr/I+ V   I/R/Dq N🅪Sg/V+   P    D   N🅪Sg/V+ .
> and Alice was a   good    deal     worse    off       than before , as    the March  Hare     had just
# V/C NPr+  V   D/P NPr/V/J NSg/V/J+ NSg/V/JC NSg/V/J/P C/P  C/P    . NSg/R D   NPr/V+ NSg/V/J+ V   V/J
> upset   the milk    - jug    into his     plate  .
# NSg/V/J D   N🅪Sg/V+ . NSg/V+ P    ISg/D$+ NSg/V+ .
>
#
> Alice did not   wish  to offend the Dormouse again , so        she  began very cautiously :
# NPr+  V   NSg/C NSg/V P  V      D   NSg      R     . NSg/I/J/C ISg+ V     J/R  R          .
> “ But     I    don’t understand . Where did they draw  the treacle from ? ”
# . NSg/C/P ISg+ V     V          . NSg/C V   IPl+ NSg/V D   NSg/V   P    . .
>
#
> “ You    can    draw  water  out         of a    water   - well    , ” said the Hatter ; “ so        I    should think
# . ISgPl+ NPr/VX NSg/V N🅪Sg/V NSg/V/J/R/P P  D/P+ N🅪Sg/V+ . NSg/V/J . . V/J  D   NSg/V  . . NSg/I/J/C ISg+ VX     NSg/V
> you    could  draw  treacle out         of a   treacle - well    — eh  , stupid ? ”
# ISgPl+ NSg/VX NSg/V NSg/V   NSg/V/J/R/P P  D/P NSg/V   . NSg/V/J . V/J . NSg/J  . .
>
#
> “ But     they were  in      the well    , ” Alice said to the Dormouse , not   choosing to notice
# . NSg/C/P IPl+ NSg/V NPr/J/P D   NSg/V/J . . NPr+  V/J  P  D   NSg      . NSg/C V        P  NSg/V
> this   last    remark .
# I/Ddem NSg/V/J NSg/V+ .
>
#
> “ Of course they were  , ” said the Dormouse ; “ — well    in      . ”
# . P  NSg/V+ IPl+ NSg/V . . V/J  D   NSg      . . . NSg/V/J NPr/J/P . .
>
#
> This    answer so        confused poor     Alice , that         she  let   the Dormouse go      on  for some
# I/Ddem+ NSg/V+ NSg/I/J/C V/J+     NSg/V/J+ NPr+  . NSg/I/C/Ddem ISg+ NSg/V D   NSg      NSg/V/J J/P C/P I/J/R/Dq
> time      without interrupting it       .
# N🅪Sg/V/J+ C/P     V            NPr/ISg+ .
>
#
> “ They were  learning to draw  , ” the Dormouse went  on  , yawning and rubbing its
# . IPl+ NSg/V V        P  NSg/V . . D   NSg      NSg/V J/P . V       V/C NSg/V   ISg/D$+
> eyes   , for it       was getting very sleepy ; “ and they drew  all          manner of
# NPl/V+ . C/P NPr/ISg+ V   NSg/V   J/R  NSg/J  . . V/C IPl+ NPr/V NSg/I/J/C/Dq NSg    P
> things — everything that          begins with an  M       — ”
# NPl/V+ . NSg/I/V+   NSg/I/C/Ddem+ NPl/V  P    D/P NPr/V/J . .
>
#
> “ Why   with an  M       ? ” said Alice .
# . NSg/V P    D/P NPr/V/J . . V/J  NPr+  .
>
#
> “ Why   not   ? ” said the March  Hare     .
# . NSg/V NSg/C . . V/J  D+  NPr/V+ NSg/V/J+ .
>
#
> Alice was silent .
# NPr+  V   NSg/J  .
>
#
> The Dormouse had closed its     eyes   by      this   time      , and was going   off       into a   doze  ;
# D   NSg      V   V/J    ISg/D$+ NPl/V+ NSg/J/P I/Ddem N🅪Sg/V/J+ . V/C V   NSg/V/J NSg/V/J/P P    D/P NSg/V .
> but     , on  being    pinched by      the Hatter , it       woke    up        again with a   little     shriek , and
# NSg/C/P . J/P N🅪Sg/V/C V/J     NSg/J/P D   NSg/V  . NPr/ISg+ NSg/V/J NSg/V/J/P R     P    D/P NPr/I/J/Dq NSg/V  . V/C
> went  on  : “ — that          begins with an  M       , such  as    mouse  - traps , and the moon   , and memory ,
# NSg/V J/P . . . NSg/I/C/Ddem+ NPl/V  P    D/P NPr/V/J . NSg/I NSg/R NSg/V+ . NPl/V . V/C D   NPr/V+ . V/C N🅪Sg+  .
> and muchness — you    know  you    say   things are “ much       of a   muchness ” — did you    ever see
# V/C W?       . ISgPl+ NSg/V ISgPl+ NSg/V NPl/V+ V   . NSg/I/J/Dq P  D/P W?       . . V   ISgPl+ J    NSg/V
> such  a   thing  as    a   drawing of a   muchness ? ”
# NSg/I D/P NSg/V+ NSg/R D/P NSg/V   P  D/P W?       . .
>
#
> “ Really , now       you    ask   me       , ” said Alice , very much       confused , “ I    don’t think — ”
# . R      . NPr/V/J/C ISgPl+ NSg/V NPr/ISg+ . . V/J  NPr+  . J/R  NSg/I/J/Dq V/J      . . ISg+ V     NSg/V . .
>
#
> “ Then    you    shouldn’t talk   , ” said the Hatter .
# . NSg/J/C ISgPl+ V         N🅪Sg/V . . V/J  D   NSg/V  .
>
#
> This   piece of rudeness was more         than Alice could  bear     : she  got up        in      great
# I/Ddem NSg/V P  NSg+     V   NPr/I/V/J/Dq C/P  NPr+  NSg/VX NSg/V/J+ . ISg+ V   NSg/V/J/P NPr/J/P NSg/J+
> disgust , and walked off       ; the Dormouse fell    asleep instantly , and neither of the
# NSg/V+  . V/C V/J    NSg/V/J/P . D   NSg      NSg/V/J J      R         . V/C I/C     P  D
> others took the least notice of her     going   , though she  looked back    once  or    twice ,
# NPl/V+ V    D   NSg/J NSg/V  P  ISg/D$+ NSg/V/J . V/C    ISg+ V/J    NSg/V/J NSg/C NPr/C W?    .
> half        hoping that         they would call  after her     : the last    time      she  saw   them     , they
# N🅪Sg/V/J/P+ V      NSg/I/C/Ddem IPl+ VX    NSg/V P     ISg/D$+ . D   NSg/V/J N🅪Sg/V/J+ ISg+ NSg/V NSg/IPl+ . IPl+
> were  trying  to put   the Dormouse into the teapot .
# NSg/V NSg/V/J P  NSg/V D   NSg      P    D   NSg    .
>
#
> “ At    any     rate   I’ll never go      there again ! ” said Alice as    she  picked her     way
# . NSg/P I/R/Dq+ NSg/V+ W?   R     NSg/V/J +     R     . . V/J  NPr+  NSg/R ISg+ V/J    ISg/D$+ NSg/J+
> through the wood     . “ It’s the stupidest tea     - party    I    ever was at    in      all          my  life    ! ”
# NSg/J/P D+  NPr/V/J+ . . W?   D   JS        N🅪Sg/V+ . NSg/V/J+ ISg+ J    V   NSg/P NPr/J/P NSg/I/J/C/Dq D$+ N🅪Sg/V+ . .
>
#
> Just as    she  said this    , she  noticed that         one       of the trees  had a    door   leading
# V/J  NSg/R ISg+ V/J  I/Ddem+ . ISg+ V/J     NSg/I/C/Ddem NSg/I/V/J P  D+  NPl/V+ V   D/P+ NSg/V+ NSg/V/J
> right   into it       . “ That’s very curious ! ” she  thought . “ But     everything’s curious
# NPr/V/J P    NPr/ISg+ . . NSg$   J/R  J       . . ISg+ NSg/V   . . NSg/C/P NSg$         J+
> today  . I    think I    may    as    well    go      in      at    once  . ” And in      she  went  .
# NSg/J+ . ISg+ NSg/V ISg+ NPr/VX NSg/R NSg/V/J NSg/V/J NPr/J/P NSg/P NSg/C . . V/C NPr/J/P ISg+ NSg/V .
>
#
> Once  more         she  found herself in      the long     hall , and close   to the little      glass
# NSg/C NPr/I/V/J/Dq ISg+ NSg/V ISg+    NPr/J/P D+  NPr/V/J+ NPr+ . V/C NSg/V/J P  D+  NPr/I/J/Dq+ NPr🅪/V+
> table  . “ Now       , I’ll manage better    this   time      , ” she  said to herself , and began by
# NSg/V+ . . NPr/V/J/C . W?   NSg/V  NSg/VX/JC I/Ddem N🅪Sg/V/J+ . . ISg+ V/J  P  ISg+    . V/C V     NSg/J/P
> taking  the little     golden  key     , and unlocking the door   that          led     into the garden   .
# NSg/V/J D   NPr/I/J/Dq NPr/V/J NPr/V/J . V/C V         D   NSg/V+ NSg/I/C/Ddem+ NSg/V/J P    D   NSg/V/J+ .
> Then    she  went  to work   nibbling at    the mushroom ( she  had kept a   piece of it       in
# NSg/J/C ISg+ NSg/V P  N🅪Sg/V V        NSg/P D   NᴹSg/V/J . ISg+ V   V    D/P NSg/V P  NPr/ISg+ NPr/J/P
> her     pocket   ) till      she  was about a   foot   high    : then    she  walked down       the little
# ISg/D$+ NSg/V/J+ . NSg/V/C/P ISg+ V   J/P   D/P NSg/V+ NSg/V/J . NSg/J/C ISg+ V/J    N🅪Sg/V/J/P D   NPr/I/J/Dq
> passage  : and then    — she  found herself at    last    in      the beautiful garden   , among the
# NSg/V/J+ . V/C NSg/J/C . ISg+ NSg/V ISg+    NSg/P NSg/V/J NPr/J/P D   NSg/J     NSg/V/J+ . P     D
> bright  flower - beds   and the cool    fountains .
# NPr/V/J NSg/V+ . NPl/V+ V/C D   NSg/V/J NPl/V     .
>
#
> CHAPTER VIII : The Queen’s Croquet - Ground
# NSg/V+  W?   . D   NSg$    NSg/V   . NSg/V/J+
>
#
> A   large rose     - tree  stood near      the entrance of the garden   : the roses  growing on  it
# D/P NSg/J NPr/V/J+ . NSg/V V     NSg/V/J/P D   NSg/V    P  D+  NSg/V/J+ . D+  NPl/V+ NSg/V   J/P NPr/ISg+
> were  white    , but     there were  three gardeners at    it       , busily painting them     red    .
# NSg/V NPr🅪/V/J . NSg/C/P +     NSg/V NSg+  +         NSg/P NPr/ISg+ . R      N🅪Sg/V+  NSg/IPl+ N🅪Sg/J .
> Alice thought this   a   very curious thing  , and she  went  nearer to watch them     , and
# NPr+  NSg/V   I/Ddem D/P J/R  J+      NSg/V+ . V/C ISg+ NSg/V NSg/JC P  NSg/V NSg/IPl+ . V/C
> just as    she  came    up        to them     she  heard one       of them     say   , “ Look  out         now       , Five !
# V/J  NSg/R ISg+ NSg/V/P NSg/V/J/P P  NSg/IPl+ ISg+ V/J   NSg/I/V/J P  NSg/IPl+ NSg/V . . NSg/V NSg/V/J/R/P NPr/V/J/C . NSg  .
> Don’t go      splashing paint   over    me       like        that          ! ”
# V     NSg/V/J V         N🅪Sg/V+ NSg/J/P NPr/ISg+ NSg/V/J/C/P NSg/I/C/Ddem+ . .
>
#
> “ I    couldn’t help  it       , ” said Five , in      a   sulky tone      ; “ Seven jogged my  elbow  . ”
# . ISg+ V        NSg/V NPr/ISg+ . . V/J  NSg  . NPr/J/P D/P NSg/J N🅪Sg/I/V+ . . NSg   V      D$+ NSg/V+ . .
>
#
> On  which Seven looked up        and said , “ That’s right   , Five ! Always lay     the blame   on
# J/P I/C+  NSg   V/J    NSg/V/J/P V/C V/J  . . NSg$   NPr/V/J . NSg  . R      NSg/V/J D   NSg/V/J J/P
> others ! ”
# NPl/V+ . .
>
#
> “ You’d better    not   talk   ! ” said Five . “ I    heard the Queen    say   only  yesterday you
# . W?    NSg/VX/JC NSg/C N🅪Sg/V . . V/J  NSg  . . ISg+ V/J   D+  NPr/V/J+ NSg/V J/R/C NSg       ISgPl+
> deserved to be     beheaded ! ”
# V/J      P  NSg/VX V/J      . .
>
#
> “ What   for ? ” said the one        who    had spoken first   .
# . NSg/I+ C/P . . V/J  D+  NSg/I/V/J+ NPr/I+ V   V/J    NSg/V/J .
>
#
> “ That’s none  of your business , Two ! ” said Seven .
# . NSg$   NSg/I P  D$+  N🅪Sg/J+  . NSg . . V/J  NSg   .
>
#
> “ Yes   , it       is his     business ! ” said Five , “ and I’ll tell  him  — it       was for bringing the
# . NPl/V . NPr/ISg+ VL ISg/D$+ N🅪Sg/J+  . . V/J  NSg  . . V/C W?   NPr/V ISg+ . NPr/ISg+ V   C/P V        D
> cook  tulip - roots  instead of onions . ”
# NPr/V NSg   . NPl/V+ W?      P  NPl+   . .
>
#
> Seven flung down       his     brush  , and had just begun “ Well    , of all          the unjust things — ”
# NSg   V     N🅪Sg/V/J/P ISg/D$+ NSg/V+ . V/C V   V/J  V     . NSg/V/J . P  NSg/I/J/C/Dq D   J      NPl/V+ . .
> when    his     eye    chanced to fall  upon Alice , as    she  stood watching them     , and he
# NSg/I/C ISg/D$+ NSg/V+ V/J     P  NSg/V P    NPr+  . NSg/R ISg+ V     V        NSg/IPl+ . V/C NPr/ISg+
> checked himself suddenly : the others looked round     also , and all          of them     bowed
# V/J     ISg+    R        . D   NPl/V+ V/J    NSg/V/J/P W?   . V/C NSg/I/J/C/Dq P  NSg/IPl+ V/J
> low     .
# NSg/V/J .
>
#
> “ Would you    tell  me       , ” said Alice , a   little     timidly , “ why   you    are painting those
# . VX    ISgPl+ NPr/V NPr/ISg+ . . V/J  NPr+  . D/P NPr/I/J/Dq R       . . NSg/V ISgPl+ V   N🅪Sg/V   I/Ddem
> roses  ? ”
# NPl/V+ . .
>
#
> Five and Seven said nothing  , but     looked at    Two . Two began in      a    low      voice  , “ Why
# NSg  V/C NSg   V/J  NSg/I/J+ . NSg/C/P V/J    NSg/P NSg . NSg V     NPr/J/P D/P+ NSg/V/J+ NSg/V+ . . NSg/V
> the fact is , you    see   , Miss  , this   here    ought    to have   been  a   red    rose    - tree   , and we
# D+  NSg+ VL . ISgPl+ NSg/V . NSg/V . I/Ddem NSg/J/R NSg/I/VX P  NSg/VX NSg/V D/P N🅪Sg/J NPr/V/J . NSg/V+ . V/C IPl+
> put   a   white    one        in      by      mistake ; and if    the Queen    was to find  it       out         , we   should
# NSg/V D/P NPr🅪/V/J NSg/I/V/J+ NPr/J/P NSg/J/P NSg/V+  . V/C NSg/C D+  NPr/V/J+ V   P  NSg/V NPr/ISg+ NSg/V/J/R/P . IPl+ VX
> all          have   our heads  cut     off       , you    know  . So        you    see   , Miss  , we’re doing our best      ,
# NSg/I/J/C/Dq NSg/VX D$+ NPl/V+ NSg/V/J NSg/V/J/P . ISgPl+ NSg/V . NSg/I/J/C ISgPl+ NSg/V . NSg/V . W?    NSg/V D$+ NPr/VX/JS .
> afore she  comes , to — ” At    this   moment Five , who    had been  anxiously looking across
# ?     ISg+ NPl/V . P  . . NSg/P I/Ddem NSg+   NSg  . NPr/I+ V   NSg/V R         V       NSg/P
> the garden   , called out         “ The Queen    ! The Queen    ! ” and the three gardeners instantly
# D   NSg/V/J+ . V/J    NSg/V/J/R/P . D   NPr/V/J+ . D+  NPr/V/J+ . . V/C D+  NSg+  +         R
> threw themselves flat    upon their faces  . There was a   sound   of many        footsteps , and
# V     IPl+       NSg/V/J P    D$+   NPl/V+ . +     V   D/P NSg/V/J P  NSg/I/J/Dq+ NPl+      . V/C
> Alice looked round     , eager   to see   the Queen    .
# NPr+  V/J    NSg/V/J/P . NSg/V/J P  NSg/V D+  NPr/V/J+ .
>
#
> First   came    ten  soldiers carrying clubs  ; these   were  all          shaped like        the three
# NSg/V/J NSg/V/P NSg+ NPl/V+   V        NPl/V+ . I/Ddem+ NSg/V NSg/I/J/C/Dq V/J    NSg/V/J/C/P D+  NSg+
> gardeners , oblong  and flat    , with their hands and feet at    the corners : next    the
# +         . NSg/V/J V/C NSg/V/J . P    D$+   NPl/V V/C NPl+ NSg/P D   +       . NSg/J/P D
> ten courtiers ; these   were  ornamented all          over     with diamonds , and walked two and
# NSg NPl       . I/Ddem+ NSg/V V/J        NSg/I/J/C/Dq NSg/J/P+ P    NPl/V    . V/C V/J    NSg V/C
> two , as    the soldiers did . After these  came    the royal  children ; there were  ten of
# NSg . NSg/R D   NPl/V+   V   . P     I/Ddem NSg/V/P D+  NPr/J+ NPl+     . +     NSg/V NSg P
> them     , and the little      dears  came    jumping merrily along hand   in      hand   , in      couples :
# NSg/IPl+ . V/C D+  NPr/I/J/Dq+ NPl/V+ NSg/V/P V       R       P     NSg/V+ NPr/J/P NSg/V+ . NPr/J/P NPl/V+  .
> they were  all          ornamented with hearts . Next    came    the guests , mostly Kings  and
# IPl+ NSg/V NSg/I/J/C/Dq V/J        P    NPl/V+ . NSg/J/P NSg/V/P D+  NPl/V+ . R      NPl/V+ V/C
> Queens  , and among them     Alice recognised the White    Rabbit : it       was talking in      a
# NPrPl/V . V/C P     NSg/IPl+ NPr+  V/J/Au/Br  D   NPr🅪/V/J NSg/V+ . NPr/ISg+ V   V       NPr/J/P D/P
> hurried nervous manner , smiling  at    everything that          was said , and went  by      without
# V/J+    J+      NSg+   . NᴹSg/V/J NSg/P NSg/I/V+   NSg/I/C/Ddem+ V   V/J  . V/C NSg/V NSg/J/P C/P
> noticing her     . Then    followed the Knave of Hearts , carrying the King’s crown    on  a
# V        ISg/D$+ . NSg/J/C V/J      D   NSg   P  NPl/V+ . V        D   NSg$   NSg/V/J+ J/P D/P
> crimson velvet   cushion ; and , last    of all          this   grand procession , came    THE KING
# NSg/V/J NSg/V/J+ NSg/V+  . V/C . NSg/V/J P  NSg/I/J/C/Dq I/Ddem NSg/J NSg/V+     . NSg/V/P D   NPr/V/J+
> AND QUEEN    OF HEARTS .
# V/C NPr/V/J+ P  NPl/V+ .
>
#
> Alice was rather  doubtful whether she  ought    not   to lie   down       on  her     face   like        the
# NPr+  V   NPr/V/J NSg/J    I/C     ISg+ NSg/I/VX NSg/C P  NPr/V N🅪Sg/V/J/P J/P ISg/D$+ NSg/V+ NSg/V/J/C/P D
> three gardeners , but     she  could  not   remember ever having heard of such  a   rule   at
# NSg   +         . NSg/C/P ISg+ NSg/VX NSg/C NSg/V    J    V      V/J   P  NSg/I D/P NSg/V+ NSg/P
> processions ; “ and besides , what   would be     the use   of a   procession , ” thought she  ,
# NPl         . . V/C W?      . NSg/I+ VX    NSg/VX D   NSg/V P  D/P NSg/V+     . . NSg/V   ISg+ .
> “ if    people had all           to lie   down       upon their faces  , so        that         they couldn’t see   it       ? ”
# . NSg/C NPl/V+ V   NSg/I/J/C/Dq+ P  NPr/V N🅪Sg/V/J/P P    D$+   NPl/V+ . NSg/I/J/C NSg/I/C/Ddem IPl+ V        NSg/V NPr/ISg+ . .
> So        she  stood still   where she  was , and waited .
# NSg/I/J/C ISg+ V     NSg/V/J NSg/C ISg+ V   . V/C V/J    .
>
#
> When    the procession came    opposite to Alice , they all          stopped and looked at    her     ,
# NSg/I/C D+  NSg/V+     NSg/V/P NSg/J/P  P  NPr+  . IPl+ NSg/I/J/C/Dq V/J     V/C V/J    NSg/P ISg/D$+ .
> and the Queen    said severely “ Who    is this    ? ” She  said it       to the Knave of Hearts ,
# V/C D+  NPr/V/J+ V/J  R        . NPr/I+ VL I/Ddem+ . . ISg+ V/J  NPr/ISg+ P  D   NSg   P  NPl/V+ .
> who    only  bowed and smiled in      reply  .
# NPr/I+ J/R/C V/J   V/C V/J    NPr/J/P NSg/V+ .
>
#
> “ Idiot  ! ” said the Queen    , tossing her     head     impatiently ; and , turning to Alice ,
# . NSg/J+ . . V/J  D+  NPr/V/J+ . V       ISg/D$+ NPr/V/J+ R           . V/C . NSg/V   P  NPr+  .
> she  went  on  , “ What’s your name   , child  ? ”
# ISg+ NSg/V J/P . . NSg$   D$+  NSg/V+ . NSg/V+ . .
>
#
> “ My  name   is Alice , so        please your Majesty , ” said Alice very politely ; but     she
# . D$+ NSg/V+ VL NPr+  . NSg/I/J/C V      D$+  NSg/I+  . . V/J  NPr+  J/R  R        . NSg/C/P ISg+
> added , to herself , “ Why   , they’re only  a   pack  of cards  , after all          . I    needn’t be
# V/J   . P  ISg+    . . NSg/V . W?      J/R/C D/P NSg/V P  NPl/V+ . P     NSg/I/J/C/Dq . ISg+ VX      NSg/VX
> afraid of them     ! ”
# J      P  NSg/IPl+ . .
>
#
> “ And who    are these  ? ” said the Queen    , pointing to the three gardeners who    were
# . V/C NPr/I+ V   I/Ddem . . V/J  D+  NPr/V/J+ . V        P  D+  NSg+  +         NPr/I+ NSg/V
> lying   round     the rose     - tree   ; for , you    see   , as    they were  lying   on  their faces  , and
# NSg/V/J NSg/V/J/P D   NPr/V/J+ . NSg/V+ . C/P . ISgPl+ NSg/V . NSg/R IPl+ NSg/V NSg/V/J J/P D$+   NPl/V+ . V/C
> the pattern  on  their backs  was the same as    the rest     of the pack   , she  could  not
# D+  NSg/V/J+ J/P D$+   NPl/V+ V   D   I/J  NSg/R D   NSg/V/JS P  D+  NSg/V+ . ISg+ NSg/VX NSg/C
> tell  whether they were  gardeners , or    soldiers , or    courtiers , or    three of her     own
# NPr/V I/C     IPl+ NSg/V W?        . NPr/C NPl/V+   . NPr/C NPl       . NPr/C NSg   P  ISg/D$+ NSg/V/J
> children .
# NPl+     .
>
#
> “ How   should I    know  ? ” said Alice , surprised at    her     own      courage . “ It’s no    business
# . NSg/C VX     ISg+ NSg/V . . V/J  NPr+  . V/J       NSg/P ISg/D$+ NSg/V/J+ NSg/V+  . . W?   NPr/P N🅪Sg/J
> of mine     . ”
# P  NSg/I/V+ . .
>
#
> The Queen    turned crimson with fury , and , after glaring at    her     for a   moment like
# D+  NPr/V/J+ V/J    NSg/V/J P    NSg+ . V/C . P     NSg/V/J NSg/P ISg/D$+ C/P D/P NSg+   NSg/V/J/C/P
> a    wild     beast    , screamed “ Off       with her     head     ! Off       — ”
# D/P+ NSg/V/J+ NSg/V/J+ . V/J      . NSg/V/J/P P    ISg/D$+ NPr/V/J+ . NSg/V/J/P . .
>
#
> “ Nonsense  ! ” said Alice , very loudly and decidedly , and the Queen    was silent .
# . NᴹSg/V/J+ . . V/J  NPr+  . J/R  R      V/C R         . V/C D   NPr/V/J+ V   NSg/J  .
>
#
> The King     laid his     hand   upon her     arm      , and timidly said “ Consider , my  dear    : she  is
# D+  NPr/V/J+ V/J  ISg/D$+ NSg/V+ P    ISg/D$+ NSg/V/J+ . V/C R       V/J  . V        . D$+ NSg/V/J . ISg+ VL
> only  a   child  ! ”
# J/R/C D/P NSg/V+ . .
>
#
> The Queen    turned angrily away from him  , and said to the Knave “ Turn  them     over    ! ”
# D+  NPr/V/J+ V/J    R       V/J  P    ISg+ . V/C V/J  P  D   NSg   . NSg/V NSg/IPl+ NSg/J/P . .
>
#
> The Knave did so        , very carefully , with one       foot   .
# D   NSg   V   NSg/I/J/C . J/R  R         . P    NSg/I/V/J NSg/V+ .
>
#
> “ Get   up        ! ” said the Queen    , in      a   shrill  , loud  voice  , and the three gardeners
# . NSg/V NSg/V/J/P . . V/J  D+  NPr/V/J+ . NPr/J/P D/P NSg/V/J . NSg/J NSg/V+ . V/C D+  NSg+  +
> instantly jumped up        , and began bowing to the King     , the Queen    , the royal
# R         V/J    NSg/V/J/P . V/C V     V      P  D   NPr/V/J+ . D   NPr/V/J+ . D   NPr/J
> children , and everybody else    .
# NPl+     . V/C NSg/I+    NSg/J/C .
>
#
> “ Leave off       that          ! ” screamed the Queen    . “ You    make  me       giddy   . ” And then    , turning to
# . NSg/V NSg/V/J/P NSg/I/C/Ddem+ . . V/J      D+  NPr/V/J+ . . ISgPl+ NSg/V NPr/ISg+ NSg/V/J . . V/C NSg/J/C . NSg/V   P
> the rose     - tree   , she  went  on  , “ What   have   you    been  doing here    ? ”
# D+  NPr/V/J+ . NSg/V+ . ISg+ NSg/V J/P . . NSg/I+ NSg/VX ISgPl+ NSg/V NSg/V NSg/J/R . .
>
#
> “ May    it       please your Majesty , ” said Two , in      a   very humble  tone      , going   down       on  one
# . NPr/VX NPr/ISg+ V      D$+  NSg/I+  . . V/J  NSg . NPr/J/P D/P J/R  NSg/V/J N🅪Sg/I/V+ . NSg/V/J N🅪Sg/V/J/P J/P NSg/I/V/J+
> knee   as    he       spoke , “ we   were  trying  — ”
# NSg/V+ NSg/R NPr/ISg+ NSg/V . . IPl+ NSg/V NSg/V/J . .
>
#
> “ I    see   ! ” said the Queen    , who    had meanwhile been  examining the roses  . “ Off       with
# . ISg+ NSg/V . . V/J  D+  NPr/V/J+ . NPr/I+ V   NSg       NSg/V V         D+  NPl/V+ . . NSg/V/J/P P
> their heads  ! ” and the procession moved on  , three of the soldiers remaining
# D$+   NPl/V+ . . V/C D+  NSg/V+     V/J   J/P . NSg   P  D+  NPl/V+   V
> behind  to execute the unfortunate gardeners , who    ran   to Alice for protection .
# NSg/J/P P  V       D+  NSg/J+      +         . NPr/I+ NSg/V P  NPr   C/P N🅪Sg+      .
>
#
> “ You    shan’t be     beheaded ! ” said Alice , and she  put   them     into a   large flower - pot
# . ISgPl+ V      NSg/VX V/J      . . V/J  NPr+  . V/C ISg+ NSg/V NSg/IPl+ P    D/P NSg/J NSg/V+ . N🅪Sg/V+
> that          stood near      . The three soldiers wandered about for a    minute   or    two , looking
# NSg/I/C/Ddem+ V     NSg/V/J/P . D+  NSg+  NPl/V+   V/J      J/P   C/P D/P+ NSg/V/J+ NPr/C NSg . V
> for them     , and then    quietly marched off       after the others .
# C/P NSg/IPl+ . V/C NSg/J/C R       V/J     NSg/V/J/P P     D+  NPl/V+ .
>
#
> “ Are their heads  off       ? ” shouted the Queen    .
# . V   D$+   NPl/V+ NSg/V/J/P . . V/J     D+  NPr/V/J+ .
>
#
> “ Their heads  are gone  , if    it       please your Majesty ! ” the soldiers shouted in
# . D$+   NPl/V+ V   V/J/P . NSg/C NPr/ISg+ V      D$+  NSg/I+  . . D+  NPl/V+   V/J     NPr/J/P
> reply  .
# NSg/V+ .
>
#
> “ That’s right   ! ” shouted the Queen    . “ Can    you    play  croquet ? ”
# . NSg$   NPr/V/J . . V/J     D+  NPr/V/J+ . . NPr/VX ISgPl+ NSg/V NSg/V   . .
>
#
> The soldiers were  silent , and looked at    Alice , as    the question was evidently
# D+  NPl/V+   NSg/V NSg/J  . V/C V/J    NSg/P NPr+  . NSg/R D+  NSg/V+   V   R
> meant for her     .
# V     C/P ISg/D$+ .
>
#
> “ Yes   ! ” shouted Alice .
# . NPl/V . . V/J     NPr+  .
>
#
> “ Come    on  , then    ! ” roared the Queen    , and Alice joined the procession , wondering
# . NSg/V/P J/P . NSg/J/C . . V/J    D+  NPr/V/J+ . V/C NPr+  V/J    D+  NSg/V+     . NSg/V/J
> very much       what   would happen next    .
# J/R  NSg/I/J/Dq NSg/I+ VX    V      NSg/J/P .
>
#
> “ It’s — it’s a   very fine    day   ! ” said a    timid voice  at    her     side     . She  was walking by
# . W?   . W?   D/P J/R  NSg/V/J NPr🅪+ . . V/J  D/P+ J+    NSg/V+ NSg/P ISg/D$+ NSg/V/J+ . ISg+ V   NSg/V/J NSg/J/P
> the White     Rabbit , who    was peeping anxiously into her     face   .
# D+  NPr🅪/V/J+ NSg/V+ . NPr/I+ V   V       R         P    ISg/D$+ NSg/V+ .
>
#
> “ Very , ” said Alice : “ — where’s the Duchess ? ”
# . J/R  . . V/J  NPr+  . . . NSg$    D   NSg/V   . .
>
#
> “ Hush   ! Hush   ! ” said the Rabbit in      a   low     , hurried tone      . He       looked anxiously over
# . NSg/V+ . NSg/V+ . . V/J  D+  NSg/V+ NPr/J/P D/P NSg/V/J . V/J     N🅪Sg/I/V+ . NPr/ISg+ V/J    R         NSg/J/P
> his     shoulder as    he       spoke , and then    raised himself upon tiptoe   , put   his     mouth
# ISg/D$+ NSg/V+   NSg/R NPr/ISg+ NSg/V . V/C NSg/J/C V/J    ISg+    P    NSg/V/J+ . NSg/V ISg/D$+ NSg/V+
> close   to her     ear      , and whispered “ She’s under   sentence of execution . ”
# NSg/V/J P  ISg/D$+ NSg/V/J+ . V/C V/J       . W?    NSg/J/P NSg/V    P  NSg+      . .
>
#
> “ What   for ? ” said Alice .
# . NSg/I+ C/P . . V/J  NPr+  .
>
#
> “ Did you    say   ‘          What   a    pity    ! ’ ? ” the Rabbit asked .
# . V   ISgPl+ NSg/V Unlintable NSg/I+ D/P+ N🅪Sg/V+ . . . . D+  NSg/V+ V/J   .
>
#
> “ No    , I    didn’t , ” said Alice : “ I    don’t think it’s at    all          a   pity    . I    said ‘          What
# . NPr/P . ISg+ V      . . V/J  NPr+  . . ISg+ V     NSg/V W?   NSg/P NSg/I/J/C/Dq D/P N🅪Sg/V+ . ISg+ V/J  Unlintable NSg/I+
> for ? ’ ”
# C/P . . .
>
#
> “ She  boxed the Queen’s ears   — ” the Rabbit began . Alice gave a   little     scream of
# . ISg+ V/J   D   NSg$    NPl/V+ . . D   NSg/V+ V     . NPr+  V    D/P NPr/I/J/Dq NSg/V  P
> laughter . “ Oh    , hush   ! ” the Rabbit whispered in      a    frightened tone      . “ The Queen    will
# NSg+     . . NPr/V . NSg/V+ . . D+  NSg/V+ V/J       NPr/J/P D/P+ V/J        N🅪Sg/I/V+ . . D+  NPr/V/J+ NPr/VX
> hear you    ! You    see   , she  came    rather  late  , and the Queen    said — ”
# V    ISgPl+ . ISgPl+ NSg/V . ISg+ NSg/V/P NPr/V/J NSg/J . V/C D+  NPr/V/J+ V/J  . .
>
#
> “ Get   to your places ! ” shouted the Queen    in      a   voice of thunder , and people began
# . NSg/V P  D$+  NPl/V+ . . V/J     D+  NPr/V/J+ NPr/J/P D/P NSg/V P  NSg/V+  . V/C NPl/V+ V
> running   about in      all           directions , tumbling up        against each other   ; however , they
# NSg/V/J/P J/P   NPr/J/P NSg/I/J/C/Dq+ NSg+       . NSg/V    NSg/V/J/P C/P     Dq   NSg/V/J . C       . IPl+
> got settled down       in      a    minute   or    two , and the game     began . Alice thought she  had
# V   V/J     N🅪Sg/V/J/P NPr/J/P D/P+ NSg/V/J+ NPr/C NSg . V/C D+  NSg/V/J+ V     . NPr+  NSg/V   ISg+ V
> never seen  such  a   curious croquet - ground  in      her     life    ; it       was all          ridges and
# R     NSg/V NSg/I D/P J       NSg/V   . NSg/V/J NPr/J/P ISg/D$+ N🅪Sg/V+ . NPr/ISg+ V   NSg/I/J/C/Dq NPl/V  V/C
> furrows ; the balls  were  live hedgehogs , the mallets live flamingoes , and the
# NPl/V   . D   NPl/V+ NSg/V V/J  NPl/V     . D   NPl/V   V/J  ?          . V/C D
> soldiers had to double  themselves up        and to stand on  their hands and feet , to
# NPl/V+   V   P  NSg/V/J IPl+       NSg/V/J/P V/C P  NSg/V J/P D$+   NPl/V V/C NPl+ . P
> make  the arches .
# NSg/V D   NPl/V  .
>
#
> The chief    difficulty Alice found at    first   was in      managing her     flamingo : she
# D+  NSg/V/J+ N🅪Sg+      NPr+  NSg/V NSg/P NSg/V/J V   NPr/J/P V        ISg/D$+ NSg/J    . ISg+
> succeeded in      getting its     body   tucked away , comfortably enough , under   her     arm      ,
# V/J       NPr/J/P NSg/V   ISg/D$+ NSg/V+ V/J    V/J  . R           NSg/I  . NSg/J/P ISg/D$+ NSg/V/J+ .
> with its     legs   hanging down       , but     generally , just as    she  had got its     neck   nicely
# P    ISg/D$+ NPl/V+ NSg/V/J N🅪Sg/V/J/P . NSg/C/P R         . V/J  NSg/R ISg+ V   V   ISg/D$+ NSg/V+ R
> straightened out         , and was going   to give  the hedgehog a   blow     with its     head     , it
# V/J          NSg/V/J/R/P . V/C V   NSg/V/J P  NSg/V D   NSg/V+   D/P NSg/V/J+ P    ISg/D$+ NPr/V/J+ . NPr/ISg+
> would twist itself round     and look  up        in      her     face   , with such  a   puzzled expression
# VX    NSg/V ISg+   NSg/V/J/P V/C NSg/V NSg/V/J/P NPr/J/P ISg/D$+ NSg/V+ . P    NSg/I D/P V/J     N🅪Sg+
> that          she  could  not   help  bursting out         laughing : and when    she  had got its     head
# NSg/I/C/Ddem+ ISg+ NSg/VX NSg/C NSg/V V        NSg/V/J/R/P NSg/V/J  . V/C NSg/I/C ISg+ V   V   ISg/D$+ NPr/V/J+
> down       , and was going   to begin again , it       was very provoking to find  that         the
# N🅪Sg/V/J/P . V/C V   NSg/V/J P  NSg/V R     . NPr/ISg+ V   J/R  NSg/V/J   P  NSg/V NSg/I/C/Ddem D
> hedgehog had unrolled itself , and was in      the act    of crawling away : besides all
# NSg/V+   V   V/J      ISg+   . V/C V   NPr/J/P D   NPr/V+ P  V        V/J  . W?      NSg/I/J/C/Dq
> this    , there was generally a   ridge  or    furrow in      the way    wherever she  wanted to
# I/Ddem+ . +     V   R         D/P NSg/V+ NPr/C NSg/V  NPr/J/P D   NSg/J+ C        ISg+ V/J    P
> send  the hedgehog to , and , as    the doubled - up        soldiers were  always getting up        and
# NSg/V D   NSg/V+   P  . V/C . NSg/R D   V/J+    . NSg/V/J/P NPl/V+   NSg/V R      NSg/V   NSg/V/J/P V/C
> walking off       to other   parts of the ground   , Alice soon came    to the conclusion that
# NSg/V/J NSg/V/J/P P  NSg/V/J NPl/V P  D   NSg/V/J+ . NPr+  J/R  NSg/V/P P  D   NSg+       NSg/I/C/Ddem+
> it       was a   very difficult game     indeed .
# NPr/ISg+ V   D/P J/R  V/J       NSg/V/J+ W?     .
>
#
> The players all           played at    once  without waiting for turns , quarrelling all          the
# D+  NPl+    NSg/I/J/C/Dq+ V/J+   NSg/P NSg/C C/P     NSg/V   C/P NPl/V . NᴹSg/V/Comm NSg/I/J/C/Dq D
> while     , and fighting for the hedgehogs ; and in      a   very short     time      the Queen    was in
# NSg/V/C/P . V/C NSg/V/J  C/P D   NPl/V     . V/C NPr/J/P D/P J/R  NPr/V/J/P N🅪Sg/V/J+ D   NPr/V/J+ V   NPr/J/P
> a   furious passion , and went  stamping about , and shouting “ Off       with his     head     ! ” or
# D/P J       NPr/V+  . V/C NSg/V NSg      J/P   . V/C V+       . NSg/V/J/P P    ISg/D$+ NPr/V/J+ . . NPr/C
> “ Off       with her     head     ! ” about once  in      a    minute   .
# . NSg/V/J/P P    ISg/D$+ NPr/V/J+ . . J/P   NSg/C NPr/J/P D/P+ NSg/V/J+ .
>
#
> Alice began to feel    very uneasy  : to be     sure , she  had not   as    yet     had any    dispute
# NPr+  V     P  NSg/I/V J/R  NSg/V/J . P  NSg/VX J    . ISg+ V   NSg/C NSg/R NSg/V/C V   I/R/Dq NSg/V+
> with the Queen    , but     she  knew that         it       might     happen any     minute   , “ and then    , ”
# P    D+  NPr/V/J+ . NSg/C/P ISg+ V    NSg/I/C/Ddem NPr/ISg+ NᴹSg/VX/J V      I/R/Dq+ NSg/V/J+ . . V/C NSg/J/C . .
> thought she  , “ what   would become of me       ? They’re dreadfully fond    of beheading
# NSg/V   ISg+ . . NSg/I+ VX    V      P  NPr/ISg+ . W?      R          NSg/V/J P  NSg
> people here    ; the great wonder  is , that          there’s any    one        left    alive ! ”
# NPl/V+ NSg/J/R . D   NSg/J N🅪Sg/V+ VL . NSg/I/C/Ddem+ W?      I/R/Dq NSg/I/V/J+ NPr/V/J W?    . .
>
#
> She  was looking about for some     way   of escape , and wondering whether she  could
# ISg+ V   V       J/P   C/P I/J/R/Dq NSg/J P  NSg/V+ . V/C NSg/V/J   I/C     ISg+ NSg/VX
> get   away without being    seen  , when    she  noticed a   curious appearance in      the air     :
# NSg/V V/J  C/P     N🅪Sg/V/C NSg/V . NSg/I/C ISg+ V/J     D/P J       NSg        NPr/J/P D+  N🅪Sg/V+ .
> it       puzzled her     very much       at    first   , but     , after watching it       a    minute   or    two , she
# NPr/ISg+ V/J     ISg/D$+ J/R  NSg/I/J/Dq NSg/P NSg/V/J . NSg/C/P . P     V        NPr/ISg+ D/P+ NSg/V/J+ NPr/C NSg . ISg+
> made it       out         to be     a    grin   , and she  said to herself “ It’s the Cheshire Cat      : now       I
# V    NPr/ISg+ NSg/V/J/R/P P  NSg/VX D/P+ NSg/V+ . V/C ISg+ V/J  P  ISg+    . W?   D   NPr      NSg/V/J+ . NPr/V/J/C ISg+
> shall have   somebody to talk   to . ”
# VX    NSg/VX NSg/I+   P  N🅪Sg/V P  . .
>
#
> “ How   are you    getting on  ? ” said the Cat      , as    soon as    there was mouth  enough for it
# . NSg/C V   ISgPl+ NSg/V   J/P . . V/J  D+  NSg/V/J+ . NSg/R J/R  NSg/R +     V   NSg/V+ NSg/I  C/P NPr/ISg+
> to speak with .
# P  NSg/V P    .
>
#
> Alice waited till      the eyes   appeared , and then    nodded . “ It’s no    use   speaking to
# NPr+  V/J    NSg/V/C/P D+  NPl/V+ V/J      . V/C NSg/J/C V      . . W?   NPr/P NSg/V V        P
> it       , ” she  thought , “ till      its     ears   have   come    , or    at    least one       of them     . ” In      another
# NPr/ISg+ . . ISg+ NSg/V   . . NSg/V/C/P ISg/D$+ NPl/V+ NSg/VX NSg/V/P . NPr/C NSg/P NSg/J NSg/I/V/J P  NSg/IPl+ . . NPr/J/P I/D+
> minute   the whole  head     appeared , and then    Alice put   down       her     flamingo , and began
# NSg/V/J+ D+  NSg/J+ NPr/V/J+ V/J      . V/C NSg/J/C NPr+  NSg/V N🅪Sg/V/J/P ISg/D$+ NSg/J    . V/C V
> an  account of the game     , feeling very glad    she  had someone to listen to her     . The
# D/P NSg/V   P  D   NSg/V/J+ . NSg/V/J J/R  NSg/V/J ISg+ V   NSg/I+  P  NSg/V  P  ISg/D$+ . D+
> Cat      seemed to think that         there was enough of it       now       in      sight   , and no    more         of it
# NSg/V/J+ V/J    P  NSg/V NSg/I/C/Ddem +     V   NSg/I  P  NPr/ISg+ NPr/V/J/C NPr/J/P N🅪Sg/V+ . V/C NPr/P NPr/I/V/J/Dq P  NPr/ISg+
> appeared .
# V/J      .
>
#
> “ I    don’t think they play  at    all          fairly , ” Alice began , in      rather  a   complaining
# . ISg+ V     NSg/V IPl+ NSg/V NSg/P NSg/I/J/C/Dq R+     . . NPr+  V     . NPr/J/P NPr/V/J D/P V
> tone      , “ and they all          quarrel so        dreadfully one       can’t hear oneself speak — and they
# N🅪Sg/I/V+ . . V/C IPl+ NSg/I/J/C/Dq NSg/V+  NSg/I/J/C R          NSg/I/V/J VX    V    I+      NSg/V . V/C IPl+
> don’t seem to have   any    rules  in      particular ; at    least , if    there are , nobody
# V     V    P  NSg/VX I/R/Dq NPl/V+ NPr/J/P NSg/J      . NSg/P NSg/J . NSg/C +     V   . NSg/I+
> attends to them     — and you’ve no    idea how   confusing it       is all          the things being
# V       P  NSg/IPl+ . V/C W?     NPr/P NSg+ NSg/C V/J       NPr/ISg+ VL NSg/I/J/C/Dq D   NPl/V+ N🅪Sg/V/C
> alive ; for instance , there’s the arch    I’ve got to go      through next    walking about
# W?    . C/P NSg/V+   . W?      D   NSg/V/J W?   V   P  NSg/V/J NSg/J/P NSg/J/P NSg/V/J J/P
> at    the other   end   of the ground   — and I    should have   croqueted the Queen’s hedgehog
# NSg/P D   NSg/V/J NSg/V P  D   NSg/V/J+ . V/C ISg+ VX     NSg/VX ?         D   NSg$    NSg/V+
> just now       , only  it       ran   away when    it       saw   mine     coming  ! ”
# V/J  NPr/V/J/C . J/R/C NPr/ISg+ NSg/V V/J  NSg/I/C NPr/ISg+ NSg/V NSg/I/V+ NSg/V/J . .
>
#
> “ How   do     you    like        the Queen    ? ” said the Cat      in      a    low      voice  .
# . NSg/C NSg/VX ISgPl+ NSg/V/J/C/P D+  NPr/V/J+ . . V/J  D   NSg/V/J+ NPr/J/P D/P+ NSg/V/J+ NSg/V+ .
>
#
> “ Not   at    all          , ” said Alice : “ she’s so        extremely — ” Just then    she  noticed that         the
# . NSg/C NSg/P NSg/I/J/C/Dq . . V/J  NPr+  . . W?    NSg/I/J/C R         . . V/J  NSg/J/C ISg+ V/J     NSg/I/C/Ddem D
> Queen    was close   behind  her     , listening : so        she  went  on  , “ — likely to win   , that
# NPr/V/J+ V   NSg/V/J NSg/J/P ISg/D$+ . V         . NSg/I/J/C ISg+ NSg/V J/P . . . NSg/J  P  NSg/V . NSg/I/C/Ddem
> it’s hardly worth   while     finishing the game     . ”
# W?   R      NSg/V/J NSg/V/C/P V         D   NSg/V/J+ . .
>
#
> The Queen    smiled and passed on  .
# D+  NPr/V/J+ V/J    V/C V/J    J/P .
>
#
> “ Who    are you    talking to ? ” said the King     , going   up        to Alice , and looking at    the
# . NPr/I+ V   ISgPl+ V       P  . . V/J  D+  NPr/V/J+ . NSg/V/J NSg/V/J/P P  NPr+  . V/C V       NSg/P D
> Cat’s head    with great curiosity .
# NSg$  NPr/V/J P    NSg/J NSg+      .
>
#
> “ It’s a   friend  of mine     — a   Cheshire Cat      , ” said Alice : “ allow me       to introduce it       . ”
# . W?   D/P NPr/V/J P  NSg/I/V+ . D/P NPr      NSg/V/J+ . . V/J  NPr+  . . V     NPr/ISg+ P  V         NPr/ISg+ . .
>
#
> “ I    don’t like        the look  of it       at    all          , ” said the King     : “ however , it       may    kiss  my
# . ISg+ V     NSg/V/J/C/P D   NSg/V P  NPr/ISg+ NSg/P NSg/I/J/C/Dq . . V/J  D   NPr/V/J+ . . C       . NPr/ISg+ NPr/VX NSg/V D$+
> hand   if    it       likes . ”
# NSg/V+ NSg/C NPr/ISg+ NPl/V . .
>
#
> “ I’d rather  not   , ” the Cat      remarked .
# . W?  NPr/V/J NSg/C . . D   NSg/V/J+ V/J      .
>
#
> “ Don’t be     impertinent , ” said the King     , “ and don’t look  at    me       like        that          ! ” He       got
# . V     NSg/VX NSg/J       . . V/J  D   NPr/V/J+ . . V/C V     NSg/V NSg/P NPr/ISg+ NSg/V/J/C/P NSg/I/C/Ddem+ . . NPr/ISg+ V
> behind  Alice as    he       spoke .
# NSg/J/P NPr+  NSg/R NPr/ISg+ NSg/V .
>
#
> “ A    cat      may    look  at    a    king     , ” said Alice . “ I’ve read  that         in      some     book   , but     I
# . D/P+ NSg/V/J+ NPr/VX NSg/V NSg/P D/P+ NPr/V/J+ . . V/J  NPr+  . . W?   NSg/V NSg/I/C/Ddem NPr/J/P I/J/R/Dq NSg/V+ . NSg/C/P ISg+
> don’t remember where . ”
# V     NSg/V    NSg/C . .
>
#
> “ Well    , it       must  be     removed , ” said the King     very decidedly , and he       called the
# . NSg/V/J . NPr/ISg+ NSg/V NSg/VX V/J     . . V/J  D+  NPr/V/J+ J/R  R         . V/C NPr/ISg+ V/J    D
> Queen    , who    was passing at    the moment , “ My  dear    ! I    wish  you    would have   this    cat
# NPr/V/J+ . NPr/I+ V   NSg/V/J NSg/P D   NSg+   . . D$+ NSg/V/J . ISg+ NSg/V ISgPl+ VX    NSg/VX I/Ddem+ NSg/V/J+
> removed ! ”
# V/J     . .
>
#
> The Queen    had only  one       way   of settling all           difficulties , great or    small   . “ Off
# D+  NPr/V/J+ V   J/R/C NSg/I/V/J NSg/J P  V        NSg/I/J/C/Dq+ NPl+         . NSg/J NPr/C NPr/V/J . . NSg/V/J/P
> with his     head     ! ” she  said , without even    looking round     .
# P    ISg/D$+ NPr/V/J+ . . ISg+ V/J  . C/P     NSg/V/J V       NSg/V/J/P .
>
#
> “ I’ll fetch the executioner myself , ” said the King     eagerly , and he       hurried off       .
# . W?   NSg/V D   NSg         ISg+   . . V/J  D   NPr/V/J+ R       . V/C NPr/ISg+ V/J     NSg/V/J/P .
>
#
> Alice thought she  might     as    well    go      back    , and see   how   the game     was going   on  , as
# NPr+  NSg/V   ISg+ NᴹSg/VX/J NSg/R NSg/V/J NSg/V/J NSg/V/J . V/C NSg/V NSg/C D+  NSg/V/J+ V   NSg/V/J J/P . NSg/R
> she  heard the Queen’s voice  in      the distance , screaming with passion . She  had
# ISg+ V/J   D   NSg$    NSg/V+ NPr/J/P D   NSg/V+   . NSg/V/J   P    NPr/V+  . ISg+ V
> already heard her     sentence three of the players to be     executed for having missed
# W?      V/J   ISg/D$+ NSg/V+   NSg   P  D+  NPl+    P  NSg/VX V/J      C/P V      V/J
> their turns , and she  did not   like        the look  of things at    all          , as    the game     was in
# D$+   NPl/V . V/C ISg+ V   NSg/C NSg/V/J/C/P D   NSg/V P  NPl/V+ NSg/P NSg/I/J/C/Dq . NSg/R D+  NSg/V/J+ V   NPr/J/P
> such   confusion that          she  never knew whether it       was her     turn  or    not   . So        she  went
# NSg/I+ N🅪Sg/V+   NSg/I/C/Ddem+ ISg+ R     V    I/C     NPr/ISg+ V   ISg/D$+ NSg/V NPr/C NSg/C . NSg/I/J/C ISg+ NSg/V
> in      search of her     hedgehog .
# NPr/J/P N🅪Sg/V P  ISg/D$+ NSg/V+   .
>
#
> The hedgehog was engaged in      a   fight  with another hedgehog , which seemed to Alice
# D+  NSg/V+   V   V/J     NPr/J/P D/P NSg/V+ P    I/D+    NSg/V+   . I/C+  V/J    P  NPr+
> an   excellent opportunity for croqueting one       of them     with the other   : the only
# D/P+ J+        NSg+        C/P ?          NSg/I/V/J P  NSg/IPl+ P    D   NSg/V/J . D   J/R/C
> difficulty was , that         her     flamingo was gone  across to the other   side    of the
# N🅪Sg+      V   . NSg/I/C/Ddem ISg/D$+ NSg/J    V   V/J/P NSg/P  P  D   NSg/V/J NSg/V/J P  D
> garden   , where Alice could  see   it       trying  in      a   helpless sort  of way    to fly     up        into
# NSg/V/J+ . NSg/C NPr+  NSg/VX NSg/V NPr/ISg+ NSg/V/J NPr/J/P D/P J        NSg/V P  NSg/J+ P  NSg/V/J NSg/V/J/P P
> a   tree   .
# D/P NSg/V+ .
>
#
> By      the time      she  had caught the flamingo and brought it       back    , the fight  was over    ,
# NSg/J/P D+  N🅪Sg/V/J+ ISg+ V   V/J    D   NSg/J    V/C V       NPr/ISg+ NSg/V/J . D   NSg/V+ V   NSg/J/P .
> and both   the hedgehogs were  out         of sight   : “ but     it       doesn’t matter  much       , ” thought
# V/C I/C/Dq D   NPl/V     NSg/V NSg/V/J/R/P P  N🅪Sg/V+ . . NSg/C/P NPr/ISg+ V       N🅪Sg/V+ NSg/I/J/Dq . . NSg/V
> Alice , “ as    all          the arches are gone  from this   side    of the ground   . ” So        she  tucked
# NPr+  . . NSg/R NSg/I/J/C/Dq D   NPl/V  V   V/J/P P    I/Ddem NSg/V/J P  D   NSg/V/J+ . . NSg/I/J/C ISg+ V/J
> it       away under   her     arm      , that         it       might     not   escape again , and went  back    for a
# NPr/ISg+ V/J  NSg/J/P ISg/D$+ NSg/V/J+ . NSg/I/C/Ddem NPr/ISg+ NᴹSg/VX/J NSg/C NSg/V  R     . V/C NSg/V NSg/V/J C/P D/P
> little     more         conversation with her     friend   .
# NPr/I/J/Dq NPr/I/V/J/Dq N🅪Sg/V       P    ISg/D$+ NPr/V/J+ .
>
#
> When    she  got back    to the Cheshire Cat      , she  was surprised to find  quite a   large
# NSg/I/C ISg+ V   NSg/V/J P  D   NPr      NSg/V/J+ . ISg+ V   V/J       P  NSg/V NSg   D/P NSg/J
> crowd  collected round     it       : there was a   dispute going   on  between the executioner ,
# NSg/V+ V/J       NSg/V/J/P NPr/ISg+ . +     V   D/P NSg/V+  NSg/V/J J/P NSg/P   D   NSg         .
> the King     , and the Queen    , who    were  all          talking at    once  , while     all          the rest      were
# D   NPr/V/J+ . V/C D   NPr/V/J+ . NPr/I+ NSg/V NSg/I/J/C/Dq V+      NSg/P NSg/C . NSg/V/C/P NSg/I/J/C/Dq D   NSg/V/JS+ NSg/V
> quite silent , and looked very uncomfortable .
# NSg   NSg/J  . V/C V/J    J/R  J             .
>
#
> The moment Alice appeared , she  was appealed to by      all          three to settle the
# D+  NSg+   NPr+  V/J      . ISg+ V   V/J      P  NSg/J/P NSg/I/J/C/Dq NSg   P  NSg/V  D+
> question , and they repeated their arguments to her     , though , as    they all           spoke  at
# NSg/V+   . V/C IPl+ V/J      D$+   NPl/V+    P  ISg/D$+ . V/C    . NSg/R IPl+ NSg/I/J/C/Dq+ NSg/V+ NSg/P
> once  , she  found it       very hard   indeed to make  out         exactly what   they said .
# NSg/C . ISg+ NSg/V NPr/ISg+ J/R  N🅪Sg/J W?     P  NSg/V NSg/V/J/R/P R       NSg/I+ IPl+ V/J  .
>
#
> The executioner’s argument was , that         you    couldn’t cut     off       a   head     unless there
# D   NSg$          N🅪Sg/V+  V   . NSg/I/C/Ddem ISgPl+ V        NSg/V/J NSg/V/J/P D/P NPr/V/J+ C      +
> was a   body   to cut     it       off       from : that         he       had never had to do     such  a   thing  before ,
# V   D/P NSg/V+ P  NSg/V/J NPr/ISg+ NSg/V/J/P P    . NSg/I/C/Ddem NPr/ISg+ V   R     V   P  NSg/VX NSg/I D/P NSg/V+ C/P    .
> and he       wasn’t going   to begin at    his     time     of life    .
# V/C NPr/ISg+ V      NSg/V/J P  NSg/V NSg/P ISg/D$+ N🅪Sg/V/J P  N🅪Sg/V+ .
>
#
> The King’s argument was , that         anything that          had a   head     could  be     beheaded , and
# D   NSg$   N🅪Sg/V+  V   . NSg/I/C/Ddem NSg/I/V+ NSg/I/C/Ddem+ V   D/P NPr/V/J+ NSg/VX NSg/VX V/J      . V/C
> that         you    weren’t to talk   nonsense  .
# NSg/I/C/Ddem ISgPl+ V       P  N🅪Sg/V NᴹSg/V/J+ .
>
#
> The Queen’s argument was , that         if    something  wasn’t done    about it       in      less    than no
# D   NSg$    N🅪Sg/V+  V   . NSg/I/C/Ddem NSg/C NSg/I/V/J+ V      NSg/V/J J/P   NPr/ISg+ NPr/J/P V/J/C/P C/P  NPr/P
> time      she’d have   everybody executed , all          round     . ( It       was this   last    remark that          had
# N🅪Sg/V/J+ W?    NSg/VX NSg/I+    V/J      . NSg/I/J/C/Dq NSg/V/J/P . . NPr/ISg+ V   I/Ddem NSg/V/J NSg/V  NSg/I/C/Ddem+ V
> made the whole  party    look  so        grave    and anxious . )
# V    D+  NSg/J+ NSg/V/J+ NSg/V NSg/I/J/C NSg/V/J+ V/C J       . .
>
#
> Alice could  think of nothing  else    to say   but     “ It       belongs to the Duchess : you’d
# NPr+  NSg/VX NSg/V P  NSg/I/J+ NSg/J/C P  NSg/V NSg/C/P . NPr/ISg+ V       P  D   NSg/V   . W?
> better    ask   her     about it       . ”
# NSg/VX/JC NSg/V ISg/D$+ J/P   NPr/ISg+ . .
>
#
> “ She’s in      prison , ” the Queen    said to the executioner : “ fetch her     here    . ” And the
# . W?    NPr/J/P NSg/V+ . . D   NPr/V/J+ V/J  P  D   NSg         . . NSg/V ISg/D$+ NSg/J/R . . V/C D
> executioner went   off       like        an  arrow  .
# NSg         NSg/V+ NSg/V/J/P NSg/V/J/C/P D/P NSg/V+ .
>
#
> The Cat’s head     began fading away the moment he       was gone  , and , by      the time      he       had
# D   NSg$  NPr/V/J+ V     NSg/V  V/J  D   NSg+   NPr/ISg+ V   V/J/P . V/C . NSg/J/P D   N🅪Sg/V/J+ NPr/ISg+ V
> come    back    with the Duchess , it       had entirely disappeared ; so        the King     and the
# NSg/V/P NSg/V/J P    D   NSg/V   . NPr/ISg+ V   R        V/J         . NSg/I/J/C D   NPr/V/J+ V/C D
> executioner ran   wildly up        and down       looking for it       , while     the rest     of the party
# NSg         NSg/V R      NSg/V/J/P V/C N🅪Sg/V/J/P V       C/P NPr/ISg+ . NSg/V/C/P D   NSg/V/JS P  D   NSg/V/J+
> went  back    to the game     .
# NSg/V NSg/V/J P  D   NSg/V/J+ .
>
#
> CHAPTER IX : The Mock    Turtle’s Story
# NSg/V+  W? . D   NSg/V/J NSg$     NSg/V+
>
#
> “ You    can’t think how   glad    I    am      to see   you    again , you    dear    old   thing  ! ” said the
# . ISgPl+ VX    NSg/V NSg/C NSg/V/J ISg+ NPr/V/J P  NSg/V ISgPl+ R     . ISgPl+ NSg/V/J NSg/J NSg/V+ . . V/J  D
> Duchess , as    she  tucked her     arm      affectionately into Alice’s , and they walked off
# NSg/V   . NSg/R ISg+ V/J    ISg/D$+ NSg/V/J+ R              P    NSg$    . V/C IPl+ V/J    NSg/V/J/P
> together .
# J        .
>
#
> Alice was very glad    to find  her     in      such   a    pleasant temper    , and thought to
# NPr+  V   J/R  NSg/V/J P  NSg/V ISg/D$+ NPr/J/P NSg/I+ D/P+ NSg/J+   NSg/V/JC+ . V/C NSg/V   P
> herself that          perhaps it       was only  the pepper  that          had made her     so        savage   when
# ISg+    NSg/I/C/Ddem+ NSg     NPr/ISg+ V   J/R/C D+  N🅪Sg/V+ NSg/I/C/Ddem+ V   V    ISg/D$+ NSg/I/J/C NPr/V/J+ NSg/I/C
> they met in      the kitchen .
# IPl+ V   NPr/J/P D+  NSg/V+  .
>
#
> “ When    I’m a   Duchess , ” she  said to herself , ( not   in      a   very hopeful tone      though ) ,
# . NSg/I/C W?  D/P NSg/V   . . ISg+ V/J  P  ISg+    . . NSg/C NPr/J/P D/P J/R  NSg/J   N🅪Sg/I/V+ V/C    . .
> “ I    won’t have   any    pepper  in      my  kitchen at    all          . Soup   does  very well    without — Maybe
# . ISg+ V     NSg/VX I/R/Dq N🅪Sg/V+ NPr/J/P D$+ NSg/V+  NSg/P NSg/I/J/C/Dq . NSg/V+ NPl/V J/R  NSg/V/J C/P     . NSg/J/R
> it’s always pepper that          makes people hot     - tempered , ” she  went  on  , very much
# W?   R      N🅪Sg/V NSg/I/C/Ddem+ NPl/V NPl/V+ NSg/V/J . V/J      . . ISg+ NSg/V J/P . J/R  NSg/I/J/Dq
> pleased at    having found out         a   new     kind  of rule   , “ and vinegar that          makes them
# V/J     NSg/P V      NSg/V NSg/V/J/R/P D/P NSg/V/J NSg/J P  NSg/V+ . . V/C NSg/V+  NSg/I/C/Ddem+ NPl/V NSg/IPl+
> sour    — and camomile that          makes them     bitter  — and — and barley - sugar  and such  things
# NSg/V/J . V/C ?        NSg/I/C/Ddem+ NPl/V NSg/IPl+ NSg/V/J . V/C . V/C NSg    . N🅪Sg/V V/C NSg/I NPl/V+
> that          make  children sweet   - tempered . I    only  wish  people knew that          : then    they
# NSg/I/C/Ddem+ NSg/V NPl+     NPr/V/J . V/J      . ISg+ J/R/C NSg/V NPl/V+ V    NSg/I/C/Ddem+ . NSg/J/C IPl+
> wouldn’t be     so        stingy about it       , you    know  — ”
# VX       NSg/VX NSg/I/J/C J      J/P   NPr/ISg+ . ISgPl+ NSg/V . .
>
#
> She  had quite forgotten the Duchess by      this   time      , and was a   little     startled when
# ISg+ V   NSg   NSg/V/J   D   NSg/V   NSg/J/P I/Ddem N🅪Sg/V/J+ . V/C V   D/P NPr/I/J/Dq V/J      NSg/I/C
> she  heard her     voice  close   to her     ear      . “ You’re thinking about something  , my  dear    ,
# ISg+ V/J   ISg/D$+ NSg/V+ NSg/V/J P  ISg/D$+ NSg/V/J+ . . W?     V        J/P   NSg/I/V/J+ . D$+ NSg/V/J .
> and that          makes you    forget to talk   . I    can’t tell  you    just now       what   the moral   of
# V/C NSg/I/C/Ddem+ NPl/V ISgPl+ V      P  N🅪Sg/V . ISg+ VX    NPr/V ISgPl+ V/J  NPr/V/J/C NSg/I+ D   NSg/V/J P
> that          is , but     I    shall remember it       in      a   bit    . ”
# NSg/I/C/Ddem+ VL . NSg/C/P ISg+ VX    NSg/V    NPr/ISg+ NPr/J/P D/P NSg/V+ . .
>
#
> “ Perhaps it       hasn’t one       , ” Alice ventured to remark .
# . NSg     NPr/ISg+ V      NSg/I/V/J . . NPr+  V/J      P  NSg/V  .
>
#
> “ Tut   , tut   , child  ! ” said the Duchess . “ Everything’s got a   moral   , if    only  you    can
# . NPr/V . NPr/V . NSg/V+ . . V/J  D   NSg/V   . . NSg$         V   D/P NSg/V/J . NSg/C J/R/C ISgPl+ NPr/VX
> find  it       . ” And she  squeezed herself up        closer to Alice’s side     as    she  spoke .
# NSg/V NPr/ISg+ . . V/C ISg+ V/J      ISg+    NSg/V/J/P NSg/JC P  NSg$    NSg/V/J+ NSg/R ISg+ NSg/V .
>
#
> Alice did not   much       like        keeping so        close   to her     : first   , because the Duchess was
# NPr+  V   NSg/C NSg/I/J/Dq NSg/V/J/C/P NSg/V   NSg/I/J/C NSg/V/J P  ISg/D$+ . NSg/V/J . C/P     D   NSg/V   V
> very ugly    ; and secondly , because she  was exactly the right   height to rest     her
# J/R  NSg/V/J . V/C R        . C/P     ISg+ V   R       D   NPr/V/J N🅪Sg+  P  NSg/V/JS ISg/D$+
> chin   upon Alice’s shoulder , and it       was an  uncomfortably sharp   chin   . However , she
# NPr/V+ P    NSg$    NSg/V+   . V/C NPr/ISg+ V   D/P R             NPr/V/J NPr/V+ . C       . ISg+
> did not   like        to be     rude , so        she  bore  it       as    well    as    she  could  .
# V   NSg/C NSg/V/J/C/P P  NSg/VX J    . NSg/I/J/C ISg+ NSg/V NPr/ISg+ NSg/R NSg/V/J NSg/R ISg+ NSg/VX .
>
#
> “ The game’s going   on  rather  better    now       , ” she  said , by      way   of keeping up        the
# . D   NSg$   NSg/V/J J/P NPr/V/J NSg/VX/JC NPr/V/J/C . . ISg+ V/J  . NSg/J/P NSg/J P  NSg/V   NSg/V/J/P D
> conversation a   little     .
# N🅪Sg/V+      D/P NPr/I/J/Dq .
>
#
> “ ’ Tis so        , ” said the Duchess : “ and the moral   of that          is — ‘          Oh    , ’ tis love   , ’ tis
# . . ?   NSg/I/J/C . . V/J  D   NSg/V   . . V/C D   NSg/V/J P  NSg/I/C/Ddem+ VL . Unlintable NPr/V . . ?   NPr🅪/V . . ?
> love   , that          makes the world  go      round     ! ’ ”
# NPr🅪/V . NSg/I/C/Ddem+ NPl/V D   NSg/V+ NSg/V/J NSg/V/J/P . . .
>
#
> “ Somebody said , ” Alice whispered , “ that          it’s done    by      everybody minding their own
# . NSg/I+   V/J  . . NPr+  V/J       . . NSg/I/C/Ddem+ W?   NSg/V/J NSg/J/P NSg/I+    V       D$+   NSg/V/J
> business ! ”
# N🅪Sg/J+  . .
>
#
> “ Ah      , well    ! It       means much       the same thing  , ” said the Duchess , digging her     sharp
# . NSg/I/V . NSg/V/J . NPr/ISg+ NPl/V NSg/I/J/Dq D+  I/J+ NSg/V+ . . V/J  D   NSg/V   . NSg/V   ISg/D$+ NPr/V/J
> little     chin   into Alice’s shoulder as    she  added , “ and the moral   of that          is — ‘          Take
# NPr/I/J/Dq NPr/V+ P    NSg$    NSg/V+   NSg/R ISg+ V/J   . . V/C D   NSg/V/J P  NSg/I/C/Ddem+ VL . Unlintable NSg/V
> care   of the sense   , and the sounds will   take  care   of themselves . ’ ”
# N🅪Sg/V P  D   N🅪Sg/V+ . V/C D   NPl/V+ NPr/VX NSg/V N🅪Sg/V P  IPl+       . . .
>
#
> “ How   fond    she  is of finding morals in      things ! ” Alice thought to herself .
# . NSg/C NSg/V/J ISg+ VL P  NSg/V   NPl/V  NPr/J/P NPl/V+ . . NPr+  NSg/V   P  ISg+    .
>
#
> “ I    dare   say   you’re wondering why   I    don’t put   my  arm      round     your waist , ” the
# . ISg+ NPr/VX NSg/V W?     NSg/V/J   NSg/V ISg+ V     NSg/V D$+ NSg/V/J+ NSg/V/J/P D$+  NSg+  . . D
> Duchess said after a   pause  : “ the reason  is , that          I’m doubtful about the temper
# NSg/V   V/J  P     D/P NSg/V+ . . D   N🅪Sg/V+ VL . NSg/I/C/Ddem+ W?  NSg/J    J/P   D   NSg/V/JC
> of your flamingo . Shall I    try     the experiment ? ”
# P  D$+  NSg/J    . VX    ISg+ NSg/V/J D+  NSg/V+     . .
>
#
> “ He       might     bite  , ” Alice cautiously replied , not   feeling at    all           anxious to have
# . NPr/ISg+ NᴹSg/VX/J NSg/V . . NPr+  R          V/J     . NSg/C NSg/V/J NSg/P NSg/I/J/C/Dq+ J+      P  NSg/VX
> the experiment tried .
# D+  NSg/V+     V/J   .
>
#
> “ Very true    , ” said the Duchess : “ flamingoes and mustard both   bite  . And the moral
# . J/R  NSg/V/J . . V/J  D   NSg/V   . . ?          V/C NᴹSg/J  I/C/Dq NSg/V . V/C D   NSg/V/J
> of that          is — ‘          Birds of a    feather flock  together . ’ ”
# P  NSg/I/C/Ddem+ VL . Unlintable NPl/V P  D/P+ NSg/V+  NSg/V+ J        . . .
>
#
> “ Only  mustard isn’t a   bird     , ” Alice remarked .
# . J/R/C NᴹSg/J  NSg/V D/P NPr/V/J+ . . NPr+  V/J      .
>
#
> “ Right   , as    usual , ” said the Duchess : “ what   a   clear   way    you    have   of putting
# . NPr/V/J . NSg/R NSg/J . . V/J  D   NSg/V   . . NSg/I+ D/P NSg/V/J NSg/J+ ISgPl+ NSg/VX P  NSg/V
> things ! ”
# NPl/V+ . .
>
#
> “ It’s a    mineral , I    think , ” said Alice .
# . W?   D/P+ NSg/J+  . ISg+ NSg/V . . V/J  NPr+  .
>
#
> “ Of course it       is , ” said the Duchess , who    seemed ready   to agree to everything
# . P  NSg/V+ NPr/ISg+ VL . . V/J  D   NSg/V   . NPr/I+ V/J    NSg/V/J P  V     P  NSg/I/V+
> that         Alice said ; “ there’s a   large mustard - mine     near      here    . And the moral   of that
# NSg/I/C/Ddem NPr+  V/J  . . W?      D/P NSg/J NᴹSg/J  . NSg/I/V+ NSg/V/J/P NSg/J/R . V/C D   NSg/V/J P  NSg/I/C/Ddem+
> is — ‘          The more         there is of mine     , the less    there is of yours . ’ ”
# VL . Unlintable D   NPr/I/V/J/Dq W?    VL P  NSg/I/V+ . D   V/J/C/P W?    VL P  I+    . . .
>
#
> “ Oh    , I    know  ! ” exclaimed Alice , who    had not   attended to this    last     remark , “ it’s a
# . NPr/V . ISg+ NSg/V . . V/J       NPr+  . NPr/I+ V   NSg/C V/J      P  I/Ddem+ NSg/V/J+ NSg/V+ . . W?   D/P+
> vegetable . It       doesn’t look  like        one       , but     it       is . ”
# NSg/J+    . NPr/ISg+ V       NSg/V NSg/V/J/C/P NSg/I/V/J . NSg/C/P NPr/ISg+ VL . .
>
#
> “ I    quite agree with you    , ” said the Duchess ; “ and the moral   of that          is — ‘          Be     what
# . ISg+ NSg   V     P    ISgPl+ . . V/J  D   NSg/V   . . V/C D   NSg/V/J P  NSg/I/C/Ddem+ VL . Unlintable NSg/VX NSg/I+
> you    would seem to be     ’ — or    if    you’d like        it       put   more         simply — ‘          Never imagine
# ISgPl+ VX    V    P  NSg/VX . . NPr/C NSg/C W?    NSg/V/J/C/P NPr/ISg+ NSg/V NPr/I/V/J/Dq R      . Unlintable R     NSg/V
> yourself not   to be     otherwise than what   it       might     appear to others that         what   you
# ISg+     NSg/C P  NSg/VX J         C/P  NSg/I+ NPr/ISg+ NᴹSg/VX/J V      P  NPl/V  NSg/I/C/Ddem NSg/I+ ISgPl+
> were  or    might     have   been  was not   otherwise than what   you    had been  would have
# NSg/V NPr/C NᴹSg/VX/J NSg/VX NSg/V V   NSg/C J         C/P  NSg/I+ ISgPl+ V   NSg/V VX    NSg/VX
> appeared to them     to be     otherwise . ’ ”
# V/J      P  NSg/IPl+ P  NSg/VX J         . . .
>
#
> “ I    think I    should understand that         better    , ” Alice said very politely , “ if    I    had
# . ISg+ NSg/V ISg+ VX     V          NSg/I/C/Ddem NSg/VX/JC . . NPr+  V/J  J/R  R        . . NSg/C ISg+ V
> it       written down       : but     I    can’t quite follow it       as    you    say   it       . ”
# NPr/ISg+ V/J     N🅪Sg/V/J/P . NSg/C/P ISg+ VX    NSg   NSg/V  NPr/ISg+ NSg/R ISgPl+ NSg/V NPr/ISg+ . .
>
#
> “ That’s nothing  to what   I    could  say   if    I    chose , ” the Duchess replied , in      a
# . NSg$   NSg/I/J+ P  NSg/I+ ISg+ NSg/VX NSg/V NSg/C ISg+ NSg/V . . D   NSg/V   V/J     . NPr/J/P D/P
> pleased tone      .
# V/J     N🅪Sg/I/V+ .
>
#
> “ Pray don’t trouble yourself to say   it       any    longer than that          , ” said Alice .
# . V    V     NSg/V+  ISg+     P  NSg/V NPr/ISg+ I/R/Dq NSg/JC C/P  NSg/I/C/Ddem+ . . V/J  NPr+  .
>
#
> “ Oh    , don’t talk   about trouble ! ” said the Duchess . “ I    make  you    a   present of
# . NPr/V . V     N🅪Sg/V J/P   NSg/V+  . . V/J  D   NSg/V   . . ISg+ NSg/V ISgPl+ D/P NSg/V/J P
> everything I’ve said as    yet     . ”
# NSg/I/V+   W?   V/J  NSg/R NSg/V/C . .
>
#
> “ A   cheap   sort  of present ! ” thought Alice . “ I’m glad    they don’t give  birthday
# . D/P NSg/V/J NSg/V P  NSg/V/J . . NSg/V   NPr+  . . W?  NSg/V/J IPl+ V     NSg/V NSg/V+
> presents like        that          ! ” But     she  did not   venture to say   it       out         loud  .
# NPl/V+   NSg/V/J/C/P NSg/I/C/Ddem+ . . NSg/C/P ISg+ V   NSg/C NSg/V+  P  NSg/V NPr/ISg+ NSg/V/J/R/P NSg/J .
>
#
> “ Thinking again ? ” the Duchess asked , with another dig   of her     sharp   little     chin   .
# . V        R     . . D   NSg/V   V/J   . P    I/D     NSg/V P  ISg/D$+ NPr/V/J NPr/I/J/Dq NPr/V+ .
>
#
> “ I’ve a   right    to think , ” said Alice sharply , for she  was beginning to feel    a
# . W?   D/P NPr/V/J+ P  NSg/V . . V/J  NPr+  R       . C/P ISg+ V   NSg/V/J+  P  NSg/I/V D/P
> little     worried .
# NPr/I/J/Dq V/J     .
>
#
> “ Just about as    much       right   , ” said the Duchess , “ as    pigs   have   to fly     ; and the m       — ”
# . V/J  J/P   NSg/R NSg/I/J/Dq NPr/V/J . . V/J  D   NSg/V   . . NSg/R NPl/V+ NSg/VX P  NSg/V/J . V/C D   NPr/V/J . .
>
#
> But     here    , to Alice’s great  surprise , the Duchess’s voice  died away , even    in      the
# NSg/C/P NSg/J/R . P  NSg$    NSg/J+ NSg/V+   . D   NSg$      NSg/V+ V/J  V/J  . NSg/V/J NPr/J/P D
> middle  of her     favourite    word   ‘          moral   , ’ and the arm      that          was linked into hers
# NSg/V/J P  ISg/D$+ NSg/V/J/Comm NSg/V+ Unlintable NSg/V/J . . V/C D   NSg/V/J+ NSg/I/C/Ddem+ V   V/J    P    ISg+
> began to tremble . Alice looked up        , and there stood the Queen    in      front   of them     ,
# V     P  NSg/V   . NPr+  V/J    NSg/V/J/P . V/C +     V     D   NPr/V/J+ NPr/J/P NSg/V/J P  NSg/IPl+ .
> with her     arms   folded , frowning like        a   thunderstorm .
# P    ISg/D$+ NPl/V+ V/J    . V        NSg/V/J/C/P D/P NSg          .
>
#
> “ A    fine     day   , your Majesty ! ” the Duchess began in      a   low     , weak voice  .
# . D/P+ NSg/V/J+ NPr🅪+ . D$+  NSg/I+  . . D   NSg/V   V     NPr/J/P D/P NSg/V/J . J    NSg/V+ .
>
#
> “ Now       , I    give  you    fair     warning , ” shouted the Queen    , stamping on  the ground   as    she
# . NPr/V/J/C . ISg+ NSg/V ISgPl+ NSg/V/J+ NSg/V+  . . V/J     D+  NPr/V/J+ . NSg      J/P D+  NSg/V/J+ NSg/R ISg+
> spoke ; “ either you    or    your head     must  be     off       , and that          in      about half        no     time      !
# NSg/V . . I/C    ISgPl+ NPr/C D$+  NPr/V/J+ NSg/V NSg/VX NSg/V/J/P . V/C NSg/I/C/Ddem+ NPr/J/P J/P   N🅪Sg/V/J/P+ NPr/P+ N🅪Sg/V/J+ .
> Take  your choice ! ”
# NSg/V D$+  NSg/J+ . .
>
#
> The Duchess took her     choice , and was gone  in      a   moment .
# D   NSg/V   V    ISg/D$+ NSg/J+ . V/C V   V/J/P NPr/J/P D/P NSg+   .
>
#
> “ Let’s go      on  with the game     , ” the Queen    said to Alice ; and Alice was too much
# . NSg$  NSg/V/J J/P P    D   NSg/V/J+ . . D   NPr/V/J+ V/J  P  NPr+  . V/C NPr+  V   W?  NSg/I/J/Dq
> frightened to say   a   word   , but     slowly followed her     back    to the croquet - ground   .
# V/J        P  NSg/V D/P NSg/V+ . NSg/C/P R      V/J      ISg/D$+ NSg/V/J P  D   NSg/V   . NSg/V/J+ .
>
#
> The other    guests had taken advantage of the Queen’s absence , and were  resting in
# D+  NSg/V/J+ NPl/V+ V   V/J   N🅪Sg/V    P  D   NSg$    NSg+    . V/C NSg/V V       NPr/J/P
> the shade   : however , the moment they saw   her     , they hurried back    to the game     , the
# D   N🅪Sg/V+ . C       . D   NSg+   IPl+ NSg/V ISg/D$+ . IPl+ V/J     NSg/V/J P  D   NSg/V/J+ . D
> Queen    merely remarking that         a   moment’s delay    would cost    them     their lives .
# NPr/V/J+ R      V         NSg/I/C/Ddem D/P NSg$     NSg/V/J+ VX    NSg/V/J NSg/IPl+ D$+   V+    .
>
#
> All           the time      they were  playing the Queen    never left    off       quarrelling with the
# NSg/I/J/C/Dq+ D+  N🅪Sg/V/J+ IPl+ NSg/V V       D+  NPr/V/J+ R     NPr/V/J NSg/V/J/P NᴹSg/V/Comm P    D
> other   players , and shouting “ Off       with his     head     ! ” or    “ Off       with her     head     ! ” Those
# NSg/V/J NPl+    . V/C V+       . NSg/V/J/P P    ISg/D$+ NPr/V/J+ . . NPr/C . NSg/V/J/P P    ISg/D$+ NPr/V/J+ . . I/Ddem+
> whom she  sentenced were  taken into custody by      the soldiers , who   of course had to
# I+   ISg+ V/J       NSg/V V/J   P    NᴹSg+   NSg/J/P D   NPl/V+   . NPr/I P  NSg/V+ V   P
> leave off       being    arches to do     this    , so        that          by      the end   of half        an  hour or    so
# NSg/V NSg/V/J/P N🅪Sg/V/C NPl/V  P  NSg/VX I/Ddem+ . NSg/I/J/C NSg/I/C/Ddem+ NSg/J/P D   NSg/V P  N🅪Sg/V/J/P+ D/P NSg+ NPr/C NSg/I/J/C
> there were  no    arches left    , and all          the players , except the King     , the Queen    , and
# +     NSg/V NPr/P NPl/V  NPr/V/J . V/C NSg/I/J/C/Dq D   NPl+    . V/C/P  D   NPr/V/J+ . D   NPr/V/J+ . V/C
> Alice , were  in      custody and under   sentence of execution .
# NPr+  . NSg/V NPr/J/P NᴹSg+   V/C NSg/J/P NSg/V    P  NSg+      .
>
#
> Then    the Queen    left     off       , quite out         of breath    , and said to Alice , “ Have   you    seen
# NSg/J/C D+  NPr/V/J+ NPr/V/J+ NSg/V/J/P . NSg   NSg/V/J/R/P P  N🅪Sg/V/J+ . V/C V/J  P  NPr+  . . NSg/VX ISgPl+ NSg/V
> the Mock     Turtle yet     ? ”
# D+  NSg/V/J+ NSg/V+ NSg/V/C . .
>
#
> “ No    , ” said Alice . “ I    don’t even    know  what   a   Mock    Turtle is . ”
# . NPr/P . . V/J  NPr+  . . ISg+ V     NSg/V/J NSg/V NSg/I+ D/P NSg/V/J NSg/V+ VL . .
>
#
> “ It’s the thing  Mock     Turtle Soup   is made from , ” said the Queen    .
# . W?   D+  NSg/V+ NSg/V/J+ NSg/V+ NSg/V+ VL V    P    . . V/J  D   NPr/V/J+ .
>
#
> “ I    never saw   one       , or    heard of one       , ” said Alice .
# . ISg+ R     NSg/V NSg/I/V/J . NPr/C V/J   P  NSg/I/V/J . . V/J  NPr+  .
>
#
> “ Come    on  , then    , ” said the Queen    , “ and he       shall tell  you    his     history . ”
# . NSg/V/P J/P . NSg/J/C . . V/J  D+  NPr/V/J+ . . V/C NPr/ISg+ VX    NPr/V ISgPl+ ISg/D$+ N🅪Sg+   . .
>
#
> As    they walked off       together , Alice heard the King     say   in      a    low      voice  , to the
# NSg/R IPl+ V/J    NSg/V/J/P J        . NPr+  V/J   D+  NPr/V/J+ NSg/V NPr/J/P D/P+ NSg/V/J+ NSg/V+ . P  D+
> company generally , “ You    are all          pardoned . ” “ Come    , that’s a    good    thing  ! ” she  said
# NSg/V+  R         . . ISgPl+ V   NSg/I/J/C/Dq V/J      . . . NSg/V/P . NSg$   D/P+ NPr/V/J NSg/V+ . . ISg+ V/J
> to herself , for she  had felt     quite unhappy at    the number   of executions the Queen
# P  ISg+    . C/P ISg+ V   N🅪Sg/V/J NSg   NSg/V/J NSg/P D   NSg/V/JC P  +          D+  NPr/V/J+
> had ordered .
# V   V/J     .
>
#
> They very soon came    upon a   Gryphon , lying   fast    asleep in      the sun    . ( If    you    don’t
# IPl+ J/R  J/R  NSg/V/P P    D/P ?       . NSg/V/J NSg/V/J J      NPr/J/P D   NPr/V+ . . NSg/C ISgPl+ V
> know  what   a   Gryphon is , look  at    the picture . ) “ Up        , lazy     thing  ! ” said the Queen    ,
# NSg/V NSg/I+ D/P ?       VL . NSg/V NSg/P D   NSg/V+  . . . NSg/V/J/P . NSg/V/J+ NSg/V+ . . V/J  D+  NPr/V/J+ .
> “ and take  this    young   lady   to see   the Mock     Turtle , and to hear his     history . I
# . V/C NSg/V I/Ddem+ NPr/V/J NPr/V+ P  NSg/V D+  NSg/V/J+ NSg/V+ . V/C P  V    ISg/D$+ N🅪Sg+   . ISg+
> must  go      back    and see   after some      executions I    have   ordered ; ” and she  walked off       ,
# NSg/V NSg/V/J NSg/V/J V/C NSg/V P     I/J/R/Dq+ +          ISg+ NSg/VX V/J     . . V/C ISg+ V/J    NSg/V/J/P .
> leaving Alice alone with the Gryphon . Alice did not   quite like        the look  of the
# V       NPr+  J     P    D   ?       . NPr+  V   NSg/C NSg   NSg/V/J/C/P D   NSg/V P  D+
> creature , but     on  the whole she  thought it       would be     quite as    safe    to stay    with it
# NSg+     . NSg/C/P J/P D+  NSg/J ISg+ NSg/V   NPr/ISg+ VX    NSg/VX NSg   NSg/R NSg/V/J P  NSg/V/J P    NPr/ISg+
> as    to go      after that         savage   Queen    : so        she  waited .
# NSg/R P  NSg/V/J P     NSg/I/C/Ddem NPr/V/J+ NPr/V/J+ . NSg/I/J/C ISg+ V/J    .
>
#
> The Gryphon sat     up        and rubbed its     eyes   : then    it       watched the Queen    till      she  was
# D   ?       NSg/V/J NSg/V/J/P V/C V/J    ISg/D$+ NPl/V+ . NSg/J/C NPr/ISg+ V/J     D   NPr/V/J+ NSg/V/C/P ISg+ V
> out         of sight   : then    it       chuckled . “ What   fun      ! ” said the Gryphon , half        to itself ,
# NSg/V/J/R/P P  N🅪Sg/V+ . NSg/J/C NPr/ISg+ V/J      . . NSg/I+ NᴹSg/V/J . . V/J  D   ?       . N🅪Sg/V/J/P+ P  ISg+   .
> half        to Alice .
# N🅪Sg/V/J/P+ P  NPr+  .
>
#
> “ What   is the fun      ? ” said Alice .
# . NSg/I+ VL D   NᴹSg/V/J . . V/J  NPr+  .
>
#
> “ Why   , she  , ” said the Gryphon . “ It’s all          her     fancy   , that          : they never executes
# . NSg/V . ISg+ . . V/J  D   ?       . . W?   NSg/I/J/C/Dq ISg/D$+ NSg/V/J . NSg/I/C/Ddem+ . IPl+ R     V
> nobody , you    know  . Come    on  ! ”
# NSg/I+ . ISgPl+ NSg/V . NSg/V/P J/P . .
>
#
> “ Everybody says  ‘          come    on  ! ’ here    , ” thought Alice , as    she  went  slowly after it       : “ I
# . NSg/I+    NPl/V Unlintable NSg/V/P J/P . . NSg/J/R . . NSg/V   NPr+  . NSg/R ISg+ NSg/V R      P     NPr/ISg+ . . ISg+
> never was so        ordered about in      all           my  life    , never ! ”
# R     V   NSg/I/J/C V/J     J/P   NPr/J/P NSg/I/J/C/Dq+ D$+ N🅪Sg/V+ . R     . .
>
#
> They had not   gone  far     before they saw   the Mock    Turtle in      the distance , sitting
# IPl+ V   NSg/C V/J/P NSg/V/J C/P    IPl+ NSg/V D   NSg/V/J NSg/V+ NPr/J/P D+  NSg/V+   . NSg/V/J
> sad     and lonely on  a   little     ledge of rock    , and , as    they came    nearer , Alice could
# NSg/V/J V/C J/R    J/P D/P NPr/I/J/Dq NSg/V P  NPr🅪/V+ . V/C . NSg/R IPl+ NSg/V/P NSg/JC . NPr+  NSg/VX
> hear him  sighing as    if    his     heart   would break  . She  pitied him  deeply . “ What   is
# V    ISg+ V       NSg/R NSg/C ISg/D$+ N🅪Sg/V+ VX    NSg/V+ . ISg+ V/J    ISg+ R      . . NSg/I+ VL
> his     sorrow ? ” she  asked the Gryphon , and the Gryphon answered , very nearly in      the
# ISg/D$+ N🅪Sg/V . . ISg+ V/J   D   ?       . V/C D   ?       V/J      . J/R  R      NPr/J/P D
> same words  as    before , “ It’s all          his     fancy   , that          : he       hasn’t got no    sorrow , you
# I/J  NPl/V+ NSg/R C/P    . . W?   NSg/I/J/C/Dq ISg/D$+ NSg/V/J . NSg/I/C/Ddem+ . NPr/ISg+ V      V   NPr/P N🅪Sg/V . ISgPl+
> know  . Come    on  ! ”
# NSg/V . NSg/V/P J/P . .
>
#
> So        they went  up        to the Mock     Turtle , who    looked at    them     with large eyes  full    of
# NSg/I/J/C IPl+ NSg/V NSg/V/J/P P  D+  NSg/V/J+ NSg/V+ . NPr/I+ V/J    NSg/P NSg/IPl+ P    NSg/J NPl/V NSg/V/J P
> tears  , but     said nothing  .
# NPl/V+ . NSg/C/P V/J  NSg/I/J+ .
>
#
> “ This   here    young    lady   , ” said the Gryphon , “ she  wants for to know  your history ,
# . I/Ddem NSg/J/R NPr/V/J+ NPr/V+ . . V/J  D   ?       . . ISg+ NPl/V C/P P  NSg/V D$+  N🅪Sg+   .
> she  do     . ”
# ISg+ NSg/VX . .
>
#
> “ I’ll tell  it       her     , ” said the Mock    Turtle in      a   deep  , hollow  tone      : “ sit   down       , both
# . W?   NPr/V NPr/ISg+ ISg/D$+ . . V/J  D   NSg/V/J NSg/V+ NPr/J/P D/P NSg/J . NSg/V/J N🅪Sg/I/V+ . . NSg/V N🅪Sg/V/J/P . I/C/Dq
> of you    , and don’t speak a   word   till      I’ve finished . ”
# P  ISgPl+ . V/C V     NSg/V D/P NSg/V+ NSg/V/C/P W?   V/J      . .
>
#
> So        they sat     down       , and nobody spoke for some      minutes . Alice thought to herself ,
# NSg/I/J/C IPl+ NSg/V/J N🅪Sg/V/J/P . V/C NSg/I+ NSg/V C/P I/J/R/Dq+ NPl/V+  . NPr+  NSg/V   P  ISg+    .
> “ I    don’t see   how   he       can    ever finish , if    he       doesn’t begin . ” But     she  waited
# . ISg+ V     NSg/V NSg/C NPr/ISg+ NPr/VX J    NSg/V  . NSg/C NPr/ISg+ V       NSg/V . . NSg/C/P ISg+ V/J
> patiently .
# R         .
>
#
> “ Once  , ” said the Mock     Turtle at    last    , with a   deep  sigh  , “ I    was a   real  Turtle . ”
# . NSg/C . . V/J  D+  NSg/V/J+ NSg/V+ NSg/P NSg/V/J . P    D/P NSg/J NSg/V . . ISg+ V   D/P NSg/J NSg/V  . .
>
#
> These   words  were  followed by      a   very long     silence , broken only  by      an  occasional
# I/Ddem+ NPl/V+ NSg/V V/J      NSg/J/P D/P J/R  NPr/V/J+ NSg/V+  . V/J    J/R/C NSg/J/P D/P NSg/J
> exclamation of “ Hjckrrh ! ” from the Gryphon , and the constant heavy   sobbing of
# NSg         P  . ?       . . P    D   ?       . V/C D   NSg/J    NSg/V/J NSg/V/J P
> the Mock    Turtle . Alice was very nearly getting up        and saying , “ Thank you    , sir    ,
# D   NSg/V/J NSg/V+ . NPr+  V   J/R  R      NSg/V   NSg/V/J/P V/C NSg/V  . . NSg/V ISgPl+ . NPr/V+ .
> for your interesting story  , ” but     she  could  not   help  thinking there must  be     more
# C/P D$+  V/J+        NSg/V+ . . NSg/C/P ISg+ NSg/VX NSg/C NSg/V V        +     NSg/V NSg/VX NPr/I/V/J/Dq
> to come    , so        she  sat     still   and said nothing  .
# P  NSg/V/P . NSg/I/J/C ISg+ NSg/V/J NSg/V/J V/C V/J  NSg/I/J+ .
>
#
> “ When    we   were  little     , ” the Mock     Turtle went  on  at    last    , more         calmly , though
# . NSg/I/C IPl+ NSg/V NPr/I/J/Dq . . D+  NSg/V/J+ NSg/V+ NSg/V J/P NSg/P NSg/V/J . NPr/I/V/J/Dq R      . V/C
> still   sobbing a   little     now       and then    , “ we   went  to school in      the sea  . The master
# NSg/V/J NSg/V/J D/P NPr/I/J/Dq NPr/V/J/C V/C NSg/J/C . . IPl+ NSg/V P  NSg/V  NPr/J/P D   NSg+ . D+  NPr/V/J+
> was an  old   Turtle — we   used to call  him  Tortoise — ”
# V   D/P NSg/J NSg/V  . IPl+ V/J  P  NSg/V ISg+ NSg+     . .
>
#
> “ Why   did you    call  him  Tortoise , if    he       wasn’t one       ? ” Alice asked .
# . NSg/V V   ISgPl+ NSg/V ISg+ NSg+     . NSg/C NPr/ISg+ V      NSg/I/V/J . . NPr+  V/J   .
>
#
> “ We   called him  Tortoise because he       taught us       , ” said the Mock     Turtle angrily :
# . IPl+ V/J    ISg+ NSg+     C/P     NPr/ISg+ V      NPr/IPl+ . . V/J  D+  NSg/V/J+ NSg/V+ R       .
> “ really you    are very dull ! ”
# . R      ISgPl+ V   J/R  V/J  . .
>
#
> “ You    ought    to be     ashamed of yourself for asking such   a    simple   question , ” added
# . ISgPl+ NSg/I/VX P  NSg/VX V/J     P  ISg+     C/P V      NSg/I+ D/P+ NSg/V/J+ NSg/V+   . . V/J
> the Gryphon ; and then    they both   sat     silent and looked at    poor    Alice , who    felt
# D   ?       . V/C NSg/J/C IPl+ I/C/Dq NSg/V/J NSg/J  V/C V/J    NSg/P NSg/V/J NPr+  . NPr/I+ N🅪Sg/V/J
> ready   to sink  into the earth   . At    last    the Gryphon said to the Mock    Turtle ,
# NSg/V/J P  NSg/V P    D   NPrᴹ/V+ . NSg/P NSg/V/J D   ?       V/J  P  D   NSg/V/J NSg/V+ .
> “ Drive on  , old   fellow ! Don’t be     all          day   about it       ! ” and he       went  on  in      these
# . NSg/V J/P . NSg/J NSg/V  . V     NSg/VX NSg/I/J/C/Dq NPr🅪+ J/P   NPr/ISg+ . . V/C NPr/ISg+ NSg/V J/P NPr/J/P I/Ddem+
> words  :
# NPl/V+ .
>
#
> “ Yes   , we   went  to school in      the sea  , though you    mayn’t believe it       — ”
# . NPl/V . IPl+ NSg/V P  NSg/V  NPr/J/P D+  NSg+ . V/C    ISgPl+ V      V       NPr/ISg+ . .
>
#
> “ I    never said I    didn’t ! ” interrupted Alice .
# . ISg+ R     V/J  ISg+ V      . . V/J         NPr+  .
>
#
> “ You    did , ” said the Mock     Turtle .
# . ISgPl+ V   . . V/J  D+  NSg/V/J+ NSg/V+ .
>
#
> “ Hold    your tongue ! ” added the Gryphon , before Alice could  speak again . The Mock
# . NSg/V/J D$+  NSg/V+ . . V/J   D   ?       . C/P    NPr+  NSg/VX NSg/V R     . D+  NSg/V/J+
> Turtle went  on  .
# NSg/V+ NSg/V J/P .
>
#
> “ We   had the best      of educations — in      fact , we   went  to school every day   — ”
# . IPl+ V   D   NPr/VX/JS P  NSg        . NPr/J/P NSg+ . IPl+ NSg/V P  NSg/V  Dq    NPr🅪+ . .
>
#
> “ I’ve been  to a   day   - school , too , ” said Alice ; “ you    needn’t be     so        proud as    all
# . W?   NSg/V P  D/P NPr🅪+ . NSg/V+ . W?  . . V/J  NPr+  . . ISgPl+ VX      NSg/VX NSg/I/J/C J     NSg/R NSg/I/J/C/Dq
> that          . ”
# NSg/I/C/Ddem+ . .
>
#
> “ With extras ? ” asked the Mock     Turtle a   little     anxiously .
# . P    NPl+   . . V/J   D+  NSg/V/J+ NSg/V+ D/P NPr/I/J/Dq R         .
>
#
> “ Yes   , ” said Alice , “ we   learned French   and music     . ”
# . NPl/V . . V/J  NPr+  . . IPl+ V/J     NPr🅪/V/J V/C N🅪Sg/V/J+ . .
>
#
> “ And washing ? ” said the Mock     Turtle .
# . V/C NSg/V   . . V/J  D+  NSg/V/J+ NSg/V+ .
>
#
> “ Certainly not   ! ” said Alice indignantly .
# . R         NSg/C . . V/J  NPr+  R           .
>
#
> “ Ah      ! then    yours wasn’t a   really good    school , ” said the Mock    Turtle in      a   tone     of
# . NSg/I/V . NSg/J/C I+    V      D/P R      NPr/V/J NSg/V+ . . V/J  D   NSg/V/J NSg/V+ NPr/J/P D/P N🅪Sg/I/V P
> great relief . “ Now       at    ours they had at    the end   of the bill   , ‘          French   , music     , and
# NSg/J NSg/J+ . . NPr/V/J/C NSg/P I+   IPl+ V   NSg/P D   NSg/V P  D+  NPr/V+ . Unlintable NPr🅪/V/J . N🅪Sg/V/J+ . V/C
> washing — extra . ’ ”
# NSg/V   . NSg/J . . .
>
#
> “ You    couldn’t have   wanted it       much       , ” said Alice ; “ living  at    the bottom  of the
# . ISgPl+ V        NSg/VX V/J    NPr/ISg+ NSg/I/J/Dq . . V/J  NPr+  . . NSg/V/J NSg/P D   NSg/V/J P  D
> sea  . ”
# NSg+ . .
>
#
> “ I    couldn’t afford to learn it       . ” said the Mock     Turtle with a   sigh  . “ I    only  took
# . ISg+ V        V      P  NSg/V NPr/ISg+ . . V/J  D+  NSg/V/J+ NSg/V+ P    D/P NSg/V . . ISg+ J/R/C V
> the regular course . ”
# D+  NSg/J+  NSg/V+ . .
>
#
> “ What   was that          ? ” inquired Alice .
# . NSg/I+ V   NSg/I/C/Ddem+ . . V/J      NPr+  .
>
#
> “ Reeling and Writhing , of course , to begin with , ” the Mock    Turtle replied ; “ and
# . V       V/C V+       . P  NSg/V+ . P  NSg/V P    . . D   NSg/V/J NSg/V+ V/J     . . V/C
> then    the different branches of Arithmetic — Ambition , Distraction , Uglification ,
# NSg/J/C D   NSg/J     NPl/V    P  NᴹSg/J     . N🅪Sg/V+  . NSg/V+      . ?            .
> and Derision . ”
# V/C N🅪Sg     . .
>
#
> “ I    never heard of ‘          Uglification , ’ ” Alice ventured to say   . “ What   is it       ? ”
# . ISg+ R     V/J   P  Unlintable ?            . . . NPr+  V/J      P  NSg/V . . NSg/I+ VL NPr/ISg+ . .
>
#
> The Gryphon lifted up        both   its     paws   in      surprise . “ What   ! Never heard of
# D   ?       V/J    NSg/V/J/P I/C/Dq ISg/D$+ NPl/V+ NPr/J/P NSg/V+   . . NSg/I+ . R     V/J   P
> uglifying ! ” it       exclaimed . “ You    know  what   to beautify is , I    suppose ? ”
# ?         . . NPr/ISg+ V/J       . . ISgPl+ NSg/V NSg/I+ P  V        VL . ISg+ V       . .
>
#
> “ Yes   , ” said Alice doubtfully : “ it       means — to — make  — anything — prettier . ”
# . NPl/V . . V/J  NPr+  R          . . NPr/ISg+ NPl/V . P  . NSg/V . NSg/I/V+ . NSg/JC   . .
>
#
> “ Well    , then    , ” the Gryphon went  on  , “ if    you    don’t know  what   to uglify is , you    are
# . NSg/V/J . NSg/J/C . . D   ?       NSg/V J/P . . NSg/C ISgPl+ V     NSg/V NSg/I+ P  ?      VL . ISgPl+ V
> a   simpleton . ”
# D/P NSg       . .
>
#
> Alice did not   feel    encouraged to ask   any     more          questions about it       , so        she  turned
# NPr+  V   NSg/C NSg/I/V V/J        P  NSg/V I/R/Dq+ NPr/I/V/J/Dq+ NPl/V+    J/P   NPr/ISg+ . NSg/I/J/C ISg+ V/J
> to the Mock     Turtle , and said “ What   else    had you    to learn ? ”
# P  D+  NSg/V/J+ NSg/V+ . V/C V/J  . NSg/I+ NSg/J/C V   ISgPl+ P  NSg/V . .
>
#
> “ Well    , there was Mystery , ” the Mock     Turtle replied , counting off       the subjects on
# . NSg/V/J . +     V   NSg+    . . D+  NSg/V/J+ NSg/V+ V/J     . V        NSg/V/J/P D+  NPl/V+   J/P
> his     flappers , “ — Mystery , ancient and modern , with Seaography : then    Drawling — the
# ISg/D$+ NPl      . . . NSg+    . NSg/J   V/C NSg/J  . P    ?          . NSg/J/C V        . D
> Drawling - master   was an  old   conger - eel   , that          used to come    once  a   week   : he       taught
# V        . NPr/V/J+ V   D/P NSg/J NSg    . NSg/V . NSg/I/C/Ddem+ V/J  P  NSg/V/P NSg/C D/P NSg/J+ . NPr/ISg+ V
> us       Drawling , Stretching , and Fainting in      Coils  . ”
# NPr/IPl+ V        . V          . V/C V+       NPr/J/P NPl/V+ . .
>
#
> “ What   was that          like        ? ” said Alice .
# . NSg/I+ V   NSg/I/C/Ddem+ NSg/V/J/C/P . . V/J  NPr+  .
>
#
> “ Well    , I    can’t show  it       you    myself , ” the Mock    Turtle said : “ I’m too stiff   . And
# . NSg/V/J . ISg+ VX    NSg/V NPr/ISg+ ISgPl+ ISg+   . . D   NSg/V/J NSg/V+ V/J  . . W?  W?  NSg/V/J . V/C
> the Gryphon never learnt it       . ”
# D   ?       R     V      NPr/ISg+ . .
>
#
> “ Hadn’t time      , ” said the Gryphon : “ I    went  to the Classics master   , though . He       was
# . V      N🅪Sg/V/J+ . . V/J  D   ?       . . ISg+ NSg/V P  D   NSgPl+   NPr/V/J+ . V/C    . NPr/ISg+ V
> an  old   crab  , he       was . ”
# D/P NSg/J NSg/V . NPr/ISg+ V   . .
>
#
> “ I    never went  to him  , ” the Mock     Turtle said with a   sigh  : “ he       taught Laughing and
# . ISg+ R     NSg/V P  ISg+ . . D+  NSg/V/J+ NSg/V+ V/J  P    D/P NSg/V . . NPr/ISg+ V      NSg/V/J  V/C
> Grief  , they used to say   . ”
# NSg/V+ . IPl+ V/J  P  NSg/V . .
>
#
> “ So        he       did , so        he       did , ” said the Gryphon , sighing in      his     turn  ; and both
# . NSg/I/J/C NPr/ISg+ V   . NSg/I/J/C NPr/ISg+ V   . . V/J  D   ?       . V       NPr/J/P ISg/D$+ NSg/V . V/C I/C/Dq
> creatures hid their faces  in      their paws   .
# NPl+      V   D$+   NPl/V+ NPr/J/P D$+   NPl/V+ .
>
#
> “ And how   many        hours a    day   did you    do     lessons ? ” said Alice , in      a    hurry  to change
# . V/C NSg/C NSg/I/J/Dq+ NPl+  D/P+ NPr🅪+ V   ISgPl+ NSg/VX NPl/V+  . . V/J  NPr+  . NPr/J/P D/P+ NSg/V+ P  N🅪Sg/V
> the subject  .
# D+  NSg/V/J+ .
>
#
> “ Ten  hours the first    day   , ” said the Mock     Turtle : “ nine the next    , and so        on  . ”
# . NSg+ NPl+  D+  NSg/V/J+ NPr🅪+ . . V/J  D+  NSg/V/J+ NSg/V+ . . NSg  D   NSg/J/P . V/C NSg/I/J/C J/P . .
>
#
> “ What   a    curious plan   ! ” exclaimed Alice .
# . NSg/I+ D/P+ J+      NSg/V+ . . V/J       NPr+  .
>
#
> “ That’s the reason  they’re called lessons , ” the Gryphon remarked : “ because they
# . NSg$   D+  N🅪Sg/V+ W?      V/J    NPl/V+  . . D   ?       V/J      . . C/P     IPl+
> lessen from day   to day  . ”
# V/C    P    NPr🅪+ P  NPr🅪 . .
>
#
> This    was quite a   new     idea to Alice , and she  thought it       over    a   little     before she
# I/Ddem+ V   NSg   D/P NSg/V/J NSg  P  NPr+  . V/C ISg+ NSg/V   NPr/ISg+ NSg/J/P D/P NPr/I/J/Dq C/P    ISg+
> made her     next     remark . “ Then    the eleventh day   must  have   been  a    holiday ? ”
# V    ISg/D$+ NSg/J/P+ NSg/V+ . . NSg/J/C D+  NSg/J+   NPr🅪+ NSg/V NSg/VX NSg/V D/P+ NPr/V+  . .
>
#
> “ Of course it       was , ” said the Mock     Turtle .
# . P  NSg/V+ NPr/ISg+ V   . . V/J  D+  NSg/V/J+ NSg/V+ .
>
#
> “ And how   did you    manage on  the twelfth ? ” Alice went  on  eagerly .
# . V/C NSg/C V   ISgPl+ NSg/V  J/P D   NSg/J   . . NPr+  NSg/V J/P R       .
>
#
> “ That’s enough about lessons , ” the Gryphon interrupted in      a   very decided tone      :
# . NSg$   NSg/I  J/P   NPl/V+  . . D   ?       V/J         NPr/J/P D/P J/R  NSg/V/J N🅪Sg/I/V+ .
> “ tell  her     something  about the games  now       . ”
# . NPr/V ISg/D$+ NSg/I/V/J+ J/P   D   NPl/V+ NPr/V/J/C . .
>
#
> CHAPTER X      : The Lobster  Quadrille
# NSg/V+  NPr/J+ . D+  NSg/V/J+ NSg/V/J
>
#
> The Mock     Turtle sighed deeply , and drew  the back    of one       flapper across his     eyes   .
# D+  NSg/V/J+ NSg/V+ V/J    R      . V/C NPr/V D   NSg/V/J P  NSg/I/V/J NSg     NSg/P  ISg/D$+ NPl/V+ .
> He       looked at    Alice , and tried to speak , but     for a    minute   or    two sobs  choked his
# NPr/ISg+ V/J    NSg/P NPr+  . V/C V/J   P  NSg/V . NSg/C/P C/P D/P+ NSg/V/J+ NPr/C NSg NPl/V V/J    ISg/D$+
> voice  . “ Same as    if    he       had a    bone      in      his     throat , ” said the Gryphon : and it       set     to
# NSg/V+ . . I/J  NSg/R NSg/C NPr/ISg+ V   D/P+ N🅪Sg/V/J+ NPr/J/P ISg/D$+ NSg/V+ . . V/J  D   ?       . V/C NPr/ISg+ NPr/V/J P
> work   shaking him  and punching him  in      the back    . At    last    the Mock     Turtle recovered
# N🅪Sg/V V       ISg+ V/C V        ISg+ NPr/J/P D   NSg/V/J . NSg/P NSg/V/J D+  NSg/V/J+ NSg/V+ V/J
> his     voice  , and , with tears  running   down       his     cheeks , he       went  on  again : —
# ISg/D$+ NSg/V+ . V/C . P    NPl/V+ NSg/V/J/P N🅪Sg/V/J/P ISg/D$+ NPl/V+ . NPr/ISg+ NSg/V J/P R     . .
>
#
> “ You    may    not   have   lived much       under   the sea  — ” ( “ I    haven’t , ” said Alice ) — “ and
# . ISgPl+ NPr/VX NSg/C NSg/VX V/J   NSg/I/J/Dq NSg/J/P D+  NSg+ . . . . ISg+ V       . . V/J  NPr+  . . . V/C
> perhaps you    were  never even    introduced to a   lobster  — ” ( Alice began to say   “ I
# NSg     ISgPl+ NSg/V R     NSg/V/J V/J        P  D/P NSg/V/J+ . . . NPr+  V     P  NSg/V . ISg+
> once  tasted — ” but     checked herself hastily , and said “ No    , never ” ) “ — so        you    can
# NSg/C V/J    . . NSg/C/P V/J     ISg+    R       . V/C V/J  . NPr/P . R     . . . . NSg/I/J/C ISgPl+ NPr/VX
> have   no    idea what   a   delightful thing  a   Lobster  Quadrille is ! ”
# NSg/VX NPr/P NSg+ NSg/I+ D/P J          NSg/V+ D/P NSg/V/J+ NSg/V/J   VL . .
>
#
> “ No    , indeed , ” said Alice . “ What   sort  of a    dance  is it       ? ”
# . NPr/P . W?     . . V/J  NPr+  . . NSg/I+ NSg/V P  D/P+ NSg/V+ VL NPr/ISg+ . .
>
#
> “ Why   , ” said the Gryphon , “ you    first   form   into a   line   along the sea  - shore  — ”
# . NSg/V . . V/J  D   ?       . . ISgPl+ NSg/V/J NSg/V+ P    D/P NSg/V+ P     D   NSg+ . NSg/V+ . .
>
#
> “ Two  lines  ! ” cried the Mock     Turtle . “ Seals  , turtles , salmon      , and so        on  ; then    ,
# . NSg+ NPl/V+ . . V/J   D+  NSg/V/J+ NSg/V+ . . NPl/V+ . NPl/V   . N🅪SgPl/V/J+ . V/C NSg/I/J/C J/P . NSg/J/C .
> when    you’ve cleared all          the jelly    - fish      out         of the way    — ”
# NSg/I/C W?     V/J     NSg/I/J/C/Dq D   NSg/V/J+ . N🅪SgPl/V+ NSg/V/J/R/P P  D   NSg/J+ . .
>
#
> “ That          generally takes some      time      , ” interrupted the Gryphon .
# . NSg/I/C/Ddem+ R         NPl/V I/J/R/Dq+ N🅪Sg/V/J+ . . V/J         D   ?       .
>
#
> “ — you    advance  twice — ”
# . . ISgPl+ NSg/V/J+ W?    . .
>
#
> “ Each with a    lobster  as    a    partner ! ” cried the Gryphon .
# . Dq   P    D/P+ NSg/V/J+ NSg/R D/P+ NSg/V+  . . V/J   D   ?       .
>
#
> “ Of course , ” the Mock     Turtle said : “ advance  twice , set     to partners — ”
# . P  NSg/V+ . . D+  NSg/V/J+ NSg/V+ V/J  . . NSg/V/J+ W?    . NPr/V/J P  NPl/V    . .
>
#
> “ — change  lobsters , and retire in      same order  , ” continued the Gryphon .
# . . N🅪Sg/V+ NPl/V    . V/C NSg/V  NPr/J/P I/J  NSg/V+ . . V/J       D   ?       .
>
#
> “ Then    , you    know  , ” the Mock     Turtle went  on  , “ you    throw the — ”
# . NSg/J/C . ISgPl+ NSg/V . . D+  NSg/V/J+ NSg/V+ NSg/V J/P . . ISgPl+ NSg/V D   . .
>
#
> “ The lobsters ! ” shouted the Gryphon , with a   bound    into the air     .
# . D   NPl/V    . . V/J     D   ?       . P    D/P NSg/V/J+ P    D   N🅪Sg/V+ .
>
#
> “ — as    far     out         to sea as    you    can    — ”
# . . NSg/R NSg/V/J NSg/V/J/R/P P  NSg NSg/R ISgPl+ NPr/VX . .
>
#
> “ Swim  after them     ! ” screamed the Gryphon .
# . NSg/V P     NSg/IPl+ . . V/J      D   ?       .
>
#
> “ Turn  a   somersault in      the sea  ! ” cried the Mock     Turtle , capering wildly about .
# . NSg/V D/P NSg/V      NPr/J/P D   NSg+ . . V/J   D+  NSg/V/J+ NSg/V+ . V        R      J/P   .
>
#
> “ Change  lobsters again ! ” yelled the Gryphon at    the top     of its     voice  .
# . N🅪Sg/V+ NPl/V    R     . . V/J    D   ?       NSg/P D   NSg/V/J P  ISg/D$+ NSg/V+ .
>
#
> “ Back    to land   again , and that’s all          the first   figure , ” said the Mock    Turtle ,
# . NSg/V/J P  NPr🅪/V R     . V/C NSg$   NSg/I/J/C/Dq D   NSg/V/J NSg/V+ . . V/J  D   NSg/V/J NSg/V+ .
> suddenly dropping his     voice  ; and the two creatures , who    had been  jumping about
# R        NSg/V    ISg/D$+ NSg/V+ . V/C D   NSg NPl+      . NPr/I+ V   NSg/V V       J/P
> like        mad     things all          this   time      , sat     down       again very sadly and quietly , and looked
# NSg/V/J/C/P NSg/V/J NPl/V+ NSg/I/J/C/Dq I/Ddem N🅪Sg/V/J+ . NSg/V/J N🅪Sg/V/J/P R     J/R  R     V/C R       . V/C V/J
> at    Alice .
# NSg/P NPr+  .
>
#
> “ It       must  be     a   very pretty  dance  , ” said Alice timidly .
# . NPr/ISg+ NSg/V NSg/VX D/P J/R  NSg/V/J NSg/V+ . . V/J  NPr+  R       .
>
#
> “ Would you    like        to see   a   little     of it       ? ” said the Mock     Turtle .
# . VX    ISgPl+ NSg/V/J/C/P P  NSg/V D/P NPr/I/J/Dq P  NPr/ISg+ . . V/J  D+  NSg/V/J+ NSg/V+ .
>
#
> “ Very much       indeed , ” said Alice .
# . J/R  NSg/I/J/Dq W?     . . V/J  NPr+  .
>
#
> “ Come    , let’s try     the first   figure ! ” said the Mock     Turtle to the Gryphon . “ We   can
# . NSg/V/P . NSg$  NSg/V/J D   NSg/V/J NSg/V+ . . V/J  D+  NSg/V/J+ NSg/V+ P  D   ?       . . IPl+ NPr/VX
> do     without lobsters , you    know  . Which shall sing    ? ”
# NSg/VX C/P     NPl/V    . ISgPl+ NSg/V . I/C+  VX    NSg/V/J . .
>
#
> “ Oh    , you    sing    , ” said the Gryphon . “ I’ve forgotten the words  . ”
# . NPr/V . ISgPl+ NSg/V/J . . V/J  D   ?       . . W?   NSg/V/J   D   NPl/V+ . .
>
#
> So        they began solemnly dancing round     and round     Alice , every now       and then
# NSg/I/J/C IPl+ V     R        NSg/V   NSg/V/J/P V/C NSg/V/J/P NPr+  . Dq    NPr/V/J/C V/C NSg/J/C
> treading on  her     toes   when    they passed too close   , and waving their forepaws to
# V        J/P ISg/D$+ NPl/V+ NSg/I/C IPl+ V/J    W?  NSg/V/J . V/C V      D$+   ?        P
> mark   the time      , while     the Mock    Turtle sang  this    , very slowly and sadly : —
# NPr/V+ D   N🅪Sg/V/J+ . NSg/V/C/P D   NSg/V/J NSg/V+ NPr/V I/Ddem+ . J/R  R      V/C R     . .
>
#
> “ Will   you    walk  a   little     faster ? ” said a    whiting to a   snail . “ There’s a
# . NPr/VX ISgPl+ NSg/V D/P NPr/I/J/Dq NSg/JC . . V/J  D/P+ NSg/V+  P  D/P NSg/V . . W?      D/P
> porpoise close   behind  us       , and he’s treading on  my  tail     . See   how   eagerly the
# NSg/V+   NSg/V/J NSg/J/P NPr/IPl+ . V/C NSg$ V        J/P D$+ NSg/V/J+ . NSg/V NSg/C R       D
> lobsters and the turtles all          advance  ! They are waiting on  the shingle — will   you
# NPl/V    V/C D   NPl/V   NSg/I/J/C/Dq NSg/V/J+ . IPl+ V   NSg/V   J/P D   NSg/V   . NPr/VX ISgPl+
> come    and join  the dance  ? Will   you    , won’t you    , will   you    , won’t you    , will   you
# NSg/V/P V/C NSg/V D   NSg/V+ . NPr/VX ISgPl+ . V     ISgPl+ . NPr/VX ISgPl+ . V     ISgPl+ . NPr/VX ISgPl+
> join  the dance  ? Will   you    , won’t you    , will   you    , won’t you    , won’t you    join  the
# NSg/V D   NSg/V+ . NPr/VX ISgPl+ . V     ISgPl+ . NPr/VX ISgPl+ . V     ISgPl+ . V     ISgPl+ NSg/V D
> dance  ?
# NSg/V+ .
>
#
> “ You    can    really have   no     notion how   delightful it       will   be     When    they take  us       up
# . ISgPl+ NPr/VX R      NSg/VX NPr/P+ NSg+   NSg/C J          NPr/ISg+ NPr/VX NSg/VX NSg/I/C IPl+ NSg/V NPr/IPl+ NSg/V/J/P
> and throw us       , with the lobsters , out         to sea ! ” But     the snail replied “ Too far     ,
# V/C NSg/V NPr/IPl+ . P    D   NPl/V    . NSg/V/J/R/P P  NSg . . NSg/C/P D   NSg/V V/J     . W?  NSg/V/J .
> too far     ! ” and gave a   look  askance — Said he       thanked the whiting kindly , but     he
# W?  NSg/V/J . . V/C V    D/P NSg/V V/J     . V/J  NPr/ISg+ V/J     D   NSg/V+  J/R    . NSg/C/P NPr/ISg+
> would not   join  the dance  . Would not   , could  not   , would not   , could  not   , would
# VX    NSg/C NSg/V D   NSg/V+ . VX    NSg/C . NSg/VX NSg/C . VX    NSg/C . NSg/VX NSg/C . VX
> not   join  the dance  . Would not   , could  not   , would not   , could  not   , could  not   join
# NSg/C NSg/V D+  NSg/V+ . VX    NSg/C . NSg/VX NSg/C . VX    NSg/C . NSg/VX NSg/C . NSg/VX NSg/C NSg/V
> the dance  .
# D+  NSg/V+ .
>
#
> “ What   matters it       how   far     we   go      ? ” his     scaly  friend   replied . “ There is another
# . NSg/I+ NPl/V+  NPr/ISg+ NSg/C NSg/V/J IPl+ NSg/V/J . . ISg/D$+ NSg/J+ NPr/V/J+ V/J     . . +     VL I/D+
> shore  , you    know  , upon the other    side     . The further off       from England the nearer
# NSg/V+ . ISgPl+ NSg/V . P    D+  NSg/V/J+ NSg/V/J+ . D   V/J     NSg/V/J/P P    NPr+    D   NSg/JC
> is to France — Then    turn  not   pale    , beloved snail , but     come    and join  the dance  .
# VL P  NPr+   . NSg/J/C NSg/V NSg/C NSg/V/J . NSg/V/J NSg/V . NSg/C/P NSg/V/P V/C NSg/V D   NSg/V+ .
> Will   you    , won’t you    , will   you    , won’t you    , will   you    join  the dance  ? Will   you    ,
# NPr/VX ISgPl+ . V     ISgPl+ . NPr/VX ISgPl+ . V     ISgPl+ . NPr/VX ISgPl+ NSg/V D   NSg/V+ . NPr/VX ISgPl+ .
> won’t you    , will   you    , won’t you    , won’t you    join  the dance  ? ”
# V     ISgPl+ . NPr/VX ISgPl+ . V     ISgPl+ . V     ISgPl+ NSg/V D   NSg/V+ . .
>
#
> “ Thank you    , it’s a   very interesting dance  to watch , ” said Alice , feeling very
# . NSg/V ISgPl+ . W?   D/P J/R  V/J         NSg/V+ P  NSg/V . . V/J  NPr+  . NSg/V/J J/R
> glad    that         it       was over    at    last    : “ and I    do     so        like        that         curious song about the
# NSg/V/J NSg/I/C/Ddem NPr/ISg+ V   NSg/J/P NSg/P NSg/V/J . . V/C ISg+ NSg/VX NSg/I/J/C NSg/V/J/C/P NSg/I/C/Ddem J       N🅪Sg J/P   D
> whiting ! ”
# NSg/V+  . .
>
#
> “ Oh    , as    to the whiting , ” said the Mock     Turtle , “ they — you’ve seen  them     , of
# . NPr/V . NSg/R P  D+  NSg/V+  . . V/J  D+  NSg/V/J+ NSg/V+ . . IPl+ . W?     NSg/V NSg/IPl+ . P
> course ? ”
# NSg/V+ . .
>
#
> “ Yes   , ” said Alice , “ I’ve often seen  them     at    dinn — ” she  checked herself hastily .
# . NPl/V . . V/J  NPr+  . . W?   R     NSg/V NSg/IPl+ NSg/P ?    . . ISg+ V/J     ISg+    R       .
>
#
> “ I    don’t know  where Dinn may    be     , ” said the Mock    Turtle , “ but     if    you’ve seen  them
# . ISg+ V     NSg/V NSg/C ?    NPr/VX NSg/VX . . V/J  D   NSg/V/J NSg/V+ . . NSg/C/P NSg/C W?     NSg/V NSg/IPl+
> so        often , of course you    know  what   they’re like        . ”
# NSg/I/J/C R     . P  NSg/V+ ISgPl+ NSg/V NSg/I+ W?      NSg/V/J/C/P . .
>
#
> “ I    believe so        , ” Alice replied thoughtfully . “ They have   their tails  in      their
# . ISg+ V       NSg/I/J/C . . NPr+  V/J     R            . . IPl+ NSg/VX D$+   NPl/V+ NPr/J/P D$+
> mouths — and they’re all          over    crumbs . ”
# NSg/V+ . V/C W?      NSg/I/J/C/Dq NSg/J/P NPl/V+ . .
>
#
> “ You’re wrong   about the crumbs , ” said the Mock    Turtle : “ crumbs would all          wash
# . W?     NSg/V/J J/P   D   NPl/V+ . . V/J  D   NSg/V/J NSg/V+ . . NPl/V+ VX    NSg/I/J/C/Dq NPr/V+
> off       in      the sea  . But     they have   their tails  in      their mouths ; and the reason  is — ”
# NSg/V/J/P NPr/J/P D   NSg+ . NSg/C/P IPl+ NSg/VX D$+   NPl/V+ NPr/J/P D$+   NSg/V+ . V/C D+  N🅪Sg/V+ VL . .
> here    the Mock     Turtle yawned and shut    his     eyes   . — “ Tell  her     about the reason  and
# NSg/J/R D+  NSg/V/J+ NSg/V+ V/J    V/C NSg/V/J ISg/D$+ NPl/V+ . . . NPr/V ISg/D$+ J/P   D+  N🅪Sg/V+ V/C
> all          that          , ” he       said to the Gryphon .
# NSg/I/J/C/Dq NSg/I/C/Ddem+ . . NPr/ISg+ V/J  P  D   ?       .
>
#
> “ The reason  is , ” said the Gryphon , “ that         they would go      with the lobsters to the
# . D+  N🅪Sg/V+ VL . . V/J  D   ?       . . NSg/I/C/Ddem IPl+ VX    NSg/V/J P    D   NPl/V    P  D
> dance  . So        they got thrown out         to sea . So        they had to fall  a    long     way    . So        they
# NSg/V+ . NSg/I/J/C IPl+ V   V/J    NSg/V/J/R/P P  NSg . NSg/I/J/C IPl+ V   P  NSg/V D/P+ NPr/V/J+ NSg/J+ . NSg/I/J/C IPl+
> got their tails  fast    in      their mouths . So        they couldn’t get   them     out         again .
# V   D$+   NPl/V+ NSg/V/J NPr/J/P D$+   NSg/V+ . NSg/I/J/C IPl+ V        NSg/V NSg/IPl+ NSg/V/J/R/P R     .
> That’s all          . ”
# NSg$   NSg/I/J/C/Dq . .
>
#
> “ Thank you    , ” said Alice , “ it’s very interesting . I    never knew so        much       about a
# . NSg/V ISgPl+ . . V/J  NPr+  . . W?   J/R  V/J         . ISg+ R     V    NSg/I/J/C NSg/I/J/Dq J/P   D/P+
> whiting before . ”
# NSg/V+  C/P    . .
>
#
> “ I    can    tell  you    more         than that          , if    you    like        , ” said the Gryphon . “ Do     you    know  why
# . ISg+ NPr/VX NPr/V ISgPl+ NPr/I/V/J/Dq C/P  NSg/I/C/Ddem+ . NSg/C ISgPl+ NSg/V/J/C/P . . V/J  D   ?       . . NSg/VX ISgPl+ NSg/V NSg/V
> it’s called a    whiting ? ”
# W?   V/J    D/P+ NSg/V+  . .
>
#
> “ I    never thought about it       , ” said Alice . “ Why   ? ”
# . ISg+ R     NSg/V   J/P   NPr/ISg+ . . V/J  NPr+  . . NSg/V . .
>
#
> “ It       does  the boots and shoes  , ” the Gryphon replied very solemnly .
# . NPr/ISg+ NPl/V D   NPl/V V/C NPl/V+ . . D   ?       V/J     J/R  R        .
>
#
> Alice was thoroughly puzzled . “ Does  the boots and shoes  ! ” she  repeated in      a
# NPr+  V   R          V/J     . . NPl/V D   NPl/V V/C NPl/V+ . . ISg+ V/J      NPr/J/P D/P+
> wondering tone      .
# NSg/V/J   N🅪Sg/I/V+ .
>
#
> “ Why   , what   are your shoes  done    with ? ” said the Gryphon . “ I    mean    , what   makes them
# . NSg/V . NSg/I+ V   D$+  NPl/V+ NSg/V/J P    . . V/J  D   ?       . . ISg+ NSg/V/J . NSg/I+ NPl/V NSg/IPl+
> so        shiny ? ”
# NSg/I/J/C NSg/J . .
>
#
> Alice looked down       at    them     , and considered a   little     before she  gave her     answer .
# NPr+  V/J    N🅪Sg/V/J/P NSg/P NSg/IPl+ . V/C V/J        D/P NPr/I/J/Dq C/P    ISg+ V    ISg/D$+ NSg/V+ .
> “ They’re done    with blacking , I    believe . ”
# . W?      NSg/V/J P    NSg/V    . ISg+ V       . .
>
#
> “ Boots and shoes  under   the sea  , ” the Gryphon went  on  in      a   deep  voice  , “ are done
# . NPl/V V/C NPl/V+ NSg/J/P D+  NSg+ . . D   ?       NSg/V J/P NPr/J/P D/P NSg/J NSg/V+ . . V   NSg/V/J
> with a   whiting . Now       you    know  . ”
# P    D/P NSg/V+  . NPr/V/J/C ISgPl+ NSg/V . .
>
#
> “ And what   are they made of ? ” Alice asked in      a   tone     of great  curiosity .
# . V/C NSg/I+ V   IPl+ V    P  . . NPr+  V/J   NPr/J/P D/P N🅪Sg/I/V P  NSg/J+ NSg+      .
>
#
> “ Soles  and eels  , of course , ” the Gryphon replied rather  impatiently : “ any    shrimp
# . NPl/V+ V/C NPl/V . P  NSg/V+ . . D   ?       V/J     NPr/V/J R           . . I/R/Dq NSgPl/V+
> could  have   told you    that          . ”
# NSg/VX NSg/VX V    ISgPl+ NSg/I/C/Ddem+ . .
>
#
> “ If    I’d been  the whiting , ” said Alice , whose thoughts were  still   running   on  the
# . NSg/C W?  NSg/V D   NSg/V+  . . V/J  NPr+  . I+    NPl/V+   NSg/V NSg/V/J NSg/V/J/P J/P D
> song  , “ I’d have   said to the porpoise , ‘          Keep  back    , please : we   don’t want  you    with
# N🅪Sg+ . . W?  NSg/VX V/J  P  D   NSg/V+   . Unlintable NSg/V NSg/V/J . V      . IPl+ V     NSg/V ISgPl+ P
> us       ! ’ ”
# NPr/IPl+ . . .
>
#
> “ They were  obliged to have   him  with them     , ” the Mock     Turtle said : “ no     wise     fish
# . IPl+ NSg/V V/J     P  NSg/VX ISg+ P    NSg/IPl+ . . D+  NSg/V/J+ NSg/V+ V/J  . . NPr/P+ NPr/V/J+ N🅪SgPl/V+
> would go      anywhere without a    porpoise . ”
# VX    NSg/V/J NSg/I    C/P     D/P+ NSg/V+   . .
>
#
> “ Wouldn’t it       really ? ” said Alice in      a   tone     of great  surprise .
# . VX       NPr/ISg+ R      . . V/J  NPr+  NPr/J/P D/P N🅪Sg/I/V P  NSg/J+ NSg/V+   .
>
#
> “ Of course not   , ” said the Mock     Turtle : “ why   , if    a    fish      came    to me       , and told me
# . P  NSg/V+ NSg/C . . V/J  D+  NSg/V/J+ NSg/V+ . . NSg/V . NSg/C D/P+ N🅪SgPl/V+ NSg/V/P P  NPr/ISg+ . V/C V    NPr/ISg+
> he       was going   a    journey , I    should say   ‘          With what   porpoise ? ’ ”
# NPr/ISg+ V   NSg/V/J D/P+ NSg/V+  . ISg+ VX     NSg/V Unlintable P    NSg/I+ NSg/V+   . . .
>
#
> “ Don’t you    mean    ‘          purpose ’ ? ” said Alice .
# . V     ISgPl+ NSg/V/J Unlintable N🅪Sg/V+ . . . V/J  NPr+  .
>
#
> “ I    mean    what   I    say   , ” the Mock     Turtle replied in      an   offended tone      . And the
# . ISg+ NSg/V/J NSg/I+ ISg+ NSg/V . . D+  NSg/V/J+ NSg/V+ V/J     NPr/J/P D/P+ V/J      N🅪Sg/I/V+ . V/C D
> Gryphon added “ Come    , let’s hear some     of your adventures . ”
# ?       V/J   . NSg/V/P . NSg$  V    I/J/R/Dq P  D$+  NPl/V+     . .
>
#
> “ I    could  tell  you    my  adventures — beginning from this    morning , ” said Alice a
# . ISg+ NSg/VX NPr/V ISgPl+ D$+ NPl/V+     . NSg/V/J+  P    I/Ddem+ N🅪Sg/V+ . . V/J  NPr+  D/P
> little     timidly : “ but     it’s no    use   going   back    to yesterday , because I    was a
# NPr/I/J/Dq R       . . NSg/C/P W?   NPr/P NSg/V NSg/V/J NSg/V/J P  NSg       . C/P     ISg+ V   D/P
> different person then    . ”
# NSg/J     NSg/V+ NSg/J/C . .
>
#
> “ Explain all          that          , ” said the Mock     Turtle .
# . V       NSg/I/J/C/Dq NSg/I/C/Ddem+ . . V/J  D+  NSg/V/J+ NSg/V+ .
>
#
> “ No    , no    ! The adventures first   , ” said the Gryphon in      an  impatient tone      :
# . NPr/P . NPr/P . D+  NPl/V+     NSg/V/J . . V/J  D   ?       NPr/J/P D/P J         N🅪Sg/I/V+ .
> “ explanations take  such  a   dreadful time      . ”
# . NPl+         NSg/V NSg/I D/P NSg/J    N🅪Sg/V/J+ . .
>
#
> So        Alice began telling them     her     adventures from the time      when    she  first   saw   the
# NSg/I/J/C NPr+  V     NSg/V/J NSg/IPl+ ISg/D$+ NPl/V+     P    D+  N🅪Sg/V/J+ NSg/I/C ISg+ NSg/V/J NSg/V D+
> White     Rabbit . She  was a   little     nervous about it       just at    first   , the two  creatures
# NPr🅪/V/J+ NSg/V+ . ISg+ V   D/P NPr/I/J/Dq J       J/P   NPr/ISg+ V/J  NSg/P NSg/V/J . D+  NSg+ NPl+
> got so        close   to her     , one       on  each side     , and opened their eyes  and mouths so        very
# V   NSg/I/J/C NSg/V/J P  ISg/D$+ . NSg/I/V/J J/P Dq+  NSg/V/J+ . V/C V/J    D$+   NPl/V V/C NSg/V+ NSg/I/J/C J/R
> wide  , but     she  gained courage as    she  went  on  . Her     listeners were  perfectly quiet
# NSg/J . NSg/C/P ISg+ V/J    NSg/V+  NSg/R ISg+ NSg/V J/P . ISg/D$+ +         NSg/V R         N🅪Sg/V/J
> till      she  got to the part     about her     repeating “ You    are old   , Father William , ” to
# NSg/V/C/P ISg+ V   P  D+  NSg/V/J+ J/P   ISg/D$+ NSg/V/J   . ISgPl+ V   NSg/J . NPr/V+ NPr+    . . P
> the Caterpillar , and the words  all          coming  different , and then    the Mock    Turtle
# D   NSg/V       . V/C D   NPl/V+ NSg/I/J/C/Dq NSg/V/J NSg/J     . V/C NSg/J/C D   NSg/V/J NSg/V+
> drew  a   long    breath    , and said “ That’s very curious . ”
# NPr/V D/P NPr/V/J N🅪Sg/V/J+ . V/C V/J  . NSg$   J/R  J       . .
>
#
> “ It’s all          about as    curious as    it       can    be     , ” said the Gryphon .
# . W?   NSg/I/J/C/Dq J/P   NSg/R J       NSg/R NPr/ISg+ NPr/VX NSg/VX . . V/J  D   ?       .
>
#
> “ It       all          came    different ! ” the Mock     Turtle repeated thoughtfully . “ I    should like
# . NPr/ISg+ NSg/I/J/C/Dq NSg/V/P NSg/J     . . D+  NSg/V/J+ NSg/V+ V/J      R            . . ISg+ VX     NSg/V/J/C/P
> to hear her     try     and repeat something  now       . Tell  her     to begin . ” He       looked at    the
# P  V    ISg/D$+ NSg/V/J V/C NSg/V  NSg/I/V/J+ NPr/V/J/C . NPr/V ISg/D$+ P  NSg/V . . NPr/ISg+ V/J    NSg/P D
> Gryphon as    if    he       thought it       had some     kind  of authority over    Alice .
# ?       NSg/R NSg/C NPr/ISg+ NSg/V   NPr/ISg+ V   I/J/R/Dq NSg/J P  N🅪Sg+     NSg/J/P NPr+  .
>
#
> “ Stand up        and repeat ‘          ’ Tis the voice of the sluggard , ’ ” said the Gryphon .
# . NSg/V NSg/V/J/P V/C NSg/V  Unlintable . ?   D   NSg/V P  D   NSg      . . . V/J  D   ?       .
>
#
> “ How   the creatures order  one       about , and make  one       repeat lessons ! ” thought Alice ;
# . NSg/C D+  NPl+      NSg/V+ NSg/I/V/J J/P   . V/C NSg/V NSg/I/V/J NSg/V  NPl/V+  . . NSg/V   NPr+  .
> “ I    might     as    well    be     at    school at    once  . ” However , she  got up        , and began to repeat
# . ISg+ NᴹSg/VX/J NSg/R NSg/V/J NSg/VX NSg/P NSg/V+ NSg/P NSg/C . . C       . ISg+ V   NSg/V/J/P . V/C V     P  NSg/V
> it       , but     her     head     was so        full    of the Lobster  Quadrille , that         she  hardly knew what
# NPr/ISg+ . NSg/C/P ISg/D$+ NPr/V/J+ V   NSg/I/J/C NSg/V/J P  D+  NSg/V/J+ NSg/V/J   . NSg/I/C/Ddem ISg+ R      V    NSg/I+
> she  was saying , and the words  came    very queer   indeed : —
# ISg+ V   NSg/V  . V/C D   NPl/V+ NSg/V/P J/R  NSg/V/J W?     . .
>
#
> “ ’ Tis the voice of the Lobster  ; I    heard him  declare , “ You    have   baked me       too
# . . ?   D   NSg/V P  D+  NSg/V/J+ . ISg+ V/J   ISg+ V       . . ISgPl+ NSg/VX V/J   NPr/ISg+ W?
> brown    , I    must  sugar  my  hair    . ” As    a   duck   with its     eyelids , so        he       with his     nose
# NPr🅪/V/J . ISg+ NSg/V N🅪Sg/V D$+ N🅪Sg/V+ . . NSg/R D/P NSg/V+ P    ISg/D$+ NPl+    . NSg/I/J/C NPr/ISg+ P    ISg/D$+ NSg/V+
> Trims his     belt   and his     buttons , and turns out         his     toes   . ”
# NPl/V ISg/D$+ NSg/V+ V/C ISg/D$+ NPl/V+  . V/C NPl/V NSg/V/J/R/P ISg/D$+ NPl/V+ . .
>
#
> ( later editions continued as    follows When    the sands  are all          dry     , he       is gay     as
# . JC    NPl      V/J       NSg/R NPl/V   NSg/I/C D   NPl/V+ V   NSg/I/J/C/Dq NSg/V/J . NPr/ISg+ VL NPr/V/J NSg/R
> a   lark  , And will   talk   in      contemptuous tones of the Shark  , But     , when    the tide
# D/P NSg/V . V/C NPr/VX N🅪Sg/V NPr/J/P J            NPl/V P  D   NSg/V+ . NSg/C/P . NSg/I/C D   NSg/V+
> rises  and sharks are around , His     voice  has a   timid and tremulous sound    . )
# NPl/V+ V/C NPl/V  V   J/P    . ISg/D$+ NSg/V+ V   D/P J     V/C J         NSg/V/J+ . .
>
#
> “ That’s different from what   I    used to say   when    I    was a   child  , ” said the Gryphon .
# . NSg$   NSg/J     P    NSg/I+ ISg+ V/J  P  NSg/V NSg/I/C ISg+ V   D/P NSg/V+ . . V/J  D   ?       .
>
#
> “ Well    , I    never heard it       before , ” said the Mock     Turtle ; “ but     it       sounds uncommon
# . NSg/V/J . ISg+ R     V/J   NPr/ISg+ C/P    . . V/J  D+  NSg/V/J+ NSg/V+ . . NSg/C/P NPr/ISg+ NPl/V  NSg/V/J+
> nonsense  . ”
# NᴹSg/V/J+ . .
>
#
> Alice said nothing  ; she  had sat     down       with her     face   in      her     hands  , wondering if
# NPr+  V/J  NSg/I/J+ . ISg+ V   NSg/V/J N🅪Sg/V/J/P P    ISg/D$+ NSg/V+ NPr/J/P ISg/D$+ NPl/V+ . NSg/V/J   NSg/C
> anything would ever happen in      a    natural way    again .
# NSg/I/V+ VX    J    V      NPr/J/P D/P+ NSg/J+  NSg/J+ R     .
>
#
> “ I    should like        to have   it       explained , ” said the Mock     Turtle .
# . ISg+ VX     NSg/V/J/C/P P  NSg/VX NPr/ISg+ V/J       . . V/J  D+  NSg/V/J+ NSg/V+ .
>
#
> “ She  can’t explain it       , ” said the Gryphon hastily . “ Go      on  with the next    verse . ”
# . ISg+ VX    V       NPr/ISg+ . . V/J  D   ?       R       . . NSg/V/J J/P P    D   NSg/J/P NSg/V . .
>
#
> “ But     about his     toes   ? ” the Mock     Turtle persisted . “ How   could  he       turn  them     out
# . NSg/C/P J/P   ISg/D$+ NPl/V+ . . D+  NSg/V/J+ NSg/V+ V/J       . . NSg/C NSg/VX NPr/ISg+ NSg/V NSg/IPl+ NSg/V/J/R/P
> with his     nose   , you    know  ? ”
# P    ISg/D$+ NSg/V+ . ISgPl+ NSg/V . .
>
#
> “ It’s the first   position in      dancing . ” Alice said ; but     was dreadfully puzzled by
# . W?   D+  NSg/V/J NSg/V+   NPr/J/P NSg/V   . . NPr+  V/J  . NSg/C/P V   R          V/J     NSg/J/P
> the whole thing  , and longed to change the subject  .
# D   NSg/J NSg/V+ . V/C V/J    P  N🅪Sg/V D   NSg/V/J+ .
>
#
> “ Go      on  with the next    verse , ” the Gryphon repeated impatiently : “ it       begins ‘          I
# . NSg/V/J J/P P    D   NSg/J/P NSg/V . . D   ?       V/J      R           . . NPr/ISg+ NPl/V  Unlintable ISg+
> passed by      his     garden   . ’ ”
# V/J    NSg/J/P ISg/D$+ NSg/V/J+ . . .
>
#
> Alice did not   dare   to disobey , though she  felt     sure it       would all          come    wrong   , and
# NPr+  V   NSg/C NPr/VX P  V       . V/C    ISg+ N🅪Sg/V/J J    NPr/ISg+ VX    NSg/I/J/C/Dq NSg/V/P NSg/V/J . V/C
> she  went  on  in      a   trembling voice  : —
# ISg+ NSg/V J/P NPr/J/P D/P V         NSg/V+ . .
>
#
> “ I    passed by      his     garden   , and marked , with one        eye    , How   the Owl    and the Panther
# . ISg+ V/J    NSg/J/P ISg/D$+ NSg/V/J+ . V/C V/J    . P    NSg/I/V/J+ NSg/V+ . NSg/C D+  NSg/V+ V/C D   NSg
> were  sharing a   pie     — ”
# NSg/V V       D/P N🅪Sg/V+ . .
>
#
> ( later editions continued as    follows The Panther took pie     - crust   , and gravy   ,
# . JC    NPl      V/J       NSg/R NPl/V   D   NSg     V    N🅪Sg/V+ . N🅪Sg/V+ . V/C N🅪Sg/V+ .
> and meat  , While     the Owl    had the dish   as    its     share of the treat  . When    the pie
# V/C N🅪Sg+ . NSg/V/C/P D   NSg/V+ V   D   NSg/V+ NSg/R ISg/D$+ NSg/V P  D   NSg/V+ . NSg/I/C D+  N🅪Sg/V+
> was all          finished , the Owl    , as    a   boon  , Was kindly permitted to pocket  the
# V   NSg/I/J/C/Dq V/J      . D+  NSg/V+ . NSg/R D/P NSg/J . V   J/R    V/J       P  NSg/V/J D
> spoon  : While     the Panther received knife and fork   with a   growl , And concluded
# NSg/V+ . NSg/V/C/P D   NSg     V/J      NSg/V V/C NSg/V+ P    D/P NSg/V . V/C V/J
> the banquet — )
# D   NSg/V+  . .
>
#
> “ What   is the use   of repeating all           that          stuff   , ” the Mock     Turtle interrupted , “ if
# . NSg/I+ VL D   NSg/V P  NSg/V/J   NSg/I/J/C/Dq+ NSg/I/C/Ddem+ NᴹSg/V+ . . D+  NSg/V/J+ NSg/V+ V/J         . . NSg/C
> you    don’t explain it       as    you    go      on  ? It’s by      far     the most       confusing thing  I    ever
# ISgPl+ V     V       NPr/ISg+ NSg/R ISgPl+ NSg/V/J J/P . W?   NSg/J/P NSg/V/J D   NSg/I/J/Dq V/J       NSg/V+ ISg+ J
> heard ! ”
# V/J   . .
>
#
> “ Yes   , I    think you’d better     leave  off       , ” said the Gryphon : and Alice was only  too
# . NPl/V . ISg+ NSg/V W?    NSg/VX/JC+ NSg/V+ NSg/V/J/P . . V/J  D   ?       . V/C NPr+  V   J/R/C W?
> glad    to do     so        .
# NSg/V/J P  NSg/VX NSg/I/J/C .
>
#
> “ Shall we   try     another figure of the Lobster  Quadrille ? ” the Gryphon went  on  . “ Or
# . VX    IPl+ NSg/V/J I/D     NSg/V  P  D+  NSg/V/J+ NSg/V/J   . . D   ?       NSg/V J/P . . NPr/C
> would you    like        the Mock     Turtle to sing    you    a    song  ? ”
# VX    ISgPl+ NSg/V/J/C/P D+  NSg/V/J+ NSg/V+ P  NSg/V/J ISgPl+ D/P+ N🅪Sg+ . .
>
#
> “ Oh    , a    song  , please , if    the Mock     Turtle would be     so        kind   , ” Alice replied , so
# . NPr/V . D/P+ N🅪Sg+ . V      . NSg/C D+  NSg/V/J+ NSg/V+ VX    NSg/VX NSg/I/J/C NSg/J+ . . NPr+  V/J     . NSg/I/J/C
> eagerly that         the Gryphon said , in      a   rather  offended tone      , “ Hm  ! No     accounting for
# R       NSg/I/C/Ddem D   ?       V/J  . NPr/J/P D/P NPr/V/J V/J      N🅪Sg/I/V+ . . NPr . NPr/P+ NSg/V+     C/P
> tastes ! Sing    her     ‘          Turtle Soup   , ’ will   you    , old   fellow ? ”
# NPl/V  . NSg/V/J ISg/D$+ Unlintable NSg/V+ NSg/V+ . . NPr/VX ISgPl+ . NSg/J NSg/V  . .
>
#
> The Mock     Turtle sighed deeply , and began , in      a    voice  sometimes choked with sobs  ,
# D+  NSg/V/J+ NSg/V+ V/J    R      . V/C V     . NPr/J/P D/P+ NSg/V+ R         V/J    P    NPl/V .
> to sing    this    : —
# P  NSg/V/J I/Ddem+ . .
>
#
> “ Beautiful Soup   , so        rich    and green    , Waiting in      a   hot     tureen ! Who    for such
# . NSg/J+    NSg/V+ . NSg/I/J/C NPr/V/J V/C NPr🅪/V/J . NSg/V   NPr/J/P D/P NSg/V/J NSg    . NPr/I+ C/P NSg/I
> dainties would not   stoop ? Soup  of the evening , beautiful Soup   ! Soup  of the
# NPl      VX    NSg/C NSg/V . NSg/V P  D+  N🅪Sg/V+ . NSg/J+    NSg/V+ . NSg/V P  D+
> evening , beautiful Soup   ! Beau   — ootiful Soo — oop  ! Beau   — ootiful Soo — oop  ! Soo — oop
# N🅪Sg/V+ . NSg/J+    NSg/V+ . NPr/V+ . ?       ?   . NᴹSg . NPr/V+ . ?       ?   . NᴹSg . ?   . NᴹSg
> of the e      — e     — evening , Beautiful , beautiful Soup   !
# P  D   NPr/I+ . NPr/I . N🅪Sg/V+ . NSg/J     . NSg/J     NSg/V+ .
>
#
> “ Beautiful Soup   ! Who    cares for fish      , Game     , or    any     other    dish   ? Who    would not
# . NSg/J+    NSg/V+ . NPr/I+ NPl/V C/P N🅪SgPl/V+ . NSg/V/J+ . NPr/C I/R/Dq+ NSg/V/J+ NSg/V+ . NPr/I+ VX    NSg/C
> give  all          else    for two  p          ennyworth only  of beautiful Soup   ? Pennyworth only  of
# NSg/V NSg/I/J/C/Dq NSg/J/C C/P NSg+ NPr/V/J/P+ ?         J/R/C P  NSg/J     NSg/V+ . NSg        J/R/C P
> beautiful Soup   ? Beau   — ootiful Soo — oop  ! Beau   — ootiful Soo — oop  ! Soo — oop  of the
# NSg/J     NSg/V+ . NPr/V+ . ?       ?   . NᴹSg . NPr/V+ . ?       ?   . NᴹSg . ?   . NᴹSg P  D
> e      — e      — evening , Beautiful , beauti — FUL SOUP   ! ”
# NPr/I+ . NPr/I+ . N🅪Sg/V+ . NSg/J     . ?      . ?   NSg/V+ . .
>
#
> “ Chorus again ! ” cried the Gryphon , and the Mock    Turtle had just begun to repeat
# . NSg/V+ R     . . V/J   D   ?       . V/C D   NSg/V/J NSg/V+ V   V/J  V     P  NSg/V
> it       , when    a   cry   of “ The trial’s beginning ! ” was heard in      the distance .
# NPr/ISg+ . NSg/I/C D/P NSg/V P  . D   NSg$    NSg/V/J+  . . V   V/J   NPr/J/P D+  NSg/V+   .
>
#
> “ Come    on  ! ” cried the Gryphon , and , taking  Alice by      the hand   , it       hurried off       ,
# . NSg/V/P J/P . . V/J   D   ?       . V/C . NSg/V/J NPr+  NSg/J/P D   NSg/V+ . NPr/ISg+ V/J     NSg/V/J/P .
> without waiting for the end   of the song  .
# C/P     NSg/V   C/P D   NSg/V P  D   N🅪Sg+ .
>
#
> “ What   trial    is it       ? ” Alice panted as    she  ran   ; but     the Gryphon only  answered “ Come
# . NSg/I+ NSg/V/J+ VL NPr/ISg+ . . NPr+  V/J    NSg/R ISg+ NSg/V . NSg/C/P D   ?       J/R/C V/J      . NSg/V/P
> on  ! ” and ran   the faster , while     more         and more         faintly came    , carried on  the breeze
# J/P . . V/C NSg/V D   NSg/JC . NSg/V/C/P NPr/I/V/J/Dq V/C NPr/I/V/J/Dq R       NSg/V/P . V/J     J/P D+  NSg/V+
> that          followed them     , the melancholy words  : —
# NSg/I/C/Ddem+ V/J      NSg/IPl+ . D   NSg/J      NPl/V+ . .
>
#
> “ Soo — oop  of the e      — e      — evening , Beautiful , beautiful Soup   ! ”
# . ?   . NᴹSg P  D   NPr/I+ . NPr/I+ . N🅪Sg/V+ . NSg/J     . NSg/J     NSg/V+ . .
>
#
> CHAPTER XI  : Who    Stole the Tarts ?
# NSg/V+  NSg . NPr/I+ NSg/V D   NPl/V .
>
#
> The King    and Queen   of Hearts were  seated on  their throne when    they arrived , with
# D   NPr/V/J V/C NPr/V/J P  NPl/V+ NSg/V V/J    J/P D$+   NSg/V  NSg/I/C IPl+ V/J     . P
> a   great crowd  assembled about them     — all          sorts of little     birds and beasts , as    well
# D/P NSg/J NSg/V+ V/J       J/P   NSg/IPl+ . NSg/I/J/C/Dq NPl/V P  NPr/I/J/Dq NPl/V V/C NPl/V+ . NSg/R NSg/V/J
> as    the whole pack  of cards  : the Knave was standing before them     , in      chains , with
# NSg/R D   NSg/J NSg/V P  NPl/V+ . D   NSg   V   NSg/V/J  C/P    NSg/IPl+ . NPr/J/P NPl/V+ . P
> a   soldier  on  each side     to guard  him  ; and near      the King     was the White    Rabbit ,
# D/P NSg/V/J+ J/P Dq   NSg/V/J+ P  NSg/V+ ISg+ . V/C NSg/V/J/P D   NPr/V/J+ V   D   NPr🅪/V/J NSg/V+ .
> with a   trumpet in      one       hand   , and a   scroll of parchment in      the other   . In      the very
# P    D/P NSg/V+  NPr/J/P NSg/I/V/J NSg/V+ . V/C D/P NSg/V  P  NSg+      NPr/J/P D   NSg/V/J . NPr/J/P D   J/R
> middle  of the court    was a   table , with a   large dish  of tarts upon it       : they looked
# NSg/V/J P  D+  NSg/V/J+ V   D/P NSg/V . P    D/P NSg/J NSg/V P  NPl/V P    NPr/ISg+ . IPl+ V/J
> so        good    , that         it       made Alice quite hungry to look  at    them     — “ I    wish  they’d get   the
# NSg/I/J/C NPr/V/J . NSg/I/C/Ddem NPr/ISg+ V    NPr+  NSg   J      P  NSg/V NSg/P NSg/IPl+ . . ISg+ NSg/V W?     NSg/V D
> trial    done    , ” she  thought , “ and hand   round     the refreshments ! ” But     there seemed to
# NSg/V/J+ NSg/V/J . . ISg+ NSg/V   . . V/C NSg/V+ NSg/V/J/P D   NPl          . . NSg/C/P +     V/J    P
> be     no    chance  of this    , so        she  began looking at    everything about her     , to pass  away
# NSg/VX NPr/P NPr/V/J P  I/Ddem+ . NSg/I/J/C ISg+ V     V       NSg/P NSg/I/V+   J/P   ISg/D$+ . P  NSg/V V/J
> the time      .
# D+  N🅪Sg/V/J+ .
>
#
> Alice had never been  in      a   court   of justice before , but     she  had read  about them
# NPr+  V   R     NSg/V NPr/J/P D/P NSg/V/J P  NPr🅪+   C/P    . NSg/C/P ISg+ V   NSg/V J/P   NSg/IPl+
> in      books  , and she  was quite pleased to find  that         she  knew the name  of nearly
# NPr/J/P NPl/V+ . V/C ISg+ V   NSg   V/J     P  NSg/V NSg/I/C/Ddem ISg+ V    D   NSg/V P  R
> everything there . “ That’s the judge  , ” she  said to herself , “ because of his     great
# NSg/I/V+   W?    . . NSg$   D+  NSg/V+ . . ISg+ V/J  P  ISg+    . . C/P     P  ISg/D$+ NSg/J
> wig    . ”
# NSg/V+ . .
>
#
> The judge  , by      the way    , was the King     ; and as    he       wore his     crown    over    the wig    ,
# D+  NSg/V+ . NSg/J/P D+  NSg/J+ . V   D+  NPr/V/J+ . V/C NSg/R NPr/ISg+ V    ISg/D$+ NSg/V/J+ NSg/J/P D+  NSg/V+ .
> ( look  at    the frontispiece if    you    want  to see   how   he       did it       , ) he       did not   look  at
# . NSg/V NSg/P D   NSg/V        NSg/C ISgPl+ NSg/V P  NSg/V NSg/C NPr/ISg+ V   NPr/ISg+ . . NPr/ISg+ V   NSg/C NSg/V NSg/P
> all          comfortable , and it       was certainly not   becoming .
# NSg/I/J/C/Dq NSg/J       . V/C NPr/ISg+ V   R         NSg/C NSg/V/J  .
>
#
> “ And that’s the jury     - box    , ” thought Alice , “ and those  twelve creatures , ” ( she  was
# . V/C NSg$   D   NSg/V/J+ . NSg/V+ . . NSg/V   NPr+  . . V/C I/Ddem NSg    NPl+      . . . ISg+ V
> obliged to say   “ creatures , ” you    see   , because some     of them     were  animals , and some
# V/J     P  NSg/V . NPl+      . . ISgPl+ NSg/V . C/P     I/J/R/Dq P  NSg/IPl+ NSg/V NPl+    . V/C I/J/R/Dq+
> were  birds  , ) “ I    suppose they are the jurors . ” She  said this    last    word   two or
# NSg/V NPl/V+ . . . ISg+ V       IPl+ V   D   NPl    . . ISg+ V/J  I/Ddem+ NSg/V/J NSg/V+ NSg NPr/C
> three times  over    to herself , being    rather  proud of it       : for she  thought , and
# NSg+  NPl/V+ NSg/J/P P  ISg+    . N🅪Sg/V/C NPr/V/J J     P  NPr/ISg+ . C/P ISg+ NSg/V+  . V/C
> rightly too , that          very few      little     girls of her     age     knew the meaning  of it       at
# R       W?  . NSg/I/C/Ddem+ J/R  NSg/I/Dq NPr/I/J/Dq NPl/V P  ISg/D$+ N🅪Sg/V+ V    D   N🅪Sg/V/J P  NPr/ISg+ NSg/P
> all          . However , “ jury     - men  ” would have   done    just as    well    .
# NSg/I/J/C/Dq . C       . . NSg/V/J+ . NSg+ . VX    NSg/VX NSg/V/J V/J  NSg/R NSg/V/J .
>
#
> The twelve jurors were  all          writing very busily on  slates . “ What   are they doing ? ”
# D   NSg    NPl    NSg/V NSg/I/J/C/Dq NSg/V   J/R  R      J/P NPl/V  . . NSg/I+ V   IPl+ NSg/V . .
> Alice whispered to the Gryphon . “ They can’t have   anything to put   down       yet     ,
# NPr+  V/J       P  D   ?       . . IPl+ VX    NSg/VX NSg/I/V+ P  NSg/V N🅪Sg/V/J/P NSg/V/C .
> before the trial’s begun . ”
# C/P    D   NSg$    V     . .
>
#
> “ They’re putting down       their names  , ” the Gryphon whispered in      reply  , “ for fear
# . W?      NSg/V   N🅪Sg/V/J/P D$+   NPl/V+ . . D   ?       V/J       NPr/J/P NSg/V+ . . C/P NSg/V+
> they should forget them     before the end   of the trial    . ”
# IPl+ VX     V      NSg/IPl+ C/P    D   NSg/V P  D   NSg/V/J+ . .
>
#
> “ Stupid things ! ” Alice began in      a   loud  , indignant voice  , but     she  stopped
# . NSg/J+ NPl/V+ . . NPr+  V     NPr/J/P D/P NSg/J . J         NSg/V+ . NSg/C/P ISg+ V/J
> hastily , for the White    Rabbit cried out         , “ Silence in      the court    ! ” and the King
# R       . C/P D   NPr🅪/V/J NSg/V+ V/J   NSg/V/J/R/P . . NSg/V+  NPr/J/P D   NSg/V/J+ . . V/C D+  NPr/V/J+
> put   on  his     spectacles and looked anxiously round     , to make  out         who    was talking .
# NSg/V J/P ISg/D$+ NPl        V/C V/J    R         NSg/V/J/P . P  NSg/V NSg/V/J/R/P NPr/I+ V   V       .
>
#
> Alice could  see   , as    well    as    if    she  were  looking over    their shoulders , that         all
# NPr+  NSg/VX NSg/V . NSg/R NSg/V/J NSg/R NSg/C ISg+ NSg/V V       NSg/J/P D$+   NPl/V+    . NSg/I/C/Ddem NSg/I/J/C/Dq
> the jurors were  writing down       “ stupid things ! ” on  their slates , and she  could
# D   NPl    NSg/V NSg/V   N🅪Sg/V/J/P . NSg/J  NPl/V+ . . J/P D$+   NPl/V  . V/C ISg+ NSg/VX
> even    make  out         that         one       of them     didn’t know  how   to spell “ stupid , ” and that         he
# NSg/V/J NSg/V NSg/V/J/R/P NSg/I/C/Ddem NSg/I/V/J P  NSg/IPl+ V      NSg/V NSg/C P  NSg/V . NSg/J  . . V/C NSg/I/C/Ddem NPr/ISg+
> had to ask   his     neighbour     to tell  him  . “ A    nice     muddle their slates’ll be     in
# V   P  NSg/V ISg/D$+ NSg/V/J/Comm+ P  NPr/V ISg+ . . D/P+ NPr/V/J+ NSg/V+ D$+   ?         NSg/VX NPr/J/P
> before the trial’s over    ! ” thought Alice .
# C/P    D   NSg$    NSg/J/P . . NSg/V   NPr+  .
>
#
> One       of the jurors had a   pencil that          squeaked . This   of course , Alice could  not
# NSg/I/V/J P  D   NPl    V   D/P NSg/V+ NSg/I/C/Ddem+ V/J      . I/Ddem P  NSg/V+ . NPr+  NSg/VX NSg/C
> stand , and she  went  round     the court    and got behind  him  , and very soon found an
# NSg/V . V/C ISg+ NSg/V NSg/V/J/P D+  NSg/V/J+ V/C V   NSg/J/P ISg+ . V/C J/R  J/R  NSg/V D/P
> opportunity of taking  it       away . She  did it       so        quickly that         the poor    little     juror
# NSg         P  NSg/V/J NPr/ISg+ V/J  . ISg+ V   NPr/ISg+ NSg/I/J/C R       NSg/I/C/Ddem D   NSg/V/J NPr/I/J/Dq NSg
> ( it       was Bill   , the Lizard ) could  not   make  out         at    all          what   had become of it       ; so        ,
# . NPr/ISg+ V   NPr/V+ . D   NSg    . NSg/VX NSg/C NSg/V NSg/V/J/R/P NSg/P NSg/I/J/C/Dq NSg/I+ V   V      P  NPr/ISg+ . NSg/I/J/C .
> after hunting all          about for it       , he       was obliged to write with one       finger for the
# P     NᴹSg/V  NSg/I/J/C/Dq J/P+  C/P NPr/ISg+ . NPr/ISg+ V   V/J     P  NSg/V P    NSg/I/V/J NSg/V+ C/P D
> rest     of the day   ; and this    was of very little     use    , as    it       left    no    mark   on  the
# NSg/V/JS P  D   NPr🅪+ . V/C I/Ddem+ V   P  J/R  NPr/I/J/Dq NSg/V+ . NSg/R NPr/ISg+ NPr/V/J NPr/P NPr/V+ J/P D
> slate    .
# NSg/V/J+ .
>
#
> “ Herald , read  the accusation ! ” said the King     .
# . NSg/V+ . NSg/V D   NSg        . . V/J  D+  NPr/V/J+ .
>
#
> On  this    the White     Rabbit blew    three blasts on  the trumpet , and then    unrolled the
# J/P I/Ddem+ D+  NPr🅪/V/J+ NSg/V+ NSg/V/J NSg   NPl/V  J/P D   NSg/V+  . V/C NSg/J/C V/J      D
> parchment scroll , and read  as    follows : —
# NSg+      NSg/V  . V/C NSg/V NSg/R NPl/V   . .
>
#
> “ The Queen   of Hearts , she  made some     tarts , All          on  a   summer day   : The Knave of
# . D   NPr/V/J P  NPl/V+ . ISg+ V    I/J/R/Dq NPl/V . NSg/I/J/C/Dq J/P D/P NPr/V+ NPr🅪+ . D   NSg   P
> Hearts , he       stole those  tarts , And took them     quite away ! ”
# NPl/V+ . NPr/ISg+ NSg/V I/Ddem NPl/V . V/C V    NSg/IPl+ NSg   V/J  . .
>
#
> “ Consider your verdict , ” the King     said to the jury     .
# . V        D$+  NSg+    . . D+  NPr/V/J+ V/J  P  D+  NSg/V/J+ .
>
#
> “ Not   yet     , not   yet     ! ” the Rabbit hastily interrupted . “ There’s a   great deal     to
# . NSg/C NSg/V/C . NSg/C NSg/V/C . . D+  NSg/V+ R       V/J         . . W?      D/P NSg/J NSg/V/J+ P
> come    before that          ! ”
# NSg/V/P C/P    NSg/I/C/Ddem+ . .
>
#
> “ Call  the first    witness , ” said the King     ; and the White     Rabbit blew    three blasts
# . NSg/V D+  NSg/V/J+ NSg/V+  . . V/J  D+  NPr/V/J+ . V/C D+  NPr🅪/V/J+ NSg/V+ NSg/V/J NSg   NPl/V
> on  the trumpet , and called out         , “ First   witness ! ”
# J/P D   NSg/V+  . V/C V/J    NSg/V/J/R/P . . NSg/V/J NSg/V+  . .
>
#
> The first    witness was the Hatter . He       came    in      with a   teacup in      one       hand   and a
# D+  NSg/V/J+ NSg/V+  V   D   NSg/V  . NPr/ISg+ NSg/V/P NPr/J/P P    D/P NSg/J  NPr/J/P NSg/I/V/J NSg/V+ V/C D/P
> piece of bread   - and - butter in      the other   . “ I    beg   pardon , your Majesty , ” he       began ,
# NSg/V P  N🅪Sg/V+ . V/C . NSg/V+ NPr/J/P D   NSg/V/J . . ISg+ NSg/V NSg/V  . D$+  NSg/I+  . . NPr/ISg+ V     .
> “ for bringing these  in      : but     I    hadn’t quite finished my  tea     when    I    was sent  for . ”
# . C/P V        I/Ddem NPr/J/P . NSg/C/P ISg+ V      NSg   V/J      D$+ N🅪Sg/V+ NSg/I/C ISg+ V   NSg/V C/P . .
>
#
> “ You    ought    to have   finished , ” said the King     . “ When    did you    begin ? ”
# . ISgPl+ NSg/I/VX P  NSg/VX V/J      . . V/J  D+  NPr/V/J+ . . NSg/I/C V   ISgPl+ NSg/V . .
>
#
> The Hatter looked at    the March  Hare     , who    had followed him  into the court    ,
# D   NSg/V  V/J    NSg/P D   NPr/V+ NSg/V/J+ . NPr/I+ V   V/J      ISg+ P    D   NSg/V/J+ .
> arm      - in      - arm      with the Dormouse . “ Fourteenth of March  , I    think it       was , ” he       said .
# NSg/V/J+ . NPr/J/P . NSg/V/J+ P    D   NSg      . . NSg/J      P  NPr/V+ . ISg+ NSg/V NPr/ISg+ V   . . NPr/ISg+ V/J  .
>
#
> “ Fifteenth , ” said the March  Hare     .
# . NSg/J+    . . V/J  D+  NPr/V+ NSg/V/J+ .
>
#
> “ Sixteenth , ” added the Dormouse .
# . NSg/J     . . V/J   D   NSg      .
>
#
> “ Write that          down       , ” the King     said to the jury     , and the jury     eagerly wrote down
# . NSg/V NSg/I/C/Ddem+ N🅪Sg/V/J/P . . D+  NPr/V/J+ V/J  P  D+  NSg/V/J+ . V/C D+  NSg/V/J+ R       V     N🅪Sg/V/J/P
> all          three dates  on  their slates , and then    added them     up        , and reduced the answer
# NSg/I/J/C/Dq NSg   NPl/V+ J/P D$+   NPl/V  . V/C NSg/J/C V/J   NSg/IPl+ NSg/V/J/P . V/C V/J     D   NSg/V+
> to shillings and pence .
# P  W?        V/C NSg   .
>
#
> “ Take  off       your hat    , ” the King     said to the Hatter .
# . NSg/V NSg/V/J/P D$+  NSg/V+ . . D+  NPr/V/J+ V/J  P  D   NSg/V  .
>
#
> “ It       isn’t mine     , ” said the Hatter .
# . NPr/ISg+ NSg/V NSg/I/V+ . . V/J  D   NSg/V  .
>
#
> “ Stolen  ! ” the King     exclaimed , turning to the jury     , who    instantly made a
# . NSg/V/J . . D+  NPr/V/J+ V/J       . NSg/V   P  D+  NSg/V/J+ . NPr/I+ R         V    D/P
> memorandum of the fact .
# NSg        P  D   NSg+ .
>
#
> “ I    keep  them     to sell  , ” the Hatter added as    an  explanation ; “ I’ve none  of my  own     .
# . ISg+ NSg/V NSg/IPl+ P  NSg/V . . D   NSg/V  V/J   NSg/R D/P N🅪Sg+       . . W?   NSg/I P  D$+ NSg/V/J .
> I’m a   hatter . ”
# W?  D/P NSg/V  . .
>
#
> Here    the Queen    put   on  her     spectacles , and began staring at    the Hatter , who
# NSg/J/R D+  NPr/V/J+ NSg/V J/P ISg/D$+ NPl        . V/C V     V       NSg/P D   NSg/V  . NPr/I+
> turned pale    and fidgeted .
# V/J    NSg/V/J V/C V/J      .
>
#
> “ Give  your evidence , ” said the King     ; “ and don’t be     nervous , or    I’ll have   you
# . NSg/V D$+  NᴹSg/V+  . . V/J  D+  NPr/V/J+ . . V/C V     NSg/VX J       . NPr/C W?   NSg/VX ISgPl+
> executed on  the spot     . ”
# V/J      J/P D   NSg/V/J+ . .
>
#
> This    did not   seem to encourage the witness at    all          : he       kept shifting from one
# I/Ddem+ V   NSg/C V    P  V         D+  NSg/V+  NSg/P NSg/I/J/C/Dq . NPr/ISg+ V    V+       P    NSg/I/V/J+
> foot   to the other   , looking uneasily at    the Queen    , and in      his     confusion he       bit   a
# NSg/V+ P  D   NSg/V/J . V       R        NSg/P D   NPr/V/J+ . V/C NPr/J/P ISg/D$+ N🅪Sg/V+   NPr/ISg+ NSg/V D/P
> large piece  out         of his     teacup instead of the bread   - and - butter .
# NSg/J NSg/V+ NSg/V/J/R/P P  ISg/D$+ NSg/J  W?      P  D   N🅪Sg/V+ . V/C . NSg/V+ .
>
#
> Just at    this    moment Alice felt     a   very curious sensation , which puzzled her     a
# V/J  NSg/P I/Ddem+ NSg+   NPr+  N🅪Sg/V/J D/P J/R  J+      NSg+      . I/C+  V/J     ISg/D$+ D/P+
> good     deal     until she  made out         what   it       was : she  was beginning to grow larger
# NPr/V/J+ NSg/V/J+ C/P   ISg+ V    NSg/V/J/R/P NSg/I+ NPr/ISg+ V   . ISg+ V   NSg/V/J   P  V    JC
> again , and she  thought at    first   she  would get   up        and leave the court    ; but     on
# R     . V/C ISg+ NSg/V   NSg/P NSg/V/J ISg+ VX    NSg/V NSg/V/J/P V/C NSg/V D+  NSg/V/J+ . NSg/C/P J/P
> second   thoughts she  decided to remain where she  was as    long    as    there was room
# NSg/V/J+ NPl/V+   ISg+ NSg/V/J P  NSg/V  NSg/C ISg+ V   NSg/R NPr/V/J NSg/R +     V   NSg/V/J+
> for her     .
# C/P ISg/D$+ .
>
#
> “ I    wish  you    wouldn’t squeeze so        . ” said the Dormouse , who    was sitting next    to
# . ISg+ NSg/V ISgPl+ VX       NSg/V   NSg/I/J/C . . V/J  D   NSg      . NPr/I+ V   NSg/V/J NSg/J/P P
> her     . “ I    can    hardly breathe . ”
# ISg/D$+ . . ISg+ NPr/VX R      V       . .
>
#
> “ I    can’t help  it       , ” said Alice very meekly : “ I’m growing . ”
# . ISg+ VX    NSg/V NPr/ISg+ . . V/J  NPr+  J/R  R      . . W?  NSg/V   . .
>
#
> “ You’ve no    right    to grow here    , ” said the Dormouse .
# . W?     NPr/P NPr/V/J+ P  V    NSg/J/R . . V/J  D   NSg      .
>
#
> “ Don’t talk   nonsense  , ” said Alice more         boldly : “ you    know  you’re growing too . ”
# . V     N🅪Sg/V NᴹSg/V/J+ . . V/J  NPr+  NPr/I/V/J/Dq R      . . ISgPl+ NSg/V W?     NSg/V   W?  . .
>
#
> “ Yes   , but     I    grow at    a    reasonable pace       , ” said the Dormouse : “ not   in      that
# . NPl/V . NSg/C/P ISg+ V    NSg/P D/P+ J+         NPr/V/J/P+ . . V/J  D   NSg      . . NSg/C NPr/J/P NSg/I/C/Ddem
> ridiculous fashion . ” And he       got up        very sulkily and crossed over    to the other
# J          N🅪Sg/V+ . . V/C NPr/ISg+ V   NSg/V/J/P J/R  R       V/C V/J     NSg/J/P P  D   NSg/V/J
> side    of the court    .
# NSg/V/J P  D   NSg/V/J+ .
>
#
> All           this    time      the Queen    had never left    off       staring at    the Hatter , and , just as
# NSg/I/J/C/Dq+ I/Ddem+ N🅪Sg/V/J+ D+  NPr/V/J+ V   R     NPr/V/J NSg/V/J/P V       NSg/P D   NSg/V  . V/C . V/J  NSg/R
> the Dormouse crossed the court    , she  said to one       of the officers of the court    ,
# D   NSg      V/J     D   NSg/V/J+ . ISg+ V/J  P  NSg/I/V/J P  D   NPl/V    P  D   NSg/V/J+ .
> “ Bring me       the list  of the singers in      the last    concert ! ” on  which the wretched
# . V     NPr/ISg+ D   NSg/V P  D   +       NPr/J/P D   NSg/V/J NSg/V+  . . J/P I/C+  D   J
> Hatter trembled so        , that         he       shook   both   his     shoes  off       .
# NSg/V  V/J      NSg/I/J/C . NSg/I/C/Ddem NPr/ISg+ NSg/V/J I/C/Dq ISg/D$+ NPl/V+ NSg/V/J/P .
>
#
> “ Give  your evidence , ” the King     repeated angrily , “ or    I’ll have   you    executed ,
# . NSg/V D$+  NᴹSg/V+  . . D+  NPr/V/J+ V/J      R       . . NPr/C W?   NSg/VX ISgPl+ V/J      .
> whether you’re nervous or    not   . ”
# I/C     W?     J       NPr/C NSg/C . .
>
#
> “ I’m a    poor    man      , your Majesty , ” the Hatter began , in      a   trembling voice  , “ — and I
# . W?  D/P+ NSg/V/J NPr/V/J+ . D$+  NSg/I+  . . D   NSg/V  V     . NPr/J/P D/P V         NSg/V+ . . . V/C ISg+
> hadn’t begun my  tea     — not   above   a   week   or    so        — and what   with the bread   - and - butter
# V      V     D$+ N🅪Sg/V+ . NSg/C NSg/J/P D/P NSg/J+ NPr/C NSg/I/J/C . V/C NSg/I+ P    D   N🅪Sg/V+ . V/C . NSg/V+
> getting so        thin    — and the twinkling of the tea     — ”
# NSg/V   NSg/I/J/C NSg/V/J . V/C D   NSg/V/J   P  D   N🅪Sg/V+ . .
>
#
> “ The twinkling of the what   ? ” said the King     .
# . D   NSg/V/J   P  D   NSg/I+ . . V/J  D+  NPr/V/J+ .
>
#
> “ It       began with the tea     , ” the Hatter replied .
# . NPr/ISg+ V     P    D+  N🅪Sg/V+ . . D   NSg/V  V/J     .
>
#
> “ Of course twinkling begins with a   T      ! ” said the King     sharply . “ Do     you    take  me
# . P  NSg/V+ NSg/V/J   NPl/V  P    D/P NPr/J+ . . V/J  D+  NPr/V/J+ R       . . NSg/VX ISgPl+ NSg/V NPr/ISg+
> for a   dunce ? Go      on  ! ”
# C/P D/P NSg   . NSg/V/J J/P . .
>
#
> “ I’m a    poor    man      , ” the Hatter went  on  , “ and most       things twinkled after that          — only
# . W?  D/P+ NSg/V/J NPr/V/J+ . . D   NSg/V  NSg/V J/P . . V/C NSg/I/J/Dq NPl/V+ V/J      P     NSg/I/C/Ddem+ . J/R/C
> the March  Hare     said — ”
# D   NPr/V+ NSg/V/J+ V/J  . .
>
#
> “ I    didn’t ! ” the March  Hare     interrupted in      a    great  hurry  .
# . ISg+ V      . . D+  NPr/V+ NSg/V/J+ V/J         NPr/J/P D/P+ NSg/J+ NSg/V+ .
>
#
> “ You    did ! ” said the Hatter .
# . ISgPl+ V   . . V/J  D   NSg/V  .
>
#
> “ I    deny it       ! ” said the March  Hare     .
# . ISg+ V    NPr/ISg+ . . V/J  D+  NPr/V+ NSg/V/J+ .
>
#
> “ He       denies it       , ” said the King     : “ leave out         that         part     . ”
# . NPr/ISg+ V      NPr/ISg+ . . V/J  D   NPr/V/J+ . . NSg/V NSg/V/J/R/P NSg/I/C/Ddem NSg/V/J+ . .
>
#
> “ Well    , at    any     rate   , the Dormouse said — ” the Hatter went  on  , looking anxiously
# . NSg/V/J . NSg/P I/R/Dq+ NSg/V+ . D   NSg      V/J  . . D   NSg/V  NSg/V J/P . V       R
> round     to see   if    he       would deny it       too : but     the Dormouse denied nothing  , being
# NSg/V/J/P P  NSg/V NSg/C NPr/ISg+ VX    V    NPr/ISg+ W?  . NSg/C/P D   NSg      V/J    NSg/I/J+ . N🅪Sg/V/C
> fast    asleep .
# NSg/V/J J      .
>
#
> “ After that          , ” continued the Hatter , “ I    cut     some     more         bread   - and - butter — ”
# . P     NSg/I/C/Ddem+ . . V/J       D   NSg/V  . . ISg+ NSg/V/J I/J/R/Dq NPr/I/V/J/Dq N🅪Sg/V+ . V/C . NSg/V+ . .
>
#
> “ But     what   did the Dormouse say   ? ” one       of the jury     asked .
# . NSg/C/P NSg/I+ V   D   NSg      NSg/V . . NSg/I/V/J P  D+  NSg/V/J+ V/J   .
>
#
> “ That         I    can’t remember , ” said the Hatter .
# . NSg/I/C/Ddem ISg+ VX    NSg/V    . . V/J  D   NSg/V  .
>
#
> “ You    must  remember , ” remarked the King     , “ or    I’ll have   you    executed . ”
# . ISgPl+ NSg/V NSg/V    . . V/J      D+  NPr/V/J+ . . NPr/C W?   NSg/VX ISgPl+ V/J      . .
>
#
> The miserable Hatter dropped his     teacup and bread   - and - butter , and went  down       on
# D   W?        NSg/V  V/J     ISg/D$+ NSg/J  V/C N🅪Sg/V+ . V/C . NSg/V+ . V/C NSg/V N🅪Sg/V/J/P J/P
> one       knee   . “ I’m a    poor    man      , your Majesty , ” he       began .
# NSg/I/V/J NSg/V+ . . W?  D/P+ NSg/V/J NPr/V/J+ . D$+  NSg/I+  . . NPr/ISg+ V     .
>
#
> “ You’re a   very poor    speaker , ” said the King     .
# . W?     D/P J/R  NSg/V/J NSg+    . . V/J  D   NPr/V/J+ .
>
#
> Here    one       of the guinea - pigs   cheered , and was immediately suppressed by      the
# NSg/J/R NSg/I/V/J P  D+  NPr+   . NPl/V+ V/J     . V/C V   R           V/J        NSg/J/P D
> officers of the court    . ( As    that          is rather  a   hard   word  , I    will   just explain to
# NPl/V    P  D+  NSg/V/J+ . . NSg/R NSg/I/C/Ddem+ VL NPr/V/J D/P N🅪Sg/J NSg/V . ISg+ NPr/VX V/J  V       P
> you    how   it       was done    . They had a    large  canvas bag    , which tied up        at    the mouth
# ISgPl+ NSg/C NPr/ISg+ V   NSg/V/J . IPl+ V   D/P+ NSg/J+ NSg/V+ NSg/V+ . I/C+  V/J  NSg/V/J/P NSg/P D   NSg/V+
> with strings : into this    they slipped the guinea - pig   , head     first   , and then    sat
# P    NPl/V+  . P    I/Ddem+ IPl+ V/J     D   NPr+   . NSg/V . NPr/V/J+ NSg/V/J . V/C NSg/J/C NSg/V/J
> upon it       . )
# P    NPr/ISg+ . .
>
#
> “ I’m glad    I’ve seen  that          done    , ” thought Alice . “ I’ve so        often read  in      the
# . W?  NSg/V/J W?   NSg/V NSg/I/C/Ddem+ NSg/V/J . . NSg/V   NPr+  . . W?   NSg/I/J/C R     NSg/V NPr/J/P D
> newspapers , at    the end   of trials , “ There was some     attempts at    applause , which
# NPl/V+     . NSg/P D   NSg/V P  NPl/V+ . . +     V   I/J/R/Dq NPl/V+   NSg/P NᴹSg+    . I/C+
> was immediately suppressed by      the officers of the court    , ” and I    never understood
# V   R           V/J        NSg/J/P D   NPl/V    P  D   NSg/V/J+ . . V/C ISg+ R     V/J
> what   it       meant till      now       . ”
# NSg/I+ NPr/ISg+ V     NSg/V/C/P NPr/V/J/C . .
>
#
> “ If    that’s all          you    know  about it       , you    may    stand down       , ” continued the King     .
# . NSg/C NSg$   NSg/I/J/C/Dq ISgPl+ NSg/V J/P   NPr/ISg+ . ISgPl+ NPr/VX NSg/V N🅪Sg/V/J/P . . V/J       D   NPr/V/J+ .
>
#
> “ I    can’t go      no    lower    , ” said the Hatter : “ I’m on  the floor  , as    it       is . ”
# . ISg+ VX    NSg/V/J NPr/P NSg/V/JC . . V/J  D   NSg/V  . . W?  J/P D   NSg/V+ . NSg/R NPr/ISg+ VL . .
>
#
> “ Then    you    may    sit   down       , ” the King     replied .
# . NSg/J/C ISgPl+ NPr/VX NSg/V N🅪Sg/V/J/P . . D+  NPr/V/J+ V/J     .
>
#
> Here    the other   guinea - pig    cheered , and was suppressed .
# NSg/J/R D   NSg/V/J NPr+   . NSg/V+ V/J     . V/C V   V/J        .
>
#
> “ Come    , that          finished the guinea - pigs   ! ” thought Alice . “ Now       we   shall get   on
# . NSg/V/P . NSg/I/C/Ddem+ V/J      D   NPr+   . NPl/V+ . . NSg/V   NPr+  . . NPr/V/J/C IPl+ VX    NSg/V J/P
> better    . ”
# NSg/VX/JC . .
>
#
> “ I’d rather  finish my  tea     , ” said the Hatter , with an  anxious look  at    the Queen    ,
# . W?  NPr/V/J NSg/V  D$+ N🅪Sg/V+ . . V/J  D   NSg/V  . P    D/P J       NSg/V NSg/P D   NPr/V/J+ .
> who    was reading the list  of singers .
# NPr/I+ V   NPr/V   D   NSg/V P  +       .
>
#
> “ You    may    go      , ” said the King     , and the Hatter hurriedly left    the court    , without
# . ISgPl+ NPr/VX NSg/V/J . . V/J  D+  NPr/V/J+ . V/C D   NSg/V  R         NPr/V/J D   NSg/V/J+ . C/P
> even    waiting to put   his     shoes  on  .
# NSg/V/J NSg/V   P  NSg/V ISg/D$+ NPl/V+ J/P .
>
#
> “ — and just take  his     head     off       outside   , ” the Queen    added to one       of the officers :
# . . V/C V/J  NSg/V ISg/D$+ NPr/V/J+ NSg/V/J/P NSg/V/J/P . . D+  NPr/V/J+ V/J   P  NSg/I/V/J P  D+  NPl/V+   .
> but     the Hatter was out         of sight   before the officer could  get   to the door   .
# NSg/C/P D   NSg/V  V   NSg/V/J/R/P P  N🅪Sg/V+ C/P    D   NSg/V+  NSg/VX NSg/V P  D   NSg/V+ .
>
#
> “ Call  the next     witness ! ” said the King     .
# . NSg/V D+  NSg/J/P+ NSg/V+  . . V/J  D+  NPr/V/J+ .
>
#
> The next     witness was the Duchess’s cook  . She  carried the pepper  - box   in      her     hand   ,
# D+  NSg/J/P+ NSg/V+  V   D   NSg$      NPr/V . ISg+ V/J     D   N🅪Sg/V+ . NSg/V NPr/J/P ISg/D$+ NSg/V+ .
> and Alice guessed who    it       was , even    before she  got into the court    , by      the way    the
# V/C NPr+  V/J     NPr/I+ NPr/ISg+ V   . NSg/V/J C/P    ISg+ V   P    D+  NSg/V/J+ . NSg/J/P D+  NSg/J+ D
> people near      the door   began sneezing all          at    once  .
# NPl/V+ NSg/V/J/P D+  NSg/V+ V     V        NSg/I/J/C/Dq NSg/P NSg/C .
>
#
> “ Give  your evidence , ” said the King     .
# . NSg/V D$+  NᴹSg/V+  . . V/J  D+  NPr/V/J+ .
>
#
> “ Shan’t , ” said the cook   .
# . V      . . V/J  D   NPr/V+ .
>
#
> The King     looked anxiously at    the White     Rabbit , who    said in      a    low      voice  , “ Your
# D+  NPr/V/J+ V/J    R         NSg/P D+  NPr🅪/V/J+ NSg/V+ . NPr/I+ V/J  NPr/J/P D/P+ NSg/V/J+ NSg/V+ . . D$+
> Majesty must  cross      - examine this    witness . ”
# NSg/I+  NSg/V NPr/V/J/P+ . NSg/V   I/Ddem+ NSg/V+  . .
>
#
> “ Well    , if    I    must  , I    must  , ” the King     said , with a   melancholy air     , and , after
# . NSg/V/J . NSg/C ISg+ NSg/V . ISg+ NSg/V . . D+  NPr/V/J+ V/J  . P    D/P NSg/J      N🅪Sg/V+ . V/C . P
> folding his     arms   and frowning at    the cook   till      his     eyes   were  nearly out         of
# V       ISg/D$+ NPl/V+ V/C V        NSg/P D   NPr/V+ NSg/V/C/P ISg/D$+ NPl/V+ NSg/V R      NSg/V/J/R/P P
> sight   , he       said in      a   deep  voice  , “ What   are tarts made of ? ”
# N🅪Sg/V+ . NPr/ISg+ V/J  NPr/J/P D/P NSg/J NSg/V+ . . NSg/I+ V   NPl/V V    P  . .
>
#
> “ Pepper  , mostly , ” said the cook   .
# . N🅪Sg/V+ . R      . . V/J  D+  NPr/V+ .
>
#
> “ Treacle , ” said a   sleepy voice  behind  her     .
# . NSg/V   . . V/J  D/P NSg/J  NSg/V+ NSg/J/P ISg/D$+ .
>
#
> “ Collar that          Dormouse , ” the Queen    shrieked out         . “ Behead that          Dormouse ! Turn  that
# . NSg/V+ NSg/I/C/Ddem+ NSg      . . D   NPr/V/J+ V/J      NSg/V/J/R/P . . V      NSg/I/C/Ddem+ NSg      . NSg/V NSg/I/C/Ddem+
> Dormouse out         of court    ! Suppress him  ! Pinch him  ! Off       with his     whiskers ! ”
# NSg      NSg/V/J/R/P P  NSg/V/J+ . V        ISg+ . NSg/V ISg+ . NSg/V/J/P P    ISg/D$+ W?       . .
>
#
> For some      minutes the whole  court    was in      confusion , getting the Dormouse turned
# C/P I/J/R/Dq+ NPl/V+  D+  NSg/J+ NSg/V/J+ V   NPr/J/P N🅪Sg/V+   . NSg/V   D   NSg      V/J
> out         , and , by      the time      they had settled down       again , the cook   had disappeared .
# NSg/V/J/R/P . V/C . NSg/J/P D   N🅪Sg/V/J+ IPl+ V   V/J     N🅪Sg/V/J/P R     . D   NPr/V+ V   V/J         .
>
#
> “ Never mind   ! ” said the King     , with an  air    of great  relief . “ Call  the next
# . R     NSg/V+ . . V/J  D+  NPr/V/J+ . P    D/P N🅪Sg/V P  NSg/J+ NSg/J+ . . NSg/V D+  NSg/J/P+
> witness . ” And he       added in      an  undertone to the Queen    , “ Really , my  dear    , you    must
# NSg/V+  . . V/C NPr/ISg+ V/J   NPr/J/P D/P NSg/V     P  D   NPr/V/J+ . . R      . D$+ NSg/V/J . ISgPl+ NSg/V
> cross      - examine the next    witness . It       quite makes my  forehead ache   ! ”
# NPr/V/J/P+ . NSg/V   D   NSg/J/P NSg/V+  . NPr/ISg+ NSg   NPl/V D$+ NSg+     NSg/V+ . .
>
#
> Alice watched the White     Rabbit as    he       fumbled over    the list   , feeling very curious
# NPr+  V/J     D+  NPr🅪/V/J+ NSg/V+ NSg/R NPr/ISg+ V/J     NSg/J/P D   NSg/V+ . NSg/V/J J/R  J
> to see   what   the next    witness would be     like        , “ — for they haven’t got much       evidence
# P  NSg/V NSg/I+ D   NSg/J/P NSg/V+  VX    NSg/VX NSg/V/J/C/P . . . C/P IPl+ V       V   NSg/I/J/Dq NᴹSg/V+
> yet     , ” she  said to herself . Imagine her     surprise , when    the White     Rabbit read  out         ,
# NSg/V/C . . ISg+ V/J  P  ISg+    . NSg/V   ISg/D$+ NSg/V+   . NSg/I/C D+  NPr🅪/V/J+ NSg/V+ NSg/V NSg/V/J/R/P .
> at    the top     of his     shrill  little      voice  , the name   “ Alice ! ”
# NSg/P D   NSg/V/J P  ISg/D$+ NSg/V/J NPr/I/J/Dq+ NSg/V+ . D+  NSg/V+ . NPr+  . .
>
#
> CHAPTER XII : Alice’s Evidence
# NSg/V+  W?  . NSg$    NᴹSg/V+
>
#
> “ Here    ! ” cried Alice , quite forgetting in      the flurry of the moment how   large she
# . NSg/J/R . . V/J   NPr+  . NSg   NSg/V      NPr/J/P D   NSg/V  P  D   NSg+   NSg/C NSg/J ISg+
> had grown in      the last    few      minutes , and she  jumped up        in      such  a   hurry  that          she
# V   V/J   NPr/J/P D   NSg/V/J NSg/I/Dq NPl/V+  . V/C ISg+ V/J    NSg/V/J/P NPr/J/P NSg/I D/P NSg/V+ NSg/I/C/Ddem+ ISg+
> tipped over    the jury     - box   with the edge  of her     skirt , upsetting all          the jurymen
# V      NSg/J/P D   NSg/V/J+ . NSg/V P    D   NSg/V P  ISg/D$+ NSg/V . NSg/V/J   NSg/I/J/C/Dq D   NPl
> on  to the heads of the crowd  below , and there they lay     sprawling about ,
# J/P P  D   NPl/V P  D   NSg/V+ P     . V/C +     IPl+ NSg/V/J V         J/P   .
> reminding her     very much       of a   globe of goldfish she  had accidentally upset   the
# V         ISg/D$+ J/R  NSg/I/J/Dq P  D/P NSg/V P  NSgPl    ISg+ V   R            NSg/V/J D
> week   before .
# NSg/J+ C/P    .
>
#
> “ Oh    , I    beg   your pardon ! ” she  exclaimed in      a   tone     of great  dismay , and began
# . NPr/V . ISg+ NSg/V D$+  NSg/V  . . ISg+ V/J       NPr/J/P D/P N🅪Sg/I/V P  NSg/J+ NSg/V+ . V/C V
> picking them     up        again as    quickly as    she  could  , for the accident of the goldfish
# V       NSg/IPl+ NSg/V/J/P R     NSg/R R       NSg/R ISg+ NSg/VX . C/P D   NSg/J    P  D   NSgPl
> kept running   in      her     head     , and she  had a   vague   sort  of idea that          they must  be
# V    NSg/V/J/P NPr/J/P ISg/D$+ NPr/V/J+ . V/C ISg+ V   D/P NSg/V/J NSg/V P  NSg+ NSg/I/C/Ddem+ IPl+ NSg/V NSg/VX
> collected at    once  and put   back    into the jury     - box    , or    they would die   .
# V/J       NSg/P NSg/C V/C NSg/V NSg/V/J P    D   NSg/V/J+ . NSg/V+ . NPr/C IPl+ VX    NSg/V .
>
#
> “ The trial    cannot proceed , ” said the King     in      a   very grave    voice  , “ until all          the
# . D+  NSg/V/J+ NSg/V  V       . . V/J  D   NPr/V/J+ NPr/J/P D/P J/R  NSg/V/J+ NSg/V+ . . C/P   NSg/I/J/C/Dq D
> jurymen are back    in      their proper places — all          , ” he       repeated with great emphasis ,
# NPl     V   NSg/V/J NPr/J/P D$+   NSg/J  NPl/V+ . NSg/I/J/C/Dq . . NPr/ISg+ V/J      P    NSg/J NSg+     .
> looking hard   at    Alice as    he       said so        .
# V       N🅪Sg/J NSg/P NPr+  NSg/R NPr/ISg+ V/J  NSg/I/J/C .
>
#
> Alice looked at    the jury     - box    , and saw   that          , in      her     haste  , she  had put   the Lizard
# NPr+  V/J    NSg/P D   NSg/V/J+ . NSg/V+ . V/C NSg/V NSg/I/C/Ddem+ . NPr/J/P ISg/D$+ NSg/V+ . ISg+ V   NSg/V D   NSg
> in      head     downwards , and the poor    little     thing  was waving its     tail     about in      a
# NPr/J/P NPr/V/J+ W?        . V/C D   NSg/V/J NPr/I/J/Dq NSg/V+ V   V      ISg/D$+ NSg/V/J+ J/P   NPr/J/P D/P
> melancholy way    , being    quite unable  to move  . She  soon got it       out         again , and put
# NSg/J      NSg/J+ . N🅪Sg/V/C NSg   NSg/V/J P  NSg/V . ISg+ J/R  V   NPr/ISg+ NSg/V/J/R/P R     . V/C NSg/V
> it       right   ; “ not   that         it       signifies much       , ” she  said to herself ; “ I    should think it
# NPr/ISg+ NPr/V/J . . NSg/C NSg/I/C/Ddem NPr/ISg+ V         NSg/I/J/Dq . . ISg+ V/J  P  ISg+    . . ISg+ VX     NSg/V NPr/ISg+
> would be     quite as    much       use   in      the trial    one        way    up        as    the other   . ”
# VX    NSg/VX NSg   NSg/R NSg/I/J/Dq NSg/V NPr/J/P D+  NSg/V/J+ NSg/I/V/J+ NSg/J+ NSg/V/J/P NSg/R D   NSg/V/J . .
>
#
> As    soon as    the jury     had a   little     recovered from the shock   of being    upset   , and
# NSg/R J/R  NSg/R D+  NSg/V/J+ V   D/P NPr/I/J/Dq V/J+      P    D   NSg/V/J P  N🅪Sg/V/C NSg/V/J . V/C
> their slates and pencils had been  found and handed back    to them     , they set     to
# D$+   NPl/V  V/C NPl/V+  V   NSg/V NSg/V V/C V/J    NSg/V/J P  NSg/IPl+ . IPl+ NPr/V/J P
> work   very diligently to write out         a   history of the accident , all          except the
# N🅪Sg/V J/R  R          P  NSg/V NSg/V/J/R/P D/P N🅪Sg    P  D   NSg/J+   . NSg/I/J/C/Dq V/C/P  D
> Lizard , who    seemed too much       overcome to do     anything but     sit   with its     mouth  open    ,
# NSg    . NPr/I+ V/J    W?  NSg/I/J/Dq NSg/V    P  NSg/VX NSg/I/V+ NSg/C/P NSg/V P    ISg/D$+ NSg/V+ NSg/V/J .
> gazing up        into the roof  of the court    .
# V      NSg/V/J/P P    D   NSg/V P  D   NSg/V/J+ .
>
#
> “ What   do     you    know  about this    business ? ” the King     said to Alice .
# . NSg/I+ NSg/VX ISgPl+ NSg/V J/P   I/Ddem+ N🅪Sg/J+  . . D+  NPr/V/J+ V/J  P  NPr+  .
>
#
> “ Nothing  , ” said Alice .
# . NSg/I/J+ . . V/J  NPr+  .
>
#
> “ Nothing  whatever ? ” persisted the King     .
# . NSg/I/J+ NSg/I/J+ . . V/J       D+  NPr/V/J+ .
>
#
> “ Nothing  whatever , ” said Alice .
# . NSg/I/J+ NSg/I/J+ . . V/J  NPr+  .
>
#
> “ That’s very important , ” the King     said , turning to the jury     . They were  just
# . NSg$   J/R  J         . . D   NPr/V/J+ V/J  . NSg/V   P  D   NSg/V/J+ . IPl+ NSg/V V/J
> beginning to write this   down       on  their slates , when    the White    Rabbit interrupted :
# NSg/V/J   P  NSg/V I/Ddem N🅪Sg/V/J/P J/P D$+   NPl/V  . NSg/I/C D   NPr🅪/V/J NSg/V+ V/J         .
> “ Unimportant , your Majesty means , of course , ” he       said in      a   very respectful tone      ,
# . J           . D$+  NSg/I+  NPl/V . P  NSg/V+ . . NPr/ISg+ V/J  NPr/J/P D/P J/R  J          N🅪Sg/I/V+ .
> but     frowning and making faces  at    him  as    he       spoke .
# NSg/C/P V        V/C NSg/V  NPl/V+ NSg/P ISg+ NSg/R NPr/ISg+ NSg/V .
>
#
> “ Unimportant , of course , I    meant , ” the King     hastily said , and went  on  to himself
# . J           . P  NSg/V+ . ISg+ V     . . D+  NPr/V/J+ R       V/J  . V/C NSg/V J/P P  ISg+
> in      an  undertone ,
# NPr/J/P D/P NSg/V     .
>
#
> “ important — unimportant — unimportant — important — ” as    if    he       were  trying  which word
# . J         . J           . J           . J         . . NSg/R NSg/C NPr/ISg+ NSg/V NSg/V/J I/C+  NSg/V+
> sounded best      .
# V/J     NPr/VX/JS .
>
#
> Some     of the jury     wrote it       down       “ important , ” and some     “ unimportant . ” Alice could
# I/J/R/Dq P  D+  NSg/V/J+ V     NPr/ISg+ N🅪Sg/V/J/P . J         . . V/C I/J/R/Dq . J           . . NPr+  NSg/VX
> see   this    , as    she  was near      enough to look  over    their slates ; “ but     it       doesn’t
# NSg/V I/Ddem+ . NSg/R ISg+ V   NSg/V/J/P NSg/I  P  NSg/V NSg/J/P D$+   NPl/V  . . NSg/C/P NPr/ISg+ V
> matter  a   bit    , ” she  thought to herself .
# N🅪Sg/V+ D/P NSg/V+ . . ISg+ NSg/V   P  ISg+    .
>
#
> At    this    moment the King     , who    had been  for some      time      busily writing in      his
# NSg/P I/Ddem+ NSg+   D+  NPr/V/J+ . NPr/I+ V   NSg/V C/P I/J/R/Dq+ N🅪Sg/V/J+ R      NSg/V   NPr/J/P ISg/D$+
> note   - book   , cackled out         “ Silence ! ” and read  out         from his     book   , “ Rule   Forty - two .
# NSg/V+ . NSg/V+ . V/J     NSg/V/J/R/P . NSg/V+  . . V/C NSg/V NSg/V/J/R/P P    ISg/D$+ NSg/V+ . . NSg/V+ NSg/J . NSg .
> All           persons more         than a    mile high    to leave the court    . ”
# NSg/I/J/C/Dq+ NPl/V+  NPr/I/V/J/Dq C/P  D/P+ NSg+ NSg/V/J P  NSg/V D+  NSg/V/J+ . .
>
#
> Everybody looked at    Alice .
# NSg/I+    V/J    NSg/P NPr+  .
>
#
> “ I’m not   a   mile high    , ” said Alice .
# . W?  NSg/C D/P NSg+ NSg/V/J . . V/J  NPr+  .
>
#
> “ You    are , ” said the King     .
# . ISgPl+ V   . . V/J  D+  NPr/V/J+ .
>
#
> “ Nearly two  miles  high    , ” added the Queen    .
# . R      NSg+ NPrPl+ NSg/V/J . . V/J   D+  NPr/V/J+ .
>
#
> “ Well    , I    shan’t go      , at    any    rate   , ” said Alice : “ besides , that’s not   a   regular
# . NSg/V/J . ISg+ V      NSg/V/J . NSg/P I/R/Dq NSg/V+ . . V/J  NPr+  . . W?      . NSg$   NSg/C D/P NSg/J
> rule   : you    invented it       just now       . ”
# NSg/V+ . ISgPl+ V/J      NPr/ISg+ V/J  NPr/V/J/C . .
>
#
> “ It’s the oldest rule   in      the book   , ” said the King     .
# . W?   D   JS     NSg/V+ NPr/J/P D   NSg/V+ . . V/J  D   NPr/V/J+ .
>
#
> “ Then    it       ought    to be     Number    One       , ” said Alice .
# . NSg/J/C NPr/ISg+ NSg/I/VX P  NSg/VX NSg/V/JC+ NSg/I/V/J . . V/J  NPr+  .
>
#
> The King     turned pale    , and shut    his     note   - book   hastily . “ Consider your verdict , ”
# D+  NPr/V/J+ V/J    NSg/V/J . V/C NSg/V/J ISg/D$+ NSg/V+ . NSg/V+ R       . . V        D$+  NSg+    . .
> he       said to the jury     , in      a   low     , trembling voice  .
# NPr/ISg+ V/J  P  D+  NSg/V/J+ . NPr/J/P D/P NSg/V/J . V         NSg/V+ .
>
#
> “ There’s more         evidence to come    yet     , please your Majesty , ” said the White    Rabbit ,
# . W?      NPr/I/V/J/Dq NᴹSg/V+  P  NSg/V/P NSg/V/C . V      D$+  NSg/I+  . . V/J  D   NPr🅪/V/J NSg/V+ .
> jumping up        in      a   great hurry  ; “ this   paper     has just been  picked up        . ”
# V       NSg/V/J/P NPr/J/P D/P NSg/J NSg/V+ . . I/Ddem N🅪Sg/V/J+ V   V/J  NSg/V V/J    NSg/V/J/P . .
>
#
> “ What’s in      it       ? ” said the Queen    .
# . NSg$   NPr/J/P NPr/ISg+ . . V/J  D+  NPr/V/J+ .
>
#
> “ I    haven’t opened it       yet     , ” said the White    Rabbit , “ but     it       seems to be     a   letter ,
# . ISg+ V       V/J    NPr/ISg+ NSg/V/C . . V/J  D   NPr🅪/V/J NSg/V+ . . NSg/C/P NPr/ISg+ V     P  NSg/VX D/P NSg/V+ .
> written by      the prisoner to — to somebody . ”
# V/J     NSg/J/P D   NSg+     P  . P  NSg/I+   . .
>
#
> “ It       must  have   been  that          , ” said the King     , “ unless it       was written to nobody , which
# . NPr/ISg+ NSg/V NSg/VX NSg/V NSg/I/C/Ddem+ . . V/J  D+  NPr/V/J+ . . C      NPr/ISg+ V   V/J     P  NSg/I+ . I/C+
> isn’t usual , you    know  . ”
# NSg/V NSg/J . ISgPl+ NSg/V . .
>
#
> “ Who    is it       directed to ? ” said one       of the jurymen .
# . NPr/I+ VL NPr/ISg+ V/J      P  . . V/J  NSg/I/V/J P  D   NPl     .
>
#
> “ It       isn’t directed at    all          , ” said the White    Rabbit ; “ in      fact , there’s nothing
# . NPr/ISg+ NSg/V V/J      NSg/P NSg/I/J/C/Dq . . V/J  D   NPr🅪/V/J NSg/V+ . . NPr/J/P NSg+ . W?      NSg/I/J+
> written on  the outside   . ” He       unfolded the paper     as    he       spoke , and added “ It       isn’t
# V/J     J/P D   NSg/V/J/P . . NPr/ISg+ V/J      D+  N🅪Sg/V/J+ NSg/R NPr/ISg+ NSg/V . V/C V/J   . NPr/ISg+ NSg/V
> a    letter , after all          : it’s a   set      of verses . ”
# D/P+ NSg/V+ . P     NSg/I/J/C/Dq . W?   D/P NPr/V/J+ P  NPl/V  . .
>
#
> “ Are they in      the prisoner’s handwriting ? ” asked another of the jurymen .
# . V   IPl+ NPr/J/P D   NSg$       NᴹSg/V      . . V/J   I/D     P  D   NPl     .
>
#
> “ No    , they’re not   , ” said the White    Rabbit , “ and that’s the queerest thing  about
# . NPr/P . W?      NSg/C . . V/J  D   NPr🅪/V/J NSg/V+ . . V/C NSg$   D   JS       NSg/V+ J/P
> it       . ” ( The jury     all          looked puzzled . )
# NPr/ISg+ . . . D+  NSg/V/J+ NSg/I/J/C/Dq V/J    V/J     . .
>
#
> “ He       must  have   imitated somebody else’s hand   , ” said the King     . ( The jury     all
# . NPr/ISg+ NSg/V NSg/VX V/J      NSg/I+   NSg$   NSg/V+ . . V/J  D   NPr/V/J+ . . D+  NSg/V/J+ NSg/I/J/C/Dq
> brightened up        again . )
# V/J        NSg/V/J/P R     . .
>
#
> “ Please your Majesty , ” said the Knave , “ I    didn’t write it       , and they can’t prove
# . V      D$+  NSg/I+  . . V/J  D   NSg   . . ISg+ V      NSg/V NPr/ISg+ . V/C IPl+ VX    NSg/V
> I    did : there’s no    name   signed at    the end    . ”
# ISg+ V   . W?      NPr/P NSg/V+ V/J    NSg/P D   NSg/V+ . .
>
#
> “ If    you    didn’t sign   it       , ” said the King     , “ that          only  makes the matter  worse    . You
# . NSg/C ISgPl+ V      NSg/V+ NPr/ISg+ . . V/J  D   NPr/V/J+ . . NSg/I/C/Ddem+ J/R/C NPl/V D   N🅪Sg/V+ NSg/V/JC . ISgPl+
> must  have   meant some      mischief , or    else    you’d have   signed your name   like        an
# NSg/V NSg/VX V     I/J/R/Dq+ NSg/V+   . NPr/C NSg/J/C W?    NSg/VX V/J    D$+  NSg/V+ NSg/V/J/C/P D/P
> honest man      . ”
# V/JS   NPr/V/J+ . .
>
#
> There was a   general clapping of hands  at    this    : it       was the first   really clever
# +     V   D/P NSg/V/J NSg/V    P  NPl/V+ NSg/P I/Ddem+ . NPr/ISg+ V   D   NSg/V/J R      J
> thing  the King     had said that         day   .
# NSg/V+ D+  NPr/V/J+ V   V/J  NSg/I/C/Ddem NPr🅪+ .
>
#
> “ That          proves his     guilt  , ” said the Queen    .
# . NSg/I/C/Ddem+ NPl/V  ISg/D$+ NSg/V+ . . V/J  D+  NPr/V/J+ .
>
#
> “ It       proves nothing of the sort   ! ” said Alice . “ Why   , you    don’t even    know  what
# . NPr/ISg+ NPl/V  NSg/I/J P  D+  NSg/V+ . . V/J  NPr+  . . NSg/V . ISgPl+ V     NSg/V/J NSg/V NSg/I+
> they’re about ! ”
# W?      J/P   . .
>
#
> “ Read  them     , ” said the King     .
# . NSg/V NSg/IPl+ . . V/J  D+  NPr/V/J+ .
>
#
> The White     Rabbit put   on  his     spectacles . “ Where shall I    begin , please your
# D+  NPr🅪/V/J+ NSg/V+ NSg/V J/P ISg/D$+ NPl        . . NSg/C VX    ISg+ NSg/V . V      D$+
> Majesty ? ” he       asked .
# NSg/I+  . . NPr/ISg+ V/J   .
>
#
> “ Begin at    the beginning , ” the King     said gravely , “ and go      on  till      you    come    to the
# . NSg/V NSg/P D+  NSg/V/J+  . . D+  NPr/V/J+ V/J  R       . . V/C NSg/V/J J/P NSg/V/C/P ISgPl+ NSg/V/P P  D
> end    : then    stop  . ”
# NSg/V+ . NSg/J/C NSg/V . .
>
#
> These   were  the verses the White    Rabbit read  : —
# I/Ddem+ NSg/V D   NPl/V  D   NPr🅪/V/J NSg/V+ NSg/V . .
>
#
> “ They told me       you    had been  to her     , And mentioned me       to him  : She  gave me       a    good
# . IPl+ V    NPr/ISg+ ISgPl+ V   NSg/V P  ISg/D$+ . V/C V/J       NPr/ISg+ P  ISg+ . ISg+ V    NPr/ISg+ D/P+ NPr/V/J+
> character , But     said I    could  not   swim  .
# NSg/V+    . NSg/C/P V/J  ISg+ NSg/VX NSg/C NSg/V .
>
#
> He       sent  them     word   I    had not   gone  ( We   know  it       to be     true    ) : If    she  should push
# NPr/ISg+ NSg/V NSg/IPl+ NSg/V+ ISg+ V   NSg/C V/J/P . IPl+ NSg/V NPr/ISg+ P  NSg/VX NSg/V/J . . NSg/C ISg+ VX     NSg/V
> the matter  on  , What   would become of you    ?
# D+  N🅪Sg/V+ J/P . NSg/I+ VX    V      P  ISgPl+ .
>
#
> I    gave her     one       , they gave him  two , You    gave us       three or    more         ; They all
# ISg+ V    ISg/D$+ NSg/I/V/J . IPl+ V    ISg+ NSg . ISgPl+ V    NPr/IPl+ NSg   NPr/C NPr/I/V/J/Dq . IPl+ NSg/I/J/C/Dq
> returned from him  to you    , Though they were  mine     before .
# V/J+     P    ISg+ P  ISgPl+ . V/C    IPl+ NSg/V NSg/I/V+ C/P    .
>
#
> If    I    or    she  should chance   to be     Involved in      this    affair , He       trusts to you    to
# NSg/C ISg+ NPr/C ISg+ VX     NPr/V/J+ P  NSg/VX V/J      NPr/J/P I/Ddem+ NSg+   . NPr/ISg+ NPl/V  P  ISgPl+ P
> set     them     free    , Exactly as    we   were  .
# NPr/V/J NSg/IPl+ NSg/V/J . R       NSg/R IPl+ NSg/V .
>
#
> My  notion was that         you    had been  ( Before she  had this    fit      ) An   obstacle that
# D$+ NSg+   V   NSg/I/C/Ddem ISgPl+ V   NSg/V . C/P    ISg+ V   I/Ddem+ NSg/V/J+ . D/P+ NSg+     NSg/I/C/Ddem+
> came    between Him  , and ourselves , and it       .
# NSg/V/P NSg/P   ISg+ . V/C IPl+      . V/C NPr/ISg+ .
>
#
> Don’t let   him  know  she  liked them     best      , For this    must  ever be     A   secret  , kept
# V     NSg/V ISg+ NSg/V ISg+ V/J   NSg/IPl+ NPr/VX/JS . C/P I/Ddem+ NSg/V J    NSg/VX D/P NSg/V/J . V
> from all          the rest      , Between yourself and me       . ”
# P    NSg/I/J/C/Dq D   NSg/V/JS+ . NSg/P   ISg+     V/C NPr/ISg+ . .
>
#
> “ That’s the most       important piece of evidence we’ve heard yet     , ” said the King     ,
# . NSg$   D   NSg/I/J/Dq J         NSg/V P  NᴹSg/V+  W?    V/J   NSg/V/C . . V/J  D   NPr/V/J+ .
> rubbing his     hands  ; “ so        now       let   the jury     — ”
# NSg/V   ISg/D$+ NPl/V+ . . NSg/I/J/C NPr/V/J/C NSg/V D   NSg/V/J+ . .
>
#
> “ If    any    one       of them     can    explain it       , ” said Alice , ( she  had grown so        large in      the
# . NSg/C I/R/Dq NSg/I/V/J P  NSg/IPl+ NPr/VX V       NPr/ISg+ . . V/J  NPr+  . . ISg+ V   V/J   NSg/I/J/C NSg/J NPr/J/P D+
> last     few       minutes that          she  wasn’t a   bit    afraid of interrupting him  , ) “ I’ll give
# NSg/V/J+ NSg/I/Dq+ NPl/V+  NSg/I/C/Ddem+ ISg+ V      D/P NSg/V+ J      P  V            ISg+ . . . W?   NSg/V
> him  sixpence . I    don’t believe there’s an  atom of meaning   in      it       . ”
# ISg+ NSg      . ISg+ V     V       W?      D/P NSg  P  N🅪Sg/V/J+ NPr/J/P NPr/ISg+ . .
>
#
> The jury     all          wrote down       on  their slates , “ She  doesn’t believe there’s an  atom of
# D+  NSg/V/J+ NSg/I/J/C/Dq V     N🅪Sg/V/J/P J/P D$+   NPl/V  . . ISg+ V       V       W?      D/P NSg  P
> meaning   in      it       , ” but     none  of them     attempted to explain the paper     .
# N🅪Sg/V/J+ NPr/J/P NPr/ISg+ . . NSg/C/P NSg/I P  NSg/IPl+ V/J       P  V       D   N🅪Sg/V/J+ .
>
#
> “ If    there’s no    meaning   in      it       , ” said the King     , “ that          saves a   world of trouble ,
# . NSg/C W?      NPr/P N🅪Sg/V/J+ NPr/J/P NPr/ISg+ . . V/J  D   NPr/V/J+ . . NSg/I/C/Ddem+ NPl/V D/P NSg/V P  NSg/V+  .
> you    know  , as    we   needn’t try     to find  any    . And yet     I    don’t know  , ” he       went  on  ,
# ISgPl+ NSg/V . NSg/R IPl+ VX      NSg/V/J P  NSg/V I/R/Dq . V/C NSg/V/C ISg+ V     NSg/V . . NPr/ISg+ NSg/V J/P .
> spreading out         the verses on  his     knee   , and looking at    them     with one       eye    ; “ I    seem
# V         NSg/V/J/R/P D   NPl/V  J/P ISg/D$+ NSg/V+ . V/C V       NSg/P NSg/IPl+ P    NSg/I/V/J NSg/V+ . . ISg+ V
> to see   some     meaning   in      them     , after all          . “ — said I    could  not   swim  — ” you    can’t
# P  NSg/V I/J/R/Dq N🅪Sg/V/J+ NPr/J/P NSg/IPl+ . P     NSg/I/J/C/Dq . . . V/J  ISg+ NSg/VX NSg/C NSg/V . . ISgPl+ VX
> swim  , can    you    ? ” he       added , turning to the Knave .
# NSg/V . NPr/VX ISgPl+ . . NPr/ISg+ V/J   . NSg/V   P  D   NSg   .
>
#
> The Knave shook   his     head     sadly . “ Do     I    look  like        it       ? ” he       said . ( Which he
# D   NSg   NSg/V/J ISg/D$+ NPr/V/J+ R     . . NSg/VX ISg+ NSg/V NSg/V/J/C/P NPr/ISg+ . . NPr/ISg+ V/J  . . I/C+  NPr/ISg+
> certainly did not   , being    made entirely of cardboard . )
# R         V   NSg/C . N🅪Sg/V/C V    R        P  NᴹSg/J+   . .
>
#
> “ All          right   , so        far     , ” said the King     , and he       went  on  muttering over    the verses to
# . NSg/I/J/C/Dq NPr/V/J . NSg/I/J/C NSg/V/J . . V/J  D+  NPr/V/J+ . V/C NPr/ISg+ NSg/V J/P NSg/V     NSg/J/P D   NPl/V  P
> himself : “ ‘          We   know  it       to be     true    — ’ that’s the jury     , of course — ‘          I    gave her     one       ,
# ISg+    . . Unlintable IPl+ NSg/V NPr/ISg+ P  NSg/VX NSg/V/J . . NSg$   D   NSg/V/J+ . P  NSg/V+ . Unlintable ISg+ V    ISg/D$+ NSg/I/V/J .
> they gave him  two — ’ why   , that          must  be     what   he       did with the tarts , you    know  — ”
# IPl+ V    ISg+ NSg . . NSg/V . NSg/I/C/Ddem+ NSg/V NSg/VX NSg/I+ NPr/ISg+ V   P    D   NPl/V . ISgPl+ NSg/V . .
>
#
> “ But     , it       goes  on  ‘          they all          returned from him  to you    , ’ ” said Alice .
# . NSg/C/P . NPr/ISg+ NPl/V J/P Unlintable IPl+ NSg/I/J/C/Dq V/J+     P    ISg+ P  ISgPl+ . . . V/J  NPr+  .
>
#
> “ Why   , there they are ! ” said the King     triumphantly , pointing to the tarts on  the
# . NSg/V . +     IPl+ V   . . V/J  D+  NPr/V/J+ R            . V        P  D   NPl/V J/P D
> table  . “ Nothing  can    be     clearer than that          . Then    again — ‘          before she  had this    fit      — ’
# NSg/V+ . . NSg/I/J+ NPr/VX NSg/VX NSg/JC  C/P  NSg/I/C/Ddem+ . NSg/J/C R     . Unlintable C/P    ISg+ V   I/Ddem+ NSg/V/J+ . .
> you    never had fits  , my  dear    , I    think ? ” he       said to the Queen    .
# ISgPl+ R     V   NPl/V . D$+ NSg/V/J . ISg+ NSg/V . . NPr/ISg+ V/J  P  D+  NPr/V/J+ .
>
#
> “ Never ! ” said the Queen    furiously , throwing an  inkstand at    the Lizard as    she
# . R     . . V/J  D+  NPr/V/J+ R         . V        D/P NSg      NSg/P D   NSg    NSg/R ISg+
> spoke . ( The unfortunate little      Bill   had left    off       writing on  his     slate    with one
# NSg/V . . D+  NSg/J+      NPr/I/J/Dq+ NPr/V+ V   NPr/V/J NSg/V/J/P NSg/V   J/P ISg/D$+ NSg/V/J+ P    NSg/I/V/J+
> finger , as    he       found it       made no     mark   ; but     he       now       hastily began again , using the
# NSg/V+ . NSg/R NPr/ISg+ NSg/V NPr/ISg+ V    NPr/P+ NPr/V+ . NSg/C/P NPr/ISg+ NPr/V/J/C R       V     R     . V     D+
> ink     , that          was trickling down       his     face   , as    long    as    it       lasted . )
# N🅪Sg/V+ . NSg/I/C/Ddem+ V   V         N🅪Sg/V/J/P ISg/D$+ NSg/V+ . NSg/R NPr/V/J NSg/R NPr/ISg+ V/J    . .
>
#
> “ Then    the words  don’t fit     you    , ” said the King     , looking round     the court    with a
# . NSg/J/C D+  NPl/V+ V     NSg/V/J ISgPl+ . . V/J  D   NPr/V/J+ . V       NSg/V/J/P D   NSg/V/J+ P    D/P
> smile  . There was a    dead     silence .
# NSg/V+ . +     V   D/P+ NSg/V/J+ NSg/V+  .
>
#
> “ It’s a    pun    ! ” the King     added in      an   offended tone      , and everybody laughed , “ Let
# . W?   D/P+ NSg/V+ . . D+  NPr/V/J+ V/J   NPr/J/P D/P+ V/J      N🅪Sg/I/V+ . V/C NSg/I+    V/J     . . NSg/V
> the jury     consider their verdict , ” the King     said , for about the twentieth time
# D+  NSg/V/J+ V        D$+   NSg+    . . D+  NPr/V/J+ V/J  . C/P J/P   D+  NSg/J+    N🅪Sg/V/J+
> that          day   .
# NSg/I/C/Ddem+ NPr🅪+ .
>
#
> “ No    , no    ! ” said the Queen    . “ Sentence first   — verdict afterwards . ”
# . NPr/P . NPr/P . . V/J  D+  NPr/V/J+ . . NSg/V+   NSg/V/J . NSg+    R/Comm     . .
>
#
> “ Stuff  and nonsense  ! ” said Alice loudly . “ The idea of having the sentence
# . NᴹSg/V V/C NᴹSg/V/J+ . . V/J  NPr+  R      . . D   NSg  P  V      D+  NSg/V+
> first   ! ”
# NSg/V/J . .
>
#
> “ Hold    your tongue ! ” said the Queen    , turning purple   .
# . NSg/V/J D$+  NSg/V+ . . V/J  D+  NPr/V/J+ . NSg/V   N🅪Sg/V/J .
>
#
> “ I    won’t ! ” said Alice .
# . ISg+ V     . . V/J  NPr+  .
>
#
> “ Off       with her     head     ! ” the Queen    shouted at    the top     of her     voice  . Nobody moved .
# . NSg/V/J/P P    ISg/D$+ NPr/V/J+ . . D+  NPr/V/J+ V/J     NSg/P D   NSg/V/J P  ISg/D$+ NSg/V+ . NSg/I+ V/J   .
>
#
> “ Who    cares for you    ? ” said Alice , ( she  had grown to her     full     size    by      this    time      . )
# . NPr/I+ NPl/V C/P ISgPl+ . . V/J  NPr+  . . ISg+ V   V/J   P  ISg/D$+ NSg/V/J+ N🅪Sg/V+ NSg/J/P I/Ddem+ N🅪Sg/V/J+ . .
> “ You’re nothing  but     a   pack  of cards  ! ”
# . W?     NSg/I/J+ NSg/C/P D/P NSg/V P  NPl/V+ . .
>
#
> At    this    the whole  pack   rose    up        into the air     , and came    flying  down       upon her     : she
# NSg/P I/Ddem+ D+  NSg/J+ NSg/V+ NPr/V/J NSg/V/J/P P    D+  N🅪Sg/V+ . V/C NSg/V/P NSg/V/J N🅪Sg/V/J/P P    ISg/D$+ . ISg+
> gave a    little      scream , half       of fright  and half       of anger   , and tried to beat     them
# V    D/P+ NPr/I/J/Dq+ NSg/V+ . N🅪Sg/V/J/P P  NSg/V/J V/C N🅪Sg/V/J/P P  NᴹSg/V+ . V/C V/J   P  N🅪Sg/V/J NSg/IPl+
> off       , and found herself lying   on  the bank   , with her     head     in      the lap     of her
# NSg/V/J/P . V/C NSg/V ISg+    NSg/V/J J/P D   NSg/V+ . P    ISg/D$+ NPr/V/J+ NPr/J/P D   NSg/V/J P  ISg/D$+
> sister , who    was gently brushing away some     dead    leaves that          had fluttered down
# NSg/V+ . NPr/I+ V   R      V        V/J  I/J/R/Dq NSg/V/J NPl/V+ NSg/I/C/Ddem+ V   V/J       N🅪Sg/V/J/P
> from the trees  upon her     face   .
# P    D   NPl/V+ P    ISg/D$+ NSg/V+ .
>
#
> “ Wake  up        , Alice dear    ! ” said her     sister ; “ Why   , what   a    long     sleep   you’ve had ! ”
# . NPr/V NSg/V/J/P . NPr+  NSg/V/J . . V/J  ISg/D$+ NSg/V+ . . NSg/V . NSg/I+ D/P+ NPr/V/J+ N🅪Sg/V+ W?     V   . .
>
#
> “ Oh    , I’ve had such  a   curious dream    ! ” said Alice , and she  told her     sister , as
# . NPr/V . W?   V   NSg/I D/P J       NSg/V/J+ . . V/J  NPr+  . V/C ISg+ V    ISg/D$+ NSg/V+ . NSg/R
> well    as    she  could  remember them     , all          these  strange Adventures of hers that         you
# NSg/V/J NSg/R ISg+ NSg/VX NSg/V    NSg/IPl+ . NSg/I/J/C/Dq I/Ddem NSg/V/J NPl/V      P  ISg+ NSg/I/C/Ddem ISgPl+
> have   just been  reading about ; and when    she  had finished , her     sister kissed her     ,
# NSg/VX V/J  NSg/V NPr/V   J/P   . V/C NSg/I/C ISg+ V   V/J      . ISg/D$+ NSg/V+ V/J    ISg/D$+ .
> and said , “ It       was a   curious dream   , dear    , certainly : but     now       run   in      to your tea     ;
# V/C V/J  . . NPr/ISg+ V   D/P J       NSg/V/J . NSg/V/J . R         . NSg/C/P NPr/V/J/C NSg/V NPr/J/P P  D$+  N🅪Sg/V+ .
> it’s getting late  . ” So        Alice got up        and ran   off       , thinking while     she  ran   , as    well
# W?   NSg/V   NSg/J . . NSg/I/J/C NPr+  V   NSg/V/J/P V/C NSg/V NSg/V/J/P . V        NSg/V/C/P ISg+ NSg/V . NSg/R NSg/V/J
> she  might     , what   a    wonderful dream    it       had been  .
# ISg+ NᴹSg/VX/J . NSg/I+ D/P+ J+        NSg/V/J+ NPr/ISg+ V   NSg/V .
>
#
> But     her     sister sat     still   just as    she  left    her     , leaning her     head     on  her     hand   ,
# NSg/C/P ISg/D$+ NSg/V+ NSg/V/J NSg/V/J V/J  NSg/R ISg+ NPr/V/J ISg/D$+ . NSg/V   ISg/D$+ NPr/V/J+ J/P ISg/D$+ NSg/V+ .
> watching the setting  sun    , and thinking of little      Alice and all           her     wonderful
# V        D+  NSg/V/J+ NPr/V+ . V/C V        P  NPr/I/J/Dq+ NPr+  V/C NSg/I/J/C/Dq+ ISg/D$+ J+
> Adventures , till      she  too began dreaming after a    fashion , and this    was her
# NPl/V+     . NSg/V/C/P ISg+ W?  V     V+       P     D/P+ N🅪Sg/V+ . V/C I/Ddem+ V   ISg/D$+
> dream    : —
# NSg/V/J+ . .
>
#
> First   , she  dreamed of little      Alice herself , and once  again the tiny   hands  were
# NSg/V/J . ISg+ V/J     P  NPr/I/J/Dq+ NPr+  ISg+    . V/C NSg/C R     D+  NSg/J+ NPl/V+ NSg/V
> clasped upon her     knee   , and the bright  eager   eyes   were  looking up        into hers — she
# V/J     P    ISg/D$+ NSg/V+ . V/C D   NPr/V/J NSg/V/J NPl/V+ NSg/V V       NSg/V/J/P P    ISg+ . ISg+
> could  hear the very tones of her     voice  , and see   that         queer   little     toss  of her
# NSg/VX V    D   J/R  NPl/V P  ISg/D$+ NSg/V+ . V/C NSg/V NSg/I/C/Ddem NSg/V/J NPr/I/J/Dq NSg/V P  ISg/D$+
> head     to keep  back    the wandering hair    that          would always get   into her     eyes   — and
# NPr/V/J+ P  NSg/V NSg/V/J D   V         N🅪Sg/V+ NSg/I/C/Ddem+ VX    R      NSg/V P    ISg/D$+ NPl/V+ . V/C
> still   as    she  listened , or    seemed to listen , the whole place  around her     became
# NSg/V/J NSg/R ISg+ V/J      . NPr/C V/J    P  NSg/V  . D   NSg/J NSg/V+ J/P    ISg/D$+ V
> alive with the strange creatures of her     little     sister’s dream    .
# W?    P    D   NSg/V/J NPl       P  ISg/D$+ NPr/I/J/Dq NSg$     NSg/V/J+ .
>
#
> The long     grass   rustled at    her     feet as    the White    Rabbit hurried by      — the frightened
# D+  NPr/V/J+ NPr🅪/V+ V/J     NSg/P ISg/D$+ NPl+ NSg/R D   NPr🅪/V/J NSg/V+ V/J     NSg/J/P . D   V/J
> Mouse  splashed his     way    through the neighbouring pool   — she  could  hear the rattle
# NSg/V+ V/J      ISg/D$+ NSg/J+ NSg/J/P D   V/Comm       NSg/V+ . ISg+ NSg/VX V    D   NSg/V
> of the teacups as    the March  Hare     and his     friends shared their never - ending meal   ,
# P  D   NPl     NSg/R D   NPr/V+ NSg/V/J+ V/C ISg/D$+ NPl/V+  V/J    D$+   R     . NSg/V  NSg/V+ .
> and the shrill  voice of the Queen    ordering off       her     unfortunate guests to
# V/C D   NSg/V/J NSg/V P  D   NPr/V/J+ V+       NSg/V/J/P ISg/D$+ NSg/J       NPl/V+ P
> execution — once  more         the pig    - baby     was sneezing on  the Duchess’s knee   , while
# NSg       . NSg/C NPr/I/V/J/Dq D   NSg/V+ . NSg/V/J+ V   V        J/P D   NSg$      NSg/V+ . NSg/V/C/P
> plates and dishes crashed around it       — once  more         the shriek of the Gryphon , the
# NPl/V  V/C NPl/V+ V/J     J/P    NPr/ISg+ . NSg/C NPr/I/V/J/Dq D   NSg/V  P  D   ?       . D
> squeaking of the Lizard’s slate    - pencil , and the choking of the suppressed
# V         P  D   NSg$     NSg/V/J+ . NSg/V+ . V/C D   V       P  D   V/J
> guinea - pigs   , filled the air     , mixed up        with the distant sobs  of the miserable
# NPr+   . NPl/V+ . V/J    D   N🅪Sg/V+ . V/J   NSg/V/J/P P    D   J       NPl/V P  D   W?
> Mock    Turtle .
# NSg/V/J NSg/V+ .
>
#
> So        she  sat     on  , with closed eyes   , and half        believed herself in      Wonderland , though
# NSg/I/J/C ISg+ NSg/V/J J/P . P    V/J    NPl/V+ . V/C N🅪Sg/V/J/P+ V/J      ISg+    NPr/J/P NSg+       . V/C
> she  knew she  had but     to open    them     again , and all          would change to dull
# ISg+ V    ISg+ V   NSg/C/P P  NSg/V/J NSg/IPl+ R     . V/C NSg/I/J/C/Dq VX    N🅪Sg/V P  V/J+
> reality — the grass   would be     only  rustling in      the wind   , and the pool   rippling to
# N🅪Sg+   . D+  NPr🅪/V+ VX    NSg/VX J/R/C V        NPr/J/P D   NSg/V+ . V/C D   NSg/V+ V        P
> the waving of the reeds — the rattling teacups would change  to tinkling
# D   V      P  D   NPl+  . D   V        NPl     VX    N🅪Sg/V+ P  V
> sheep  - bells , and the Queen’s shrill  cries to the voice of the shepherd boy    — and
# NSgPl+ . NPl/V . V/C D   NSg$    NSg/V/J NPl/V P  D   NSg/V P  D   NPr/V+   NSg/V+ . V/C
> the sneeze of the baby     , the shriek of the Gryphon , and all          the other   queer
# D   NSg/V  P  D   NSg/V/J+ . D   NSg/V  P  D   ?       . V/C NSg/I/J/C/Dq D   NSg/V/J NSg/V/J
> noises , would change  ( she  knew ) to the confused clamour    of the busy
# NPl/V+ . VX    N🅪Sg/V+ . ISg+ V    . P  D   V/J      NSg/V/Comm P  D   NSg/V/J
> farm   - yard   — while     the lowing of the cattle  in      the distance would take  the place  of
# NSg/V+ . NSg/V+ . NSg/V/C/P D   V      P  D   NᴹSg/V+ NPr/J/P D   NSg/V+   VX    NSg/V D   NSg/V+ P
> the Mock    Turtle’s heavy   sobs  .
# D   NSg/V/J NSg$     NSg/V/J NPl/V .
>
#
> Lastly , she  pictured to herself how   this   same little     sister of hers would , in
# R      . ISg+ V/J      P  ISg+    NSg/C I/Ddem I/J  NPr/I/J/Dq NSg/V  P  ISg+ VX    . NPr/J/P
> the after - time      , be     herself a   grown woman  ; and how   she  would keep  , through all
# D   P     . N🅪Sg/V/J+ . NSg/VX ISg+    D/P V/J   NSg/V+ . V/C NSg/C ISg+ VX    NSg/V . NSg/J/P NSg/I/J/C/Dq
> her     riper years , the simple  and loving  heart  of her     childhood : and how   she  would
# ISg/D$+ NSg   NPl+  . D   NSg/V/J V/C NSg/V/J N🅪Sg/V P  ISg/D$+ NSg+      . V/C NSg/C ISg+ VX
> gather about her     other   little     children , and make  their eyes   bright  and eager
# NSg/V  J/P   ISg/D$+ NSg/V/J NPr/I/J/Dq NPl+     . V/C NSg/V D$+   NPl/V+ NPr/V/J V/C NSg/V/J
> with many       a   strange tale   , perhaps even    with the dream   of Wonderland of long    ago :
# P    NSg/I/J/Dq D/P NSg/V/J NSg/V+ . NSg     NSg/V/J P    D   NSg/V/J P  NSg+       P  NPr/V/J J/P .
> and how   she  would feel    with all          their simple  sorrows , and find  a   pleasure in      all
# V/C NSg/C ISg+ VX    NSg/I/V P    NSg/I/J/C/Dq D$+   NSg/V/J NPl/V+  . V/C NSg/V D/P NSg/V+   NPr/J/P NSg/I/J/C/Dq
> their simple  joys   , remembering her     own     child  - life    , and the happy   summer days .
# D$+   NSg/V/J NPl/V+ . V           ISg/D$+ NSg/V/J NSg/V+ . N🅪Sg/V+ . V/C D   NSg/V/J NPr/V+ NPl+ .
>
#
> THE END
# D+  NSg/V+<|MERGE_RESOLUTION|>--- conflicted
+++ resolved
@@ -665,15 +665,9 @@
 > soft  thing  to nurse — and she’s such  a   capital one        for catching mice   — oh    , I    beg
 # NSg/J NSg/V+ P  NSg/V . V/C W?    NSg/I D/P NSg/J+  NSg/I/V/J+ C/P V        NSg/V+ . NPr/V . ISg+ NSg/V
 > your pardon ! ” cried Alice again , for this    time      the Mouse  was bristling all          over    ,
-<<<<<<< HEAD
 # D$+  NSg/V  . . V/J   NPr+  R     . C/P I/Ddem+ N🅪Sg/V/J+ D+  NSg/V+ V   V         NSg/I/J/C/Dq NSg/J/P .
-> and she  felt    certain it       must  be     really offended . “ We   won’t talk   about her     any
-# V/C ISg+ NSg/V/J I/J     NPr/ISg+ NSg/V NSg/VX R      V/J      . . IPl+ V     N🅪Sg/V J/P   ISg/D$+ I/R/Dq
-=======
-# D$+  NSg/V  . . V/J   NPr+  P     . C/P I/Ddem+ N🅪Sg/V/J+ D+  NSg/V+ V   V         NSg/I/J/C/Dq NSg/J/P .
 > and she  felt     certain it       must  be     really offended . “ We   won’t talk   about her     any
 # V/C ISg+ N🅪Sg/V/J I/J     NPr/ISg+ NSg/V NSg/VX R      V/J      . . IPl+ V     N🅪Sg/V J/P   ISg/D$+ I/R/Dq
->>>>>>> 5909fcaf
 > more         if    you’d rather  not   . ”
 # NPr/I/V/J/Dq NSg/C W?    NPr/V/J NSg/C . .
 >
@@ -1110,13 +1104,8 @@
 # . NSg/I+ V     P  NSg/V/J/C/P ISg/D$+ . N🅪Sg/V/J/P NSg/J/R . V/C W?  J    W?    D   NPr/VX/JS NSg/V/J+ NPr/J/P D
 > world  ! Oh    , my  dear    Dinah ! I    wonder if    I    shall ever see   you    any    more         ! ” And here
 # NSg/V+ . NPr/V . D$+ NSg/V/J NPr   . ISg+ N🅪Sg/V NSg/C ISg+ VX    J    NSg/V ISgPl+ I/R/Dq NPr/I/V/J/Dq . . V/C NSg/J/R
-<<<<<<< HEAD
-> poor     Alice began to cry   again , for she  felt    very lonely and low     - spirited . In      a
-# NSg/V/J+ NPr+  V     P  NSg/V R     . C/P ISg+ NSg/V/J J/R  J/R    V/C NSg/V/J . V/J      . NPr/J/P D/P
-=======
 > poor     Alice began to cry   again , for she  felt     very lonely and low     - spirited . In      a
-# NSg/V/J+ NPr+  V     P  NSg/V P     . C/P ISg+ N🅪Sg/V/J J/R  J/R    V/C NSg/V/J . V/J      . NPr/J/P D/P
->>>>>>> 5909fcaf
+# NSg/V/J+ NPr+  V     P  NSg/V R     . C/P ISg+ N🅪Sg/V/J J/R  J/R    V/C NSg/V/J . V/J      . NPr/J/P D/P
 > little     while     , however , she  again heard a   little     pattering of footsteps in      the
 # NPr/I/J/Dq NSg/V/C/P . C       . ISg+ R     V/J   D/P NPr/I/J/Dq V         P  NPl+      NPr/J/P D
 > distance , and she  looked up        eagerly , half        hoping that         the Mouse  had changed his
@@ -1244,11 +1233,7 @@
 > grew no    larger : still   it       was very uncomfortable , and , as    there seemed to be     no
 # V    NPr/P JC     . NSg/V/J NPr/ISg+ V   J/R  J             . V/C . NSg/R +     V/J    P  NSg/VX NPr/P
 > sort  of chance  of her     ever getting out         of the room     again , no    wonder she  felt
-<<<<<<< HEAD
-# NSg/V P  NPr/V/J P  ISg/D$+ J    NSg/V   NSg/V/J/R/P P  D+  NSg/V/J+ R     . NPr/P N🅪Sg/V ISg+ NSg/V/J
-=======
-# NSg/V P  NPr/V/J P  ISg/D$+ J    NSg/V   NSg/V/J/R/P P  D+  NSg/V/J+ P     . NPr/P N🅪Sg/V ISg+ N🅪Sg/V/J
->>>>>>> 5909fcaf
+# NSg/V P  NPr/V/J P  ISg/D$+ J    NSg/V   NSg/V/J/R/P P  D+  NSg/V/J+ R     . NPr/P N🅪Sg/V ISg+ N🅪Sg/V/J
 > unhappy .
 # NSg/V/J .
 >
@@ -1679,13 +1664,8 @@
 # . ISgPl+ . . V/J  D   NSg/V       R              . . NPr/I+ V   ISgPl+ . .
 >
 #
-<<<<<<< HEAD
-> Which brought them     back    again to the beginning of the conversation . Alice felt    a
-# I/C+  V       NSg/IPl+ NSg/V/J R     P  D   NSg/V/J   P  D+  N🅪Sg/V+      . NPr+  NSg/V/J D/P+
-=======
 > Which brought them     back    again to the beginning of the conversation . Alice felt     a
-# I/C+  V       NSg/IPl+ NSg/V/J P     P  D   NSg/V/J   P  D+  N🅪Sg/V+      . NPr+  N🅪Sg/V/J D/P+
->>>>>>> 5909fcaf
+# I/C+  V       NSg/IPl+ NSg/V/J R     P  D   NSg/V/J   P  D+  N🅪Sg/V+      . NPr+  N🅪Sg/V/J D/P+
 > little      irritated at    the Caterpillar’s making such  very short     remarks , and she
 # NPr/I/J/Dq+ V/J+      NSg/P D   NSg$          NSg/V  NSg/I J/R  NPr/V/J/P NPl/V+  . V/C ISg+
 > drew  herself up        and said , very gravely , “ I    think , you    ought    to tell  me       who    you
@@ -2487,15 +2467,9 @@
 >
 #
 > The baby     grunted again , and Alice looked very anxiously into its     face   to see
-<<<<<<< HEAD
 # D+  NSg/V/J+ V/J     R     . V/C NPr+  V/J    J/R  R         P    ISg/D$+ NSg/V+ P  NSg/V
-> what   was the matter     with it       . There could  be     no     doubt  that          it       had a   very turn  - up
-# NSg/I+ V   D   N🅪Sg/V/JC+ P    NPr/ISg+ . +     NSg/VX NSg/VX NPr/P+ NSg/V+ NSg/I/C/Ddem+ NPr/ISg+ V   D/P J/R  NSg/V . NSg/V/J/P
-=======
-# D+  NSg/V/J+ V/J     P     . V/C NPr+  V/J    J/R  R         P    ISg/D$+ NSg/V+ P  NSg/V
 > what   was the matter  with it       . There could  be     no     doubt  that          it       had a   very turn  - up
 # NSg/I+ V   D   N🅪Sg/V+ P    NPr/ISg+ . +     NSg/VX NSg/VX NPr/P+ NSg/V+ NSg/I/C/Ddem+ NPr/ISg+ V   D/P J/R  NSg/V . NSg/V/J/P
->>>>>>> 5909fcaf
 > nose   , much       more         like        a   snout than a   real  nose   ; also its     eyes   were  getting
 # NSg/V+ . NSg/I/J/Dq NPr/I/V/J/Dq NSg/V/J/C/P D/P NSg/V C/P  D/P NSg/J NSg/V+ . W?   ISg/D$+ NPl/V+ NSg/V NSg/V
 > extremely small   for a   baby     : altogether Alice did not   like        the look  of the thing

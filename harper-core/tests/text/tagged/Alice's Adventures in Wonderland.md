--- conflicted
+++ resolved
@@ -958,13 +958,8 @@
 # D   NSg/J NPl/V+ V/J        NSg/I/C/Ddem IPl+ NSg/VX NSg/C NSg/V/J I+     . V/C D   NPr/V/J NPl/V+
 > choked and had to be     patted on  the back    . However , it       was over    at    last    , and they
 # V/J    V/C V   P  NSg/VX V      J/P D   NSg/V/J . C       . NPr/ISg+ V   NSg/J/P NSg/P NSg/V/J . V/C IPl+
-<<<<<<< HEAD
-> sat     down       again in      a    ring   , and begged the Mouse  to tell  them     something  more         .
-# NSg/V/J N🅪Sg/V/J/P R     NPr/J/P D/P+ NSg/V+ . V/C V      D+  NSg/V+ P  NPr/V NSg/IPl+ NSg/I/V/J+ NPr/I/V/J/Dq .
-=======
 > sat     down       again in      a    ring   , and begged the Mouse  to tell  them     something  more           .
-# NSg/V/J N🅪Sg/V/J/P P     NPr/J/P D/P+ NSg/V+ . V/C V      D+  NSg/V+ P  NPr/V NSg/IPl+ NSg/I/V/J+ NPr/I/V/J/R/Dq .
->>>>>>> 7e6aec91
+# NSg/V/J N🅪Sg/V/J/P R     NPr/J/P D/P+ NSg/V+ . V/C V      D+  NSg/V+ P  NPr/V NSg/IPl+ NSg/I/V/J+ NPr/I/V/J/R/Dq .
 >
 #
 > “ You    promised to tell  me       your history , you    know  , ” said Alice , “ and why   it       is you
@@ -1977,13 +1972,8 @@
 # . W?  NSg/C D/P NSg/V+  . . V/J  NPr+  R           . . NSg/V NPr/ISg+ J     . .
 >
 #
-<<<<<<< HEAD
-> “ Serpent , I    say   again ! ” repeated the Pigeon , but     in      a   more         subdued tone     , and
-# . NSg/V+  . ISg+ NSg/V R     . . V/J      D+  NSg/V+ . NSg/C/P NPr/J/P D/P NPr/I/V/J/Dq V/J+    N🅪Sg/I/V . V/C
-=======
 > “ Serpent , I    say   again ! ” repeated the Pigeon , but     in      a   more           subdued tone     , and
-# . NSg/V+  . ISg+ NSg/V P     . . V/J      D+  NSg/V+ . NSg/C/P NPr/J/P D/P NPr/I/V/J/R/Dq V/J+    N🅪Sg/I/V . V/C
->>>>>>> 7e6aec91
+# . NSg/V+  . ISg+ NSg/V R     . . V/J      D+  NSg/V+ . NSg/C/P NPr/J/P D/P NPr/I/V/J/R/Dq V/J+    N🅪Sg/I/V . V/C
 > added with a   kind   of sob   , “ I’ve tried every way    , and nothing  seems to suit
 # V/J   P    D/P NSg/J+ P  NSg/V . . W?   V/J   Dq    NSg/J+ . V/C NSg/I/J+ V     P  NSg/V
 > them     ! ”
@@ -3839,15 +3829,9 @@
 > Alice , “ as    all          the arches are gone  from this   side    of the ground    . ” So        she  tucked
 # NPr+  . . NSg/R NSg/I/J/C/Dq D   NPl/V  V   V/J/P P    I/Ddem NSg/V/J P  D   N🅪Sg/V/J+ . . NSg/I/J/C ISg+ V/J
 > it       away under   her     arm      , that         it       might   not   escape again , and went  back    for a
-<<<<<<< HEAD
 # NPr/ISg+ V/J  NSg/J/P ISg/D$+ NSg/V/J+ . NSg/I/C/Ddem NPr/ISg+ Nᴹ/VX/J NSg/C NSg/V  R     . V/C NSg/V NSg/V/J C/P D/P
-> little     more         conversation with her     friend   .
-# NPr/I/J/Dq NPr/I/V/J/Dq N🅪Sg/V       P    ISg/D$+ NPr/V/J+ .
-=======
-# NPr/ISg+ V/J  NSg/J/P ISg/D$+ NSg/V/J+ . NSg/I/C/Ddem NPr/ISg+ Nᴹ/VX/J NSg/C NSg/V  P     . V/C NSg/V NSg/V/J C/P D/P
 > little     more           conversation with her     friend   .
 # NPr/I/J/Dq NPr/I/V/J/R/Dq N🅪Sg/V       P    ISg/D$+ NPr/V/J+ .
->>>>>>> 7e6aec91
 >
 #
 > When    she  got back    to the Cheshire Cat      , she  was surprised to find  quite a   large

> <!-- source: https://github.com/JesseKPhillips/USA-Constitution/blob/4cfdd130709fa7e8db998383b6917ba33b402ec6/Constitution.md -->
# Unlintable
>            The Constitution Of The United States  Of America
# Unlintable D   NPr          P  D   V/J    NPrPl/V P  NPr+
>
#
> We   the People of the United States   , in      Order  to form  a   more         perfect  Union   ,
# IPl+ D   NPl/V  P  D+  V/J+   NPrPl/V+ . NPr/J/P NSg/V+ P  NSg/V D/P NPr/I/V/J/Dq NSg/V/J+ NPr/V/J .
> establish Justice , insure domestic Tranquility , provide for the common   defence    ,
# V         NPr🅪+   . V      NSg/J+   NSg         . V       C/P D+  NSg/V/J+ N🅪Sg/Comm+ .
> promote the general  Welfare , and secure the Blessings of Liberty to ourselves
# NSg/V   D+  NSg/V/J+ NSg/V+  . V/C V/J    D   W?        P  NSg+    P  IPl+
> and our Posterity , do     ordain and establish this    Constitution for the United
# V/C D$+ NᴹSg+     . NSg/VX V      V/C V         I/Ddem+ NPr          C/P D   V/J
> States  of America .
# NPrPl/V P  NPr+    .
>
#
> Article . I.
# NSg/V   . ?
>
#
> Section . 1 .
# NSg/V   . # .
>
#
> All          legislative Powers  herein granted shall be     vested in      a
# NSg/I/J/C/Dq NSg/J       NPrPl/V W?     V/J     VX    NSg/VX V/J    NPr/J/P D/P
> Congress of the United States   , which shall consist of a   Senate and House of
# NPr/V    P  D+  V/J+   NPrPl/V+ . I/C+  VX    NSg/V   P  D/P NPr    V/C NPr/V P
> Representatives . Congress shall make  no     law    respecting an  establishment of
# NPl+            . NPr/V+   VX    NSg/V NPr/P+ NSg/V+ V          D/P NSg           P
> religion , or    prohibiting the free     exercise thereof ; or    abridging the freedom of
# NSg/V+   . NPr/C V           D+  NSg/V/J+ NSg/V+   W?      . NPr/C V         D   N🅪Sg    P
> speech  , or    of the press  ; or    the right   of the people peaceably to assemble , and
# N🅪Sg/V+ . NPr/C P  D+  NSg/V+ . NPr/C D   NPr/V/J P  D+  NPl/V+ R         P  V        . V/C
> to petition the government for a   redress of grievances .
# P  NSg/V    D   NSg        C/P D/P NSg/V   P  NPl+       .
>
#
> No     person shall be     a   Senator or    Representative in      Congress , or    elector of
# NPr/P+ NSg/V  VX    NSg/VX D/P NSg     NPr/C NSg/J+         NPr/J/P NPr/V+   . NPr/C NSg     P
> President and Vice       President , or    hold    any     office , civil or    military , under   the
# NSg/V     V/C NSg/V/J/P+ NSg/V+    . NPr/C NSg/V/J I/R/Dq+ NSg/V  . J     NPr/C NSg/J    . NSg/J/P D+
> United States   , or    under   any     State  , who    , having previously taken an  oath   , as    a
# V/J+   NPrPl/V+ . NPr/C NSg/J/P I/R/Dq+ NSg/V+ . NPr/I+ . V      R          V/J   D/P NSg/V+ . NSg/R D/P
> member of Congress , or    as    an  officer of the United States   , or    as    a   member of
# NSg/V  P  NPr/V+   . NPr/C NSg/R D/P NSg/V   P  D+  V/J+   NPrPl/V+ . NPr/C NSg/R D/P NSg/V  P
> any     State  legislature , or    as    an  executive or    judicial officer of any     State  , to
# I/R/Dq+ NSg/V+ NSg+        . NPr/C NSg/R D/P NSg/J     NPr/C NSg/J    NSg/V   P  I/R/Dq+ NSg/V+ . P
> support the Constitution of the United States   , shall have   engaged in
# N🅪Sg/V  D   NPr          P  D+  V/J+   NPrPl/V+ . VX    NSg/VX V/J     NPr/J/P
> insurrection or    rebellion against the same , or    given     aid    or    comfort to the
# NSg          NPr/C NSg       C/P     D   I/J  . NPr/C NSg/V/J/P N🅪Sg/V NPr/C NSg/V+  P  D+
> enemies thereof . But     Congress may    , by      a   vote  of two - thirds of each House  ,
# NPl/V+  +       . NSg/C/P NPr/V+   NPr/VX . NSg/J/P D/P NSg/V P  NSg . NPl/V  P  Dq+  NPr/V+ .
> remove such   disability .
# NSg/V  NSg/I+ N🅪Sg+      .
>
#
> The terms of Senators and Representatives shall end   at    noon  on  the 3 d      day  of
# D   NPl/V P  NPl      V/C NPl+            VX    NSg/V NSg/P NSg/V J/P D+  # NPr/J+ NPr🅪 P
> January , of the years in      which such  terms  end    ; and the terms of their
# NPr+    . P  D+  NPl+  NPr/J/P I/C+  NSg/I NPl/V+ NSg/V+ . V/C D   NPl/V P  D$+
> successors shall then     begin  .
# NPl+       VX    NSg/J/C+ NSg/V+ .
>
#
> Section . 2 .
# NSg/V   . # .
>
#
> The House of Representatives shall be     composed of Members
# D   NPr/V P  NPl+            VX    NSg/VX V/J      P  NPl/V+
> chosen   every second  Year by      the People of the several States   , and the Electors
# NᴹSg/V/J Dq+   NSg/V/J NSg  NSg/J/P D   NPl/V  P  D+  J/Dq+   NPrPl/V+ . V/C D   NPl
> in      each State  shall have   the Qualifications requisite for Electors of the most
# NPr/J/P Dq+  NSg/V+ VX    NSg/VX D+  +              NSg/J     C/P NPl      P  D   NSg/I/J/Dq
> numerous Branch of the State  Legislature .
# J        NPr/V  P  D+  NSg/V+ NSg+        .
>
#
> No     Person shall be     a    Representative who    shall not   have   attained to the Age    of
# NPr/P+ NSg/V  VX    NSg/VX D/P+ NSg/J+         NPr/I+ VX    NSg/C NSg/VX V/J      P  D   N🅪Sg/V P
> twenty five Years , and been  seven Years a   Citizen of the United States   , and who
# NSg    NSg  NPl+  . V/C NSg/V NSg   NPl+  D/P NSg     P  D+  V/J+   NPrPl/V+ . V/C NPr/I+
> shall not   , when    elected , be     an  Inhabitant of that          State  in      which he       shall be
# VX    NSg/C . NSg/I/C NSg/V/J . NSg/VX D/P NSg/J      P  NSg/I/C/Ddem+ NSg/V+ NPr/J/P I/C+  NPr/ISg+ VX+   NSg/VX+
> chosen   .
# NᴹSg/V/J .
>
#
> Representatives shall be     apportioned among the several States   according to
# NPl+            VX    NSg/VX V/J         P     D+  J/Dq+   NPrPl/V+ V/J       P
> their respective numbers  , counting the whole number   of persons in      each State  ,
# D$+   J+         NPrPl/V+ . V        D   NSg/J NSg/V/JC P  NPl/V+  NPr/J/P Dq+  NSg/V+ .
> excluding Indians not   taxed . But     when    the right    to vote  at    any    election for the
# V         NPl+    NSg/C V/J   . NSg/C/P NSg/I/C D+  NPr/V/J+ P  NSg/V NSg/P I/R/Dq NSg      C/P D
> choice of electors for President and Vice       President of the United States   ,
# NSg/J  P  NPl      C/P NSg/V     V/C NSg/V/J/P+ NSg/V     P  D+  V/J+   NPrPl/V+ .
> Representatives in      Congress , the Executive and Judicial officers of a    State  , or
# NPl             NPr/J/P NPr/V+   . D   NSg/J     V/C NSg/J    NPl/V    P  D/P+ NSg/V+ . NPr/C
> the members of the Legislature thereof , is denied to any    of the male
# D   NPl/V   P  D+  NSg+        W?      . VL V/J    P  I/R/Dq P  D   NPr/J+
> inhabitants of such   State  , being    twenty - one       years of age     , and citizens of the
# NPl         P  NSg/I+ NSg/V+ . NSg/V/C+ NSg    . NSg/I/V/J NPl   P  N🅪Sg/V+ . V/C NPl      P  D+
> United States   , or    in      any     way    abridged , except for participation in      rebellion ,
# V/J+   NPrPl/V+ . NPr/C NPr/J/P I/R/Dq+ NSg/J+ V/J      . V/C/P  C/P NᴹSg+         NPr/J/P NSg+      .
> or    other    crime   , the basis of representation therein shall be     reduced in      the
# NPr/C NSg/V/J+ N🅪Sg/V+ . D   NSg   P  NSg+           W?      VX    NSg/VX V/J     NPr/J/P D+
> proportion which the number   of such  male   citizens shall bear    to the whole
# NSg/V+     I/C+  D   NSg/V/JC P  NSg/I NPr/J+ NPl+     VX    NSg/V/J P  D   NSg/J
> number   of male   citizens twenty - one       years of age     in      such   State  . The actual
# NSg/V/JC P  NPr/J+ NPl+     NSg    . NSg/I/V/J NPl   P  N🅪Sg/V+ NPr/J/P NSg/I+ NSg/V+ . D   NSg/J
<<<<<<< HEAD
> Enumeration shall be     made within  three Years after    the first   Meeting of the
# N🅪Sg        VX    NSg/VX V    NSg/J/P NSg   NPl+  JC/R/C/P D   NSg/V/J NSg/V   P  D
=======
> Enumeration shall be     made within  three Years after the first   Meeting of the
# N🅪Sg        VX    NSg/VX V    NSg/J/P NSg   NPl+  P     D   NSg/V/J NSg/V   P  D
>>>>>>> 88244550
> Congress of the United States   , and within  every subsequent Term    of ten  Years ,
# NPr/V    P  D+  V/J+   NPrPl/V+ . V/C NSg/J/P Dq    NSg/J      NSg/V/J P  NSg+ NPl+  .
> in      such  Manner as    they shall by      Law    direct . The Number   of Representatives shall
# NPr/J/P NSg/I NSg+   NSg/R IPl+ VX    NSg/J/P NSg/V+ V/J+   . D   NSg/V/JC P  NPl+            VX
> not   exceed one       for every thirty Thousand , but     each State  shall have   at    Least
# NSg/C V      NSg/I/V/J C/P Dq+   NSg    NSg      . NSg/C/P Dq+  NSg/V+ VX    NSg/VX NSg/P NSg/J
> one       Representative ; and until such  enumeration shall be     made , the State of New
# NSg/I/V/J NSg/J+         . V/C C/P   NSg/I N🅪Sg        VX    NSg/VX V    . D   NSg/V P  NSg/V/J+
> Hampshire shall be     entitled to chuse three , Massachusetts eight , Rhode - Island
# NPr+      VX    NSg/VX V/J      P  ?     NSg   . NPr+          NSg/J . NPr   . NSg/V
> and Providence Plantations one       , Connecticut five , New     - York six , New      Jersey
# V/C NPr+       NPl         NSg/I/V/J . NPr+        NSg  . NSg/V/J . NPr+ NSg . NSg/V/J+ NPr+
> four , Pennsylvania eight , Delaware one       , Maryland six , Virginia ten , North
# NSg  . NPr+         NSg/J . NPr      NSg/I/V/J . NPr      NSg . NPr+     NSg . NPr/V/J+
> Carolina five , South    Carolina five , and Georgia three .
# NPr+     NSg  . NPr/V/J+ NPr+     NSg  . V/C NPr+    NSg   .
>
#
> When    vacancies happen in      the Representation from any     State  , the Executive
# NSg/I/C NPl       V      NPr/J/P D+  NSg+           P    I/R/Dq+ NSg/V+ . D+  NSg/J+
> Authority thereof shall issue  Writs of Election to fill  such   Vacancies .
# NSg+      W?      VX    NSg/V+ NPl/V P  NSg+     P  NSg/V NSg/I+ NPl+      .
>
#
> The House of Representatives shall chuse their Speaker and other    Officers ; and
# D   NPr/V P  NPl+            VX    ?     D$+   NSg     V/C NSg/V/J+ NPl/V+   . V/C
> shall have   the sole    Power   of Impeachment .
# VX    NSg/VX D   NSg/V/J NSg/V/J P  N🅪Sg+       .
>
#
> Section . 3 .
# NSg/V   . # .
>
#
> The Senate of the United States   shall be     composed of two
# D   NPr    P  D+  V/J+   NPrPl/V+ VX    NSg/VX V/J      P  NSg+
> Senators from each State  , elected by      the people thereof , for six years ; and
# NPl+     P    Dq+  NSg/V+ . NSg/V/J NSg/J/P D+  NPl/V+ W?      . C/P NSg NPl+  . V/C
> each Senator shall have   one        vote   . The electors in      each State  shall have   the
# Dq+  NSg+    VX    NSg/VX NSg/I/V/J+ NSg/V+ . D   NPl      NPr/J/P Dq+  NSg/V+ VX    NSg/VX D+
> qualifications requisite for electors of the most       numerous branch of the State
# +              NSg/J     C/P NPl      P  D   NSg/I/J/Dq J        NPr/V  P  D+  NSg/V+
> legislatures .
# NPl          .
>
#
<<<<<<< HEAD
> Immediately after    they shall be     assembled in      Consequence of the first    Election ,
# R           JC/R/C/P IPl+ VX    NSg/VX V/J       NPr/J/P NSg/V       P  D+  NSg/V/J+ NSg+     .
=======
> Immediately after they shall be     assembled in      Consequence of the first    Election ,
# R           P     IPl+ VX    NSg/VX V/J       NPr/J/P NSg/V       P  D+  NSg/V/J+ NSg+     .
>>>>>>> 88244550
> they shall be     divided as    equally as    may    be     into three Classes . The Seats of the
# IPl+ VX    NSg/VX V/J     NSg/R R       NSg/R NPr/VX NSg/VX P    NSg   NPl/V+  . D   NPl/V P  D
> Senators of the first    Class    shall be     vacated at    the Expiration of the second
# NPl      P  D+  NSg/V/J+ NSg/V/J+ VX    NSg/VX V/J     NSg/P D   N🅪Sg       P  D+  NSg/V/J+
> Year , of the second  Class   at    the Expiration of the fourth   Year , and of the
# NSg+ . P  D   NSg/V/J NSg/V/J NSg/P D   N🅪Sg       P  D+  NPr/V/J+ NSg+ . V/C P  D
> third   Class   at    the Expiration of the sixth    Year , so        that          one       third   may    be
# NSg/V/J NSg/V/J NSg/P D   N🅪Sg       P  D+  NSg/V/J+ NSg+ . NSg/I/J/C NSg/I/C/Ddem+ NSg/I/V/J NSg/V/J NPr/VX NSg/VX
> chosen   every second  Year ; and when    vacancies happen in      the representation of
# NᴹSg/V/J Dq+   NSg/V/J NSg+ . V/C NSg/I/C NPl       V      NPr/J/P D   NSg            P
> any    State in      the Senate , the executive authority of such  State  shall issue
# I/R/Dq NSg/V NPr/J/P D+  NPr+   . D   NSg/J     NSg       P  NSg/I NSg/V+ VX    NSg/V+
> writs of election to fill  such  vacancies : Provided , That         the legislature of any
# NPl/V P  NSg+     P  NSg/V NSg/I NPl       . V/J/C    . NSg/I/C/Ddem D   NSg         P  I/R/Dq+
> State  may    empower the executive thereof to make  temporary appointments until
# NSg/V+ NPr/VX V       D   NSg/J     W?      P  NSg/V NSg/J     NPl+         C/P
> the people fill  the vacancies by      election as    the legislature may     direct .
# D+  NPl/V+ NSg/V D   NPl       NSg/J/P NSg+     NSg/R D+  NSg+        NPr/VX+ V/J    .
>
#
> No     Person shall be     a    Senator who    shall not   have   attained to the Age    of thirty
# NPr/P+ NSg/V  VX    NSg/VX D/P+ NSg+    NPr/I+ VX    NSg/C NSg/VX V/J      P  D   N🅪Sg/V P  NSg+
> Years , and been  nine Years a   Citizen of the United States   , and who    shall not   ,
# NPl+  . V/C NSg/V NSg  NPl+  D/P NSg     P  D+  V/J+   NPrPl/V+ . V/C NPr/I+ VX    NSg/C .
> when    elected , be     an  Inhabitant of that          State for which he       shall be      chosen   .
# NSg/I/C NSg/V/J . NSg/VX D/P NSg/J      P  NSg/I/C/Ddem+ NSg/V C/P I/C+  NPr/ISg+ VX+   NSg/VX+ NᴹSg/V/J .
>
#
> The Vice       President of the United States   shall be     President of the Senate , but
# D   NSg/V/J/P+ NSg/V     P  D+  V/J+   NPrPl/V+ VX    NSg/VX NSg/V     P  D+  NPr+   . NSg/C/P
> shall have   no     Vote   , unless they be     equally divided .
# VX    NSg/VX NPr/P+ NSg/V+ . C      IPl+ NSg/VX R+      V/J     .
>
#
> The Senate shall chuse their other    Officers , and also a    President pro     tempore ,
# D+  NPr+   VX    ?     D$+   NSg/V/J+ NPl/V+   . V/C W?   D/P+ NSg/V+    NSg/J/P ?       .
> in      the Absence of the Vice       President , or    when    he       shall exercise the Office of
# NPr/J/P D   NSg     P  D+  NSg/V/J/P+ NSg/V+    . NPr/C NSg/I/C NPr/ISg+ VX    NSg/V    D   NSg/V  P
> President of the United States   .
# NSg/V     P  D+  V/J+   NPrPl/V+ .
>
#
> The Senate shall have   the sole     Power   to try     all          Impeachments . When    sitting for
# D+  NPr+   VX    NSg/VX D+  NSg/V/J+ NSg/V/J P  NSg/V/J NSg/I/J/C/Dq NPl+         . NSg/I/C NSg/V/J C/P
> that          Purpose , they shall be     on  Oath  or    Affirmation . When    the President of the
# NSg/I/C/Ddem+ NSg/V+  . IPl+ VX    NSg/VX J/P NSg/V NPr/C NSg         . NSg/I/C D   NSg/V     P  D+
> United States   is tried , the Chief    Justice shall preside : And no     Person shall be
# V/J+   NPrPl/V+ VL V/J   . D+  NSg/V/J+ NPr🅪+   VX    V       . V/C NPr/P+ NSg/V+ VX    NSg/VX
> convicted without the Concurrence of two thirds of the Members present .
# V/J       C/P     D   NSg         P  NSg NPl/V  P  D+  NPl/V+  NSg/V/J .
>
#
> Judgment in      Cases of impeachment shall not   extend further than to removal from
# NSg      NPr/J/P NPl/V P  N🅪Sg        VX    NSg/C NSg/V  V/J     C/P  P  NSg     P
> Office , and disqualification to hold    and enjoy any    Office of honor     , Trust    or
# NSg/V+ . V/C NSg              P  NSg/V/J V/C V     I/R/Dq NSg/V  P  N🅪Sg/V/Am . N🅪Sg/V/J NPr/C
> Profit    under   the United States   : but     the Party    convicted shall nevertheless be
# N🅪Sg/V/J+ NSg/J/P D+  V/J+   NPrPl/V+ . NSg/C/P D+  NSg/V/J+ V/J       VX    W?           NSg/VX
> liable and subject  to Indictment , Trial   , Judgment and Punishment , according to
# J      V/C NSg/V/J+ P  NSg        . NSg/V/J . NSg      V/C N🅪Sg+      . V/J       P+
> Law    .
# NSg/V+ .
>
#
> Section . 4 .
# NSg/V   . # .
>
#
> The Times , Places and Manner of holding Elections for Senators
# D+  NPl/V . NPl/V  V/C NSg    P  NSg/V   NPl       C/P NPl
> and Representatives , shall be     prescribed in      each State by      the Legislature
# V/C NPl+            . VX    NSg/VX V/J        NPr/J/P Dq+  NSg/V NSg/J/P D+  NSg+
> thereof ; but     the Congress may    at    any    time     by      Law    make  or    alter such
# W?      . NSg/C/P D+  NPr/V+   NPr/VX NSg/P I/R/Dq N🅪Sg/V/J NSg/J/P NSg/V+ NSg/V NPr/C NSg/V NSg/I+
> Regulations , except as    to the Places of chusing Senators .
# NPl+        . V/C/P  NSg/R P  D   NPl/V  P  ?       NPl+     .
>
#
> The Congress shall assemble at    least once  in      every year , and such  meeting shall
# D+  NPr/V+   VX    V        NSg/P NSg/J NSg/C NPr/J/P Dq+   NSg+ . V/C NSg/I NSg/V+  VX
> begin at    noon  on  the 3 d      day  of January , unless they shall by      law    appoint a
# NSg/V NSg/P NSg/V J/P D+  # NPr/J+ NPr🅪 P  NPr+    . C      IPl+ VX    NSg/J/P NSg/V+ V       D/P+
> different day   .
# NSg/J+    NPr🅪+ .
>
#
> Section . 5 .
# NSg/V   . # .
>
#
> Each House shall be     the Judge of the Elections , Returns and
# Dq+  NPr/V VX    NSg/VX D   NSg/V P  D+  NPl       . NPl/V   V/C
> Qualifications of its     own      Members , and a   Majority of each shall constitute a
# W?             P  ISg/D$+ NSg/V/J+ NPl/V+  . V/C D/P NSg      P  Dq+  VX    NSg/V      D/P
> Quorum to do     Business ; but     a    smaller Number    may    adjourn from day   to day  , and
# NSg    P  NSg/VX N🅪Sg/J+  . NSg/C/P D/P+ NSg/JC+ NSg/V/JC+ NPr/VX V       P    NPr🅪+ P  NPr🅪 . V/C
> may    be     authorized to compel the Attendance of absent     Members , in      such   Manner ,
# NPr/VX NSg/VX V/J        P  V      D   NSg        P  NSg/V/J/P+ NPl/V+  . NPr/J/P NSg/I+ NSg+   .
> and under   such  Penalties as    each House  may     provide .
# V/C NSg/J/P NSg/I NPl+      NSg/R Dq+  NPr/V+ NPr/VX+ V       .
>
#
> Each House may    determine the Rules of its     Proceedings , punish its     Members for
# Dq+  NPr/V NPr/VX V         D   NPl/V P  ISg/D$+ +           . V      ISg/D$+ NPl/V   C/P
> disorderly Behaviour  , and , with the Concurrence of two  thirds , expel a   Member .
# R+         N🅪Sg/Comm+ . V/C . P    D   NSg         P  NSg+ NPl/V+ . V     D/P NSg/V+ .
>
#
> Each House shall keep  a   Journal of its     Proceedings , and from time      to time
# Dq+  NPr/V VX    NSg/V D/P NSg/V/J P  ISg/D$+ +           . V/C P    N🅪Sg/V/J+ P  N🅪Sg/V/J
> publish the same , excepting such  Parts  as    may    in      their Judgment require
# V       D   I/J  . V         NSg/I NPl/V+ NSg/R NPr/VX NPr/J/P D$+   NSg+     NSg/V
> Secrecy ; and the Yeas and Nays  of the Members of either House  on  any     question
# NᴹSg    . V/C D   NPl  V/C NPl/V P  D   NPl/V   P  I/C    NPr/V+ J/P I/R/Dq+ NSg/V+
> shall , at    the Desire of one       fifth   of those   Present , be     entered on  the Journal  .
# VX    . NSg/P D   NSg/V  P  NSg/I/V/J NSg/V/J P  I/Ddem+ NSg/V/J . NSg/VX V/J     J/P D+  NSg/V/J+ .
>
#
> Neither House , during the Session of Congress , shall , without the Consent of
# I/C+    NPr/V . V/P    D   NSg/V   P  NPr/V    . VX    . C/P     D   NSg/V   P
> the other   , adjourn for more         than three days , nor   to any    other   Place than that
# D   NSg/V/J . V       C/P NPr/I/V/J/Dq C/P  NSg+  NPl+ . NSg/C P  I/R/Dq NSg/V/J NSg/V C/P  NSg/I/C/Ddem+
> in      which the two  Houses shall be      sitting .
# NPr/J/P I/C+  D+  NSg+ NPl/V+ VX+   NSg/VX+ NSg/V/J .
>
#
> Section . 6 .
# NSg/V   . # .
>
#
> The Senators and Representatives shall receive a   Compensation
# D   NPl+     V/C NPl+            VX    NSg/V   D/P NSg
> for their Services , to be     ascertained by      Law    , and paid out         of the Treasury of
# C/P D$+   NPl/V+   . P  NSg/VX V/J         NSg/J/P NSg/V+ . V/C V/J  NSg/V/J/R/P P  D   NPr      P
> the United States   . They shall in      all          Cases  , except Treason , Felony and Breach
# D+  V/J+   NPrPl/V+ . IPl+ VX    NPr/J/P NSg/I/J/C/Dq NPl/V+ . V/C/P  NSg     . NSg    V/C NSg/V
> of the Peace   , be     privileged from Arrest during their Attendance at    the Session
# P  D+  NPr🅪/V+ . NSg/VX V/J        P    NSg/V+ V/P    D$+   NSg+       NSg/P D   NSg/V
> of their respective Houses , and in      going   to and returning from the same ; and
# P  D$+   J+         NPl/V+ . V/C NPr/J/P NSg/V/J P  V/C V         P    D   I/J  . V/C
> for any    Speech or    Debate  in      either House  , they shall not   be     questioned in      any
# C/P I/R/Dq N🅪Sg/V NPr/C N🅪Sg/V+ NPr/J/P I/C+   NPr/V+ . IPl+ VX    NSg/C NSg/VX V/J        NPr/J/P I/R/Dq+
> other    Place  .
# NSg/V/J+ NSg/V+ .
>
#
> No     Senator or    Representative shall , during the Time     for which he       was elected ,
# NPr/P+ NSg+    NPr/C NSg/J+         VX    . V/P    D   N🅪Sg/V/J C/P I/C+  NPr/ISg+ V   NSg/V/J .
> be     appointed to any    civil Office under   the Authority of the United States   ,
# NSg/VX V/J       P  I/R/Dq J     NSg/V  NSg/J/P D   NSg       P  D+  V/J+   NPrPl/V+ .
> which shall have   been  created , or    the Emoluments whereof shall have   been
# I/C+  VX    NSg/VX NSg/V V/J     . NPr/C D   NPl        C       VX    NSg/VX NSg/V
> encreased during such  time      ; and no     Person holding any    Office under   the United
# ?         V/P    NSg/I N🅪Sg/V/J+ . V/C NPr/P+ NSg/V+ NSg/V   I/R/Dq NSg/V  NSg/J/P D+  V/J+
> States   , shall be     a   Member of either House  during his     Continuance in      Office . No
# NPrPl/V+ . VX    NSg/VX D/P NSg/V  P  I/C    NPr/V+ V/P    ISg/D$+ NSg         NPr/J/P NSg/V+ . NPr/P+
> law    , varying the compensation for the services of the Senators and
# NSg/V+ . NSg/V   D   NSg          C/P D   NPl/V    P  D   NPl      V/C
> Representatives , shall take  effect , until an  election of Representatives shall
# NPl+            . VX    NSg/V NSg/V  . C/P   D/P NSg      P  NPl+            VX
> have    intervened .
# NSg/VX+ V/J+       .
>
#
> Section . 7 .
# NSg/V   . # .
>
#
> All           Bills for raising Revenue shall originate in      the House of
# NSg/I/J/C/Dq+ NPl/V C/P V       NSg+    VX    V         NPr/J/P D   NPr/V P
> Representatives ; but     the Senate may    propose or    concur with Amendments as    on
# NPl+            . NSg/C/P D+  NPr+   NPr/VX NSg/V   NPr/C V      P    NPl+       NSg/R J/P
> other    Bills  .
# NSg/V/J+ NPl/V+ .
>
#
> Every Bill  which shall have   passed the House of Representatives and the Senate ,
# Dq+   NPr/V I/C+  VX    NSg/VX V/J    D   NPr/V P  NPl             V/C D+  NPr+   .
> shall , before it       become a    Law    , be     presented to the President of the United
# VX    . C/P    NPr/ISg+ V      D/P+ NSg/V+ . NSg/VX V/J       P  D   NSg/V     P  D+  V/J+
> States   ; If    he       approve he       shall sign  it       , but     if    not   he       shall return it      , with his
# NPrPl/V+ . NSg/C NPr/ISg+ V       NPr/ISg+ VX    NSg/V NPr/ISg+ . NSg/C/P NSg/C NSg/C NPr/ISg+ VX    NSg/V  NPr/ISg . P    ISg/D$+
> Objections to that          House  in      which it       shall have   originated , who    shall enter the
# NPl+       P  NSg/I/C/Ddem+ NPr/V+ NPr/J/P I/C+  NPr/ISg+ VX    NSg/VX V/J        . NPr/I+ VX    NSg/V D+
> Objections at    large on  their Journal  , and proceed to reconsider it       . If    after
<<<<<<< HEAD
# NPl        NSg/P NSg/J J/P D$+   NSg/V/J+ . V/C V       P  V          NPr/ISg+ . NSg/C JC/R/C/P
=======
# NPl        NSg/P NSg/J J/P D$+   NSg/V/J+ . V/C V       P  V          NPr/ISg+ . NSg/C P
>>>>>>> 88244550
> such  Reconsideration two thirds of that         House  shall agree to pass  the Bill   , it
# NSg/I NSg             NSg NPl/V  P  NSg/I/C/Ddem NPr/V+ VX    V     P  NSg/V D+  NPr/V+ . NPr/ISg+
> shall be     sent  , together with the Objections , to the other    House  , by      which it
# VX    NSg/VX NSg/V . J        P    D+  NPl+       . P  D+  NSg/V/J+ NPr/V+ . NSg/J/P I/C+  NPr/ISg+
> shall likewise be     reconsidered , and if    approved by      two thirds of that          House  , it
# VX    W?       NSg/VX V/J          . V/C NSg/C V/J      NSg/J/P NSg NPl/V  P  NSg/I/C/Ddem+ NPr/V+ . NPr/ISg+
> shall become a   Law    . But     in      all          such  Cases  the Votes of both   Houses shall be
# VX    V      D/P NSg/V+ . NSg/C/P NPr/J/P NSg/I/J/C/Dq NSg/I NPl/V+ D   NPl/V P  I/C/Dq NPl/V+ VX    NSg/VX
> determined by      yeas and Nays  , and the Names of the Persons voting for and
# V/J        NSg/J/P NPl  V/C NPl/V . V/C D   NPl/V P  D+  NPl/V+  V      C/P V/C
> against the Bill   shall be     entered on  the Journal of each House  respectively . If
# C/P     D+  NPr/V+ VX    NSg/VX V/J     J/P D   NSg/V/J P  Dq+  NPr/V+ R+           . NSg/C
> any     Bill   shall not   be     returned by      the President within  ten Days ( Sundays
# I/R/Dq+ NPr/V+ VX    NSg/C NSg/VX V/J      NSg/J/P D+  NSg/V+    NSg/J/P NSg NPl  . NPl/V+
<<<<<<< HEAD
> excepted ) after    it       shall have   been  presented to him  , the Same shall be     a   Law   ,
# V/J      . JC/R/C/P NPr/ISg+ VX    NSg/VX NSg/V V/J       P  ISg+ . D   I/J  VX    NSg/VX D/P NSg/V .
=======
> excepted ) after it       shall have   been  presented to him  , the Same shall be     a   Law   ,
# V/J      . P     NPr/ISg+ VX    NSg/VX NSg/V V/J       P  ISg+ . D   I/J  VX    NSg/VX D/P NSg/V .
>>>>>>> 88244550
> in      like        Manner as    if    he       had signed it      , unless the Congress by      their Adjournment
# NPr/J/P NSg/V/J/C/P NSg+   NSg/R NSg/C NPr/ISg+ V   V/J    NPr/ISg . C      D   NPr/V    NSg/J/P D$+   NSg
> prevent its     Return , in      which Case   it       shall not   be     a   Law    .
# V       ISg/D$+ NSg/V  . NPr/J/P I/C+  NPr/V+ NPr/ISg+ VX    NSg/C NSg/VX D/P NSg/V+ .
>
#
> Every Order , Resolution , or    Vote   to which the Concurrence of the Senate and
# Dq+   NSg/V . +          . NPr/C NSg/V+ P  I/C+  D   NSg         P  D+  NPr    V/C
> House of Representatives may    be     necessary ( except on  a   question of Adjournment )
# NPr/V P  NPl+            NPr/VX NSg/VX NSg/J     . V/C/P  J/P D/P NSg/V    P  NSg         .
> shall be     presented to the President of the United States   ; and before the Same
# VX    NSg/VX V/J       P  D   NSg/V     P  D+  V/J+   NPrPl/V+ . V/C C/P    D   I/J
> shall take  Effect , shall be     approved by      him  , or    being   disapproved by      him  , shall
# VX    NSg/V NSg/V  . VX    NSg/VX V/J      NSg/J/P ISg+ . NPr/C NSg/V/C V/J         NSg/J/P ISg+ . VX
> be     repassed by      two thirds of the Senate and House of Representatives , according
# NSg/VX ?        NSg/J/P NSg NPl/V  P  D+  NPr    V/C NPr/V P  NPl+            . V/J
> to the Rules and Limitations prescribed in      the Case  of a    Bill   .
# P  D   NPl/V V/C NPl+        V/J        NPr/J/P D   NPr/V P  D/P+ NPr/V+ .
>
#
> Section . 8 .
# NSg/V   . # .
>
#
> The Congress shall have   Power    To lay     and collect Taxes , Duties ,
# D+  NPr/V+   VX    NSg/VX NSg/V/J+ P  NSg/V/J V/C NSg/V/J NPl/V . NPl    .
> Imposts and Excises , to pay     the Debts and provide for the common   Defence    and
# NPl     V/C NPl/V   . P  NSg/V/J D+  NPl+  V/C V       C/P D+  NSg/V/J+ N🅪Sg/Comm+ V/C
> general Welfare of the United States   ; but     all           Duties , Imposts and Excises shall
# NSg/V/J NSg/V   P  D+  V/J+   NPrPl/V+ . NSg/C/P NSg/I/J/C/Dq+ NPl    . NPl     V/C NPl/V   VX
> be     uniform throughout the United States  ;
# NSg/VX NSg/V/J P          D+  V/J+   NPrPl/V .
>
#
>
#
>
#
> To borrow Money   on  the credit of the United States  ;
# P  NSg/V  N🅪Sg/J+ J/P D   NSg/V  P  D+  V/J+   NPrPl/V .
>
#
>
#
>
#
> To regulate Commerce with foreign Nations , and among the several States   , and
# P  V        NᴹSg/V+  P    NSg/J+  NPl+    . V/C P     D+  J/Dq+   NPrPl/V+ . V/C
> with the Indian Tribes ;
# P    D+  NPr/J+ NPl/V+ .
>
#
>
#
>
#
> To establish an  uniform Rule  of Naturalization , and uniform Laws  on  the subject
# P  V         D/P NSg/V/J NSg/V P  NSg            . V/C NSg/V/J NPl/V J/P D   NSg/V/J
> of Bankruptcies throughout the United States  ;
# P  NPl+         P          D+  V/J+   NPrPl/V .
>
#
>
#
>
#
> To coin  Money  , regulate the Value  thereof , and of foreign Coin   , and fix   the
# P  NSg/V N🅪Sg/J . V        D+  NSg/V+ W?      . V/C P  NSg/J+  NSg/V+ . V/C NSg/V D
> Standard of Weights and Measures ;
# NSg/J    P  NPl/V   V/C NPl/V+   .
>
#
>
#
>
#
> To provide for the Punishment of counterfeiting the Securities and current Coin
# P  V       C/P D   N🅪Sg       P  V              D+  NPl+       V/C NSg/J   NSg/V
> of the United States  ;
# P  D+  V/J+   NPrPl/V .
>
#
>
#
>
#
> To establish Post      Offices and post      Roads ;
# P  V         NPr🅪/V/P+ NPl/V   V/C NPr🅪/V/P+ NPl+  .
>
#
>
#
>
#
> To promote the Progress of Science and useful Arts   , by      securing for limited
# P  NSg/V   D   NSg/V    P  N🅪Sg/V+ V/C J+     NPl/V+ . NSg/J/P V        C/P NSg/V/J
> Times to Authors and Inventors the exclusive Right   to their respective Writings
# NPl/V P  NPl/V   V/C NPl       D   NSg/J     NPr/V/J P  D$+   J          W?
> and Discoveries ;
# V/C NPl+        .
>
#
>
#
>
#
> To constitute Tribunals inferior to the supreme  Court    ;
# P  NSg/V      NPl       NSg/J    P  D+  NSg/V/J+ NSg/V/J+ .
>
#
>
#
>
#
> To define  and punish Piracies and Felonies committed on  the high     Seas , and
# P  NSg/V/J V/C V      ?        V/C NPl      V/J       J/P D+  NSg/V/J+ NPl+ . V/C
> Offences against the Law   of Nations ;
# NPl/Comm C/P     D   NSg/V P  NPl+    .
>
#
>
#
>
#
> To declare War    , grant  Letters of Marque and Reprisal , and make  Rules  concerning
# P  V       N🅪Sg/V . NPr/V+ NPl/V   P  NSg    V/C NSg+     . V/C NSg/V NPl/V+ NSg/V/J/P
> Captures on  Land   and Water   ;
# NPl/V    J/P NPr🅪/V V/C N🅪Sg/V+ .
>
#
>
#
>
#
> To raise and support Armies , but     no    Appropriation of Money  to that          Use   shall be
# P  NSg/V V/C N🅪Sg/V+ NPl+   . NSg/C/P NPr/P NSg           P  N🅪Sg/J P  NSg/I/C/Ddem+ NSg/V VX    NSg/VX
> for a   longer Term    than two  Years ;
# C/P D/P NSg/JC NSg/V/J C/P  NSg+ NPl+  .
>
#
>
#
>
#
> To provide and maintain a   Navy   ;
# P  V       V/C V        D/P NSg/J+ .
>
#
>
#
>
#
> To make  Rules for the Government and Regulation of the land    and naval Forces ;
# P  NSg/V NPl/V C/P D+  NSg        V/C N🅪Sg/J     P  D+  NPr🅪/V+ V/C J+    NPl/V+ .
>
#
>
#
>
#
> To provide for calling forth the Militia to execute the Laws  of the Union    ,
# P  V       C/P NSg/V   W?    D   NSg     P  V       D   NPl/V P  D+  NPr/V/J+ .
> suppress Insurrections and repel Invasions ;
# V        NPl           V/C V     NPl+      .
>
#
>
#
>
#
> To provide for organizing , arming , and disciplining , the Militia , and for
# P  V       C/P V          . V      . V/C V            . D   NSg     . V/C C/P
> governing such  Part    of them     as    may    be     employed in      the Service of the United
# V         NSg/I NSg/V/J P  NSg/IPl+ NSg/R NPr/VX NSg/VX V/J      NPr/J/P D   NSg/V   P  D+  V/J+
> States   , reserving to the States   respectively , the Appointment of the Officers ,
# NPrPl/V+ . V         P  D+  NPrPl/V+ R            . D   NSg         P  D+  NPl/V+   .
> and the Authority of training the Militia according to the discipline
# V/C D   NSg       P  NSg/V+   D   NSg     V/J       P  D+  NSg/V+
> prescribed by      Congress ;
# V/J        NSg/J/P NPr/V+   .
>
#
>
#
>
#
> To exercise exclusive Legislation in      all           Cases  whatsoever , over      such  District
# P  NSg/V    NSg/J     NSg         NPr/J/P NSg/I/J/C/Dq+ NPl/V+ I          . NSg/V/J/P NSg/I NSg/V/J+
> ( not   exceeding ten Miles  square  ) as    may    , by      Cession of particular States   , and
# . NSg/C NSg/V/J   NSg NPrPl+ NSg/V/J . NSg/R NPr/VX . NSg/J/P NSg     P  NSg/J+     NPrPl/V+ . V/C
> the Acceptance of Congress , become the Seat  of the Government of the United
# D   NSg        P  NPr/V+   . V      D   NSg/V P  D   NSg        P  D+  V/J+
> States   , and to exercise like        Authority over      all           Places purchased by      the Consent
# NPrPl/V+ . V/C P  NSg/V    NSg/V/J/C/P NSg+      NSg/V/J/P NSg/I/J/C/Dq+ NPl/V+ V/J       NSg/J/P D   NSg/V
> of the Legislature of the State  in      which the Same shall be     , for the Erection of
# P  D   NSg         P  D+  NSg/V+ NPr/J/P I/C+  D   I/J  VX    NSg/VX . C/P D   NSg      P
> Forts , Magazines , Arsenals , dock   - Yards , and other   needful Buildings ; — And
# NPl/V . NPl+      . NPl+     . NSg/V+ . NPl/V . V/C NSg/V/J NSg/J   +         . . V/C
>
#
>
#
>
#
> To make  all           Laws   which shall be     necessary and proper for carrying into
# P  NSg/V NSg/I/J/C/Dq+ NPl/V+ I/C+  VX    NSg/VX NSg/J     V/C NSg/J  C/P V        P
> Execution the foregoing Powers   , and all          other    Powers   vested by      this
# NSg+      D+  V+        NPrPl/V+ . V/C NSg/I/J/C/Dq NSg/V/J+ NPrPl/V+ V/J    NSg/J/P I/Ddem+
> Constitution in      the Government of the United States   , or    in      any    Department or
# NPr          NPr/J/P D   NSg        P  D+  V/J+   NPrPl/V+ . NPr/C NPr/J/P I/R/Dq NSg        NPr/C
> Officer thereof .
# NSg/V+  +       .
>
#
>
#
>
#
> Section . 9 .
# NSg/V   . # .
>
#
> The Migration or    Importation of such  Persons as    any    of the
# D+  NSg       NPr/C NSg         P  NSg/I NPl/V   NSg/R I/R/Dq P  D+
> States   now       existing shall think proper to admit , shall not   be     prohibited by      the
# NPrPl/V+ NPr/V/J/C V        VX    NSg/V NSg/J  P  V     . VX    NSg/C NSg/VX V/J        NSg/J/P D+
> Congress prior to the Year one        thousand eight hundred and eight , but     a   Tax    or
# NPr/V+   NSg/J P  D+  NSg+ NSg/I/V/J+ NSg      NSg/J NSg     V/C NSg/J . NSg/C/P D/P N🅪Sg/V NPr/C
> duty may    be     imposed on  such   Importation , not   exceeding ten dollars for each
# NSg+ NPr/VX NSg/VX V/J     J/P NSg/I+ NSg         . NSg/C NSg/V/J   NSg NPl     C/P Dq+
> Person .
# NSg/V+ .
>
#
> The Privilege of the Writ  of Habeas Corpus shall not   be     suspended , unless when
# D   NSg/V     P  D   NSg/V P  ?      NSg+   VX    NSg/C NSg/VX V/J       . C      NSg/I/C
> in      Cases of Rebellion or    Invasion the public   Safety  may    require it       .
# NPr/J/P NPl/V P  NSg       NPr/C NSg      D+  NSg/V/J+ N🅪Sg/V+ NPr/VX NSg/V   NPr/ISg+ .
>
#
> No    Bill  of Attainder or    ex       post      facto Law    shall be      passed .
# NPr/P NPr/V P  NSg       NPr/C NSg/V/J+ NPr🅪/V/P+ ?     NSg/V+ VX+   NSg/VX+ V/J    .
>
#
> No     Capitation , or    other    direct , Tax     shall be     laid , unless in      Proportion to the
# NPr/P+ NSg        . NPr/C NSg/V/J+ V/J    . N🅪Sg/V+ VX    NSg/VX V/J  . C      NPr/J/P NSg/V      P  D+
> Census or    Enumeration herein before directed to be      taken . Congress shall have
# NSg/V  NPr/C N🅪Sg        W?     C/P    V/J      P+ NSg/VX+ V/J   . NPr/V+   VX    NSg/VX
> power    to lay     and collect taxes  on  incomes , from whatever source  derived ,
# NSg/V/J+ P  NSg/V/J V/C NSg/V/J NPl/V+ J/P NPl/V+  . P    NSg/I/J+ N🅪Sg/V+ V/J     .
> without apportionment among the several States   , and without regard to any
# C/P     NSg           P     D+  J/Dq+   NPrPl/V+ . V/C C/P     NSg/V  P  I/R/Dq
> census or     enumeration .
# NSg/V  NPr/C+ N🅪Sg+       .
>
#
> No     Tax    or    Duty shall be     laid on  Articles exported from any     State  .
# NPr/P+ N🅪Sg/V NPr/C NSg+ VX    NSg/VX V/J  J/P NPl/V+   V/J      P    I/R/Dq+ NSg/V+ .
>
#
> No     Preference shall be     given     by      any    Regulation of Commerce or    Revenue to the
# NPr/P+ NSg/V      VX    NSg/VX NSg/V/J/P NSg/J/P I/R/Dq N🅪Sg/J     P  NᴹSg/V   NPr/C NSg+    P  D
> Ports of one       State  over      those  of another : nor   shall Vessels bound   to , or    from ,
# NPl/V P  NSg/I/V/J NSg/V+ NSg/V/J/P I/Ddem P  I/D+    . NSg/C VX    NPl/V+  NSg/V/J P  . NPr/C P    .
> one       State  , be     obliged to enter , clear   , or    pay     Duties in      another .
# NSg/I/V/J NSg/V+ . NSg/VX V/J     P  NSg/V . NSg/V/J . NPr/C NSg/V/J NPl+   NPr/J/P I/D     .
>
#
> No     Money  shall be     drawn from the Treasury , but     in      Consequence of Appropriations
# NPr/P+ N🅪Sg/J VX    NSg/VX V/J   P    D   NPr      . NSg/C/P NPr/J/P NSg/V       P  +
> made by      Law    ; and a   regular Statement and Account of the Receipts and
# V    NSg/J/P NSg/V+ . V/C D/P NSg/J   NSg/V/J   V/C NSg/V   P  D+  NPl/V    V/C
> Expenditures of all          public  Money   shall be     published from time      to time      .
# NPl          P  NSg/I/J/C/Dq NSg/V/J N🅪Sg/J+ VX    NSg/VX V/J       P    N🅪Sg/V/J+ P+ N🅪Sg/V/J+ .
>
#
> No    Title of Nobility shall be     granted by      the United States   : And no     Person
# NPr/P NSg/V P  NSg      VX    NSg/VX V/J     NSg/J/P D+  V/J+   NPrPl/V+ . V/C NPr/P+ NSg/V+
> holding any    Office of Profit   or    Trust    under   them     , shall , without the Consent of
# NSg/V   I/R/Dq NSg/V  P  N🅪Sg/V/J NPr/C N🅪Sg/V/J NSg/J/P NSg/IPl+ . VX    . C/P     D   NSg/V   P
> the Congress , accept  of any     present , Emolument , Office , or    Title  , of any     kind
# D+  NPr/V+   . NSg/V/J P  I/R/Dq+ NSg/V/J . NSg       . NSg/V+ . NPr/C NSg/V+ . P  I/R/Dq+ NSg/J+
> whatever , from any     King     , Prince   , or    foreign State  .
# NSg/I/J+ . P    I/R/Dq+ NPr/V/J+ . NPr/V/J+ . NPr/C NSg/J+  NSg/V+ .
>
#
> The right   of citizens of the United States   to vote  in      any    primary or    other
# D   NPr/V/J P  NPl      P  D+  V/J+   NPrPl/V+ P  NSg/V NPr/J/P I/R/Dq NSg/V/J NPr/C NSg/V/J
> election for President or    Vice       President , for electors for President or    Vice
# NSg      C/P NSg/V     NPr/C NSg/V/J/P+ NSg/V+    . C/P NPl      C/P NSg/V     NPr/C NSg/V/J/P+
> President , or    for Senator or    Representative in      Congress , shall not   be     denied or
# NSg/V+    . NPr/C C/P NSg     NPr/C NSg/J+         NPr/J/P NPr/V+   . VX    NSg/C NSg/VX V/J    NPr/C
> abridged by      the United States  or    any    State by      reason of failure to pay     any     poll
# V/J      NSg/J/P D+  V/J+   NPrPl/V NPr/C I/R/Dq NSg/V NSg/J/P N🅪Sg/V P  NSg+    P  NSg/V/J I/R/Dq+ NSg/V/J+
> tax    or    other    tax     .
# N🅪Sg/V NPr/C NSg/V/J+ N🅪Sg/V+ .
>
#
> Section . 10 .
# NSg/V   . #  .
>
#
> No     State shall enter into any     Treaty , Alliance , or
# NPr/P+ NSg/V VX    NSg/V P    I/R/Dq+ NSg/V+ . NSg/V+   . NPr/C
> Confederation ; grant  Letters of Marque and Reprisal ; coin   Money   ; emit Bills of
# NSg/J         . NPr/V+ NPl/V   P  NSg    V/C NSg+     . NSg/V+ N🅪Sg/J+ . V    NPl/V P
> Credit ; make  any     Thing  but     gold     and silver    Coin   a   Tender  in      Payment of Debts ;
# NSg/V+ . NSg/V I/R/Dq+ NSg/V+ NSg/C/P NᴹSg/V/J V/C NᴹSg/V/J+ NSg/V+ D/P NSg/V/J NPr/J/P N🅪Sg    P  NPl+  .
> pass  any    Bill  of Attainder , ex       post      facto Law    , or    Law    impairing the Obligation
# NSg/V I/R/Dq NPr/V P  NSg       . NSg/V/J+ NPr🅪/V/P+ ?     NSg/V+ . NPr/C NSg/V+ V         D   NSg
> of Contracts , or    grant any    Title of Nobility .
# P  NPl/V+    . NPr/C NPr/V I/R/Dq NSg/V P  NSg+     .
>
#
> No    State shall , without the Consent of the Congress , lay     any    Imposts or    Duties
# NPr/P NSg/V VX    . C/P     D   NSg/V   P  D+  NPr/V+   . NSg/V/J I/R/Dq NPl     NPr/C NPl+
> on  Imports or    Exports , except what   may    be     absolutely necessary for executing
# J/P NPl/V   NPr/C NPl/V+  . V/C/P  NSg/I+ NPr/VX NSg/VX R          NSg/J     C/P V
> it's inspection Laws   : and the net      Produce of all           Duties and Imposts , laid by
# +    NSg+       NPl/V+ . V/C D   NSg/V/J+ NSg/V   P  NSg/I/J/C/Dq+ NPl+   V/C NPl     . V/J  NSg/J/P
> any    State on  Imports or    Exports , shall be     for the Use   of the Treasury of the
# I/R/Dq NSg/V J/P NPl/V   NPr/C NPl/V+  . VX    NSg/VX C/P D   NSg/V P  D   NPr      P  D+
> United States   ; and all          such  Laws   shall be     subject to the Revision and Controul
# V/J+   NPrPl/V+ . V/C NSg/I/J/C/Dq NSg/I NPl/V+ VX    NSg/VX NSg/V/J P  D+  NSg/V    V/C ?
> of the Congress .
# P  D   NPr/V+   .
>
#
> No    State shall , without the Consent of Congress , lay     any    Duty of Tonnage , keep
# NPr/P NSg/V VX    . C/P     D   NSg/V   P  NPr/V+   . NSg/V/J I/R/Dq NSg  P  NSg+    . NSg/V
> Troops , or    Ships of War     in      time     of Peace   , enter into any    Agreement or    Compact
# NPl/V+ . NPr/C NPl/V P  N🅪Sg/V+ NPr/J/P N🅪Sg/V/J P  NPr🅪/V+ . NSg/V P    I/R/Dq N🅪Sg      NPr/C NSg/V/J
> with another State  , or    with a    foreign Power    , or    engage in      War     , unless actually
# P    I/D+    NSg/V+ . NPr/C P    D/P+ NSg/J+  NSg/V/J+ . NPr/C V      NPr/J/P N🅪Sg/V+ . C      R
> invaded , or    in      such  imminent Danger     as    will   not   admit of delay    .
# V/J     . NPr/C NPr/J/P NSg/I J        N🅪Sg/V/JC+ NSg/R NPr/VX NSg/C V     P  NSg/V/J+ .
>
#
> Article . II .
# NSg/V   . +  .
>
#
> Section . 1 .
# NSg/V   . # .
>
#
> The executive Power   shall be     vested in      a   President of the
# D+  NSg/J     NSg/V/J VX    NSg/VX V/J    NPr/J/P D/P NSg/V     P  D
> United States  of America . He       shall hold    his     Office during the Term    of four
# V/J    NPrPl/V P  NPr+    . NPr/ISg+ VX    NSg/V/J ISg/D$+ NSg/V+ V/P    D   NSg/V/J P  NSg
> Years ending at    noon  on  the 20th day  of January , and , together with the Vice
# NPl+  NSg/V  NSg/P NSg/V J/P D   #    NPr🅪 P  NPr+    . V/C . J        P    D+  NSg/V/J/P+
> President , chosen   for the same Term     , be     elected , as     follows
# NSg/V+    . NᴹSg/V/J C/P D+  I/J+ NSg/V/J+ . NSg/VX NSg/V/J . NSg/R+ NPl/V
>
#
> Each State shall appoint , in      such  Manner as    the Legislature thereof may    direct ,
# Dq+  NSg/V VX    V       . NPr/J/P NSg/I NSg    NSg/R D+  NSg+        W?      NPr/VX V/J    .
> a   Number   of Electors , equal   to the whole Number   of Senators and Representatives
# D/P NSg/V/JC P  NPl      . NSg/V/J P  D   NSg/J NSg/V/JC P  NPl      V/C NPl+
> to which the State  may    be     entitled in      the Congress : but     no     Senator or
# P  I/C+  D+  NSg/V+ NPr/VX NSg/VX V/J      NPr/J/P D+  NPr/V+   . NSg/C/P NPr/P+ NSg     NPr/C
> Representative , or    Person holding an  Office of Trust    or    Profit    under   the United
# NSg/J+         . NPr/C NSg/V+ NSg/V   D/P NSg/V  P  N🅪Sg/V/J NPr/C N🅪Sg/V/J+ NSg/J/P D+  V/J+
> States   , shall be     appointed an  Elector .
# NPrPl/V+ . VX    NSg/VX V/J       D/P NSg+    .
>
#
> SubSection . 1 .
# NSg/V      . # .
>
#
> The Electors shall meet    in      their respective states   , and vote
# D+  NPl      VX    NSg/V/J NPr/J/P D$+   J+         NPrPl/V+ . V/C NSg/V+
> by      ballot for President and Vice       - President , one       of whom , at    least , shall not   be
# NSg/J/P NSg/V  C/P NSg/V     V/C NSg/V/J/P+ . NSg/V+    . NSg/I/V/J P  I+   . NSg/P NSg/J . VX    NSg/C NSg/VX
> an  inhabitant of the same state with themselves ; they shall name  in      their
# D/P NSg/J      P  D   I/J  NSg/V P    IPl+       . IPl+ VX    NSg/V NPr/J/P D$+
> ballots the person voted for as    President , and in      distinct ballots the person
# NPl/V   D+  NSg/V+ V/J   C/P NSg/R NSg/V+    . V/C NPr/J/P V/J      NPl/V   D+  NSg/V+
> voted for as    Vice      - President , and they shall make  distinct lists of all           persons
# V/J   C/P NSg/R NSg/V/J/P . NSg/V+    . V/C IPl+ VX    NSg/V V/J      NPl/V P  NSg/I/J/C/Dq+ NPl/V+
> voted for as    President , and all           persons voted for as    Vice       - President and of the
# V/J   C/P NSg/R NSg/V+    . V/C NSg/I/J/C/Dq+ NPl/V+  V/J   C/P NSg/R NSg/V/J/P+ . NSg/V     V/C P  D
> number   of votes for each , which lists  they shall sign   and certify , and transmit
# NSg/V/JC P  NPl/V C/P Dq+  . I/C+  NPl/V+ IPl+ VX    NSg/V+ V/C V       . V/C V
> sealed to the seat  of the government of the United States   , directed to the
# V/J    P  D   NSg/V P  D   NSg        P  D+  V/J+   NPrPl/V+ . V/J      P  D
> President of the Senate ; — The President of the Senate shall , in      the presence of
# NSg/V     P  D+  NPr+   . . D   NSg/V     P  D+  NPr+   VX    . NPr/J/P D   NSg/V    P
> the Senate and House of Representatives , open    all          the certificates and the
# D+  NPr    V/C NPr/V P  NPl+            . NSg/V/J NSg/I/J/C/Dq D   NPl/V        V/C D+
> votes  shall then    be     counted ; — The person having the greatest Number   of votes for
# NPl/V+ VX    NSg/J/C NSg/VX V/J     . . D+  NSg/V+ V      D   JS       NSg/V/JC P  NPl/V C/P
> President , shall be     the President , if    such  number    be     a   majority of the whole
# NSg/V+    . VX    NSg/VX D   NSg/V     . NSg/C NSg/I NSg/V/JC+ NSg/VX D/P NSg      P  D   NSg/J
> number   of Electors appointed ; and if    no     person have   such   majority , then    from
# NSg/V/JC P  NPl      V/J       . V/C NSg/C NPr/P+ NSg/V+ NSg/VX NSg/I+ NSg+     . NSg/J/C P
> the persons having the highest numbers  not   exceeding three on  the list  of those
# D+  NPl/V+  V      D+  JS+     NPrPl/V+ NSg/C NSg/V/J   NSg   J/P D   NSg/V P  I/Ddem
> voted for as    President , the House of Representatives shall choose  immediately ,
# V/J   C/P NSg/R NSg/V+    . D   NPr/V P  NPl+            VX    NSg/V/C R           .
> by      ballot , the President . But     in      choosing the President , the votes  shall be
# NSg/J/P NSg/V+ . D+  NSg/V+    . NSg/C/P NPr/J/P V        D+  NSg/V+    . D+  NPl/V+ VX    NSg/VX
> taken by      states   , the representation from each state  having one       vote   ; a   quorum
# V/J   NSg/J/P NPrPl/V+ . D+  NSg            P    Dq+  NSg/V+ V      NSg/I/V/J NSg/V+ . D/P NSg
> for this    purpose shall consist of a   member or    members from two - thirds of the
# C/P I/Ddem+ NSg/V+  VX    NSg/V   P  D/P NSg/V  NPr/C NPl/V   P    NSg . NPl/V  P  D+
> states   , and a   majority of all          the states   shall be     necessary to a    choice . [ If    ,
# NPrPl/V+ . V/C D/P NSg      P  NSg/I/J/C/Dq D+  NPrPl/V+ VX    NSg/VX NSg/J     P  D/P+ NSg/J+ . . NSg/C .
> at    the time      fixed for the beginning of the term    of the President , the President
# NSg/P D+  N🅪Sg/V/J+ V/J   C/P D   NSg/V/J   P  D   NSg/V/J P  D+  NSg/V+    . D+  NSg/V+
> elect   shall have   died , the Vice       President elect   shall become President . If    a
# NSg/V/J VX    NSg/VX V/J  . D+  NSg/V/J/P+ NSg/V+    NSg/V/J VX    V      NSg/V+    . NSg/C D/P+
> President shall not   have   been  chosen   before the time      fixed for the beginning of
# NSg/V+    VX    NSg/C NSg/VX NSg/V NᴹSg/V/J C/P    D+  N🅪Sg/V/J+ V/J   C/P D   NSg/V/J   P
> his     term     , or    if    the President elect   shall have   failed to qualify , then    the Vice
# ISg/D$+ NSg/V/J+ . NPr/C NSg/C D+  NSg/V+    NSg/V/J VX    NSg/VX V/J    P  NSg/V   . NSg/J/C D+  NSg/V/J/P+
> President elect   shall act   as    President until a    President shall have   qualified ;
# NSg/V     NSg/V/J VX    NPr/V NSg/R NSg/V+    C/P   D/P+ NSg/V+    VX    NSg/VX V/J       .
> and the Congress may    by      law    provide for the case   wherein neither a    President
# V/C D+  NPr/V+   NPr/VX NSg/J/P NSg/V+ V       C/P D+  NPr/V+ C       I/C     D/P+ NSg/V+
> elect   nor   a    Vice       President elect   shall have   qualified , declaring who    shall then
# NSg/V/J NSg/C D/P+ NSg/V/J/P+ NSg/V+    NSg/V/J VX    NSg/VX V/J       . V         NPr/I+ VX    NSg/J/C
> act   as    President , or    the manner in      which one       who    is to act   shall be     selected ,
# NPr/V NSg/R NSg/V+    . NPr/C D+  NSg+   NPr/J/P I/C+  NSg/I/V/J NPr/I+ VL P  NPr/V VX    NSg/VX V/J      .
> and such  person shall act   accordingly until a   President or    Vice       President shall
# V/C NSg/I NSg/V+ VX    NPr/V R           C/P   D/P NSg/V     NPr/C NSg/V/J/P+ NSg/V+    VX
> have   qualified.The Congress may    by      law    provide for the case  of the death of any
# NSg/VX Hostname      NPr/V+   NPr/VX NSg/J/P NSg/V+ V       C/P D   NPr/V P  D   NPr🅪  P  I/R/Dq
> of the persons from whom the House of Representatives may    choose  a    President
# P  D+  NPl/V+  P    I+   D   NPr/V P  NPl+            NPr/VX NSg/V/C D/P+ NSg/V+
> whenever the right   of choice shall have   devolved upon them     , and for the case  of
# C        D   NPr/V/J P  NSg/J+ VX    NSg/VX V/J      P    NSg/IPl+ . V/C C/P D   NPr/V P
> the death of any    of the persons from whom the Senate may    choose  a    Vice
# D   NPr🅪  P  I/R/Dq P  D+  NPl/V+  P    I+   D+  NPr+   NPr/VX NSg/V/C D/P+ NSg/V/J/P+
> President whenever the right   of choice shall have   devolved upon them     . ] The
# NSg/V+    C        D   NPr/V/J P  NSg/J+ VX    NSg/VX V/J      P    NSg/IPl+ . . D+
> person having the greatest number   of votes as    Vice      - President , shall be     the
# NSg/V+ V      D   JS       NSg/V/JC P  NPl/V NSg/R NSg/V/J/P . NSg/V+    . VX    NSg/VX D
> Vice      - President , if    such  number    be     a   majority of the whole number   of Electors
# NSg/V/J/P . NSg/V+    . NSg/C NSg/I NSg/V/JC+ NSg/VX D/P NSg      P  D   NSg/J NSg/V/JC P  NPl
> appointed , and if    no     person have   a   majority , then    from the two highest numbers
# V/J       . V/C NSg/C NPr/P+ NSg/V+ NSg/VX D/P NSg+     . NSg/J/C P    D   NSg JS      NPrPl/V
> on  the list   , the Senate shall choose  the Vice       - President ; a   quorum for the
# J/P D+  NSg/V+ . D+  NPr+   VX    NSg/V/C D   NSg/V/J/P+ . NSg/V+    . D/P NSg    C/P D+
> purpose shall consist of two - thirds of the whole number   of Senators , and a
# NSg/V+  VX    NSg/V   P  NSg . NPl/V  P  D   NSg/J NSg/V/JC P  NPl+     . V/C D/P
> majority of the whole  number    shall be     necessary to a    choice . But     no     person
# NSg      P  D+  NSg/J+ NSg/V/JC+ VX    NSg/VX NSg/J     P  D/P+ NSg/J+ . NSg/C/P NPr/P+ NSg/V+
> constitutionally ineligible to the office of President shall be     eligible to
# R                NSg/J      P  D   NSg/V  P  NSg/V+    VX    NSg/VX NSg/J    P
> that         of Vice       - President of the United States   .
# NSg/I/C/Ddem P  NSg/V/J/P+ . NSg/V     P  D+  V/J+   NPrPl/V+ .
>
#
> The Congress may    determine the Time     of chusing the Electors , and the Day   on
# D+  NPr/V+   NPr/VX V         D   N🅪Sg/V/J P  ?       D   NPl      . V/C D+  NPr🅪+ J/P
> which they shall give  their Votes  ; which Day   shall be     the same throughout the
# I/C+  IPl+ VX    NSg/V D$+   NPl/V+ . I/C+  NPr🅪+ VX    NSg/VX D   I/J  P          D+
> United States   .
# V/J+   NPrPl/V+ .
>
#
> SubSection . 2
# NSg/V      . #
>
#
> No     Person except a   natural born     Citizen , or    a   Citizen of the
# NPr/P+ NSg/V  V/C/P  D/P NSg/J+  NPr/V/J+ NSg+    . NPr/C D/P NSg     P  D+
> United States   , at    the time     of the Adoption of this    Constitution , shall be
# V/J+   NPrPl/V+ . NSg/P D   N🅪Sg/V/J P  D   NSg      P  I/Ddem+ NPr+         . VX    NSg/VX
> eligible to the Office of President ; neither shall any     Person be     eligible to
# NSg/J    P  D   NSg/V  P  NSg/V+    . I/C     VX    I/R/Dq+ NSg/V  NSg/VX NSg/J    P
> that         Office who    shall not   have   attained to the Age    of thirty five Years , and
# NSg/I/C/Ddem NSg/V+ NPr/I+ VX    NSg/C NSg/VX V/J      P  D   N🅪Sg/V P  NSg    NSg  NPl+  . V/C
> been  fourteen Years a   Resident within  the United States   .
# NSg/V NSg      NPl+  D/P NSg/J    NSg/J/P D+  V/J+   NPrPl/V+ .
>
#
> No     person shall be     elected to the office of the President more         than twice , and
# NPr/P+ NSg/V  VX    NSg/VX NSg/V/J P  D   NSg/V  P  D+  NSg/V+    NPr/I/V/J/Dq C/P  W?    . V/C
> no     person who    has held the office of President , or    acted as    President , for more
# NPr/P+ NSg/V+ NPr/I+ V   V    D   NSg/V  P  NSg/V+    . NPr/C V/J   NSg/R NSg/V+    . C/P NPr/I/V/J/Dq
> than two years of a   term    to which some      other    person was elected President shall
# C/P  NSg NPl   P  D/P NSg/V/J P  I/C+  I/J/R/Dq+ NSg/V/J+ NSg/V+ V   NSg/V/J NSg/V+    VX
> be     elected to the office of the President more         than once  . But     this    article
# NSg/VX NSg/V/J P  D   NSg/V  P  D+  NSg/V+    NPr/I/V/J/Dq C/P+ NSg/C . NSg/C/P I/Ddem+ NSg/V+
> shall not   apply to any     person holding the office of President when    this    article
# VX    NSg/C V/J   P  I/R/Dq+ NSg/V+ NSg/V   D   NSg/V  P  NSg/V+    NSg/I/C I/Ddem+ NSg/V+
> was proposed by      the Congress , and shall not   prevent any     person who    may    be
# V   V/J      NSg/J/P D+  NPr/V+   . V/C VX    NSg/C V       I/R/Dq+ NSg/V+ NPr/I+ NPr/VX NSg/VX
> holding the office of President , or    acting   as    President , during the term     within
# NSg/V   D   NSg/V  P  NSg/V+    . NPr/C NᴹSg/V/J NSg/R NSg/V+    . V/P    D+  NSg/V/J+ NSg/J/P
> which this    article becomes operative from holding the office of President or
# I/C+  I/Ddem+ NSg/V+  V       NSg/J+    P    NSg/V   D   NSg/V  P  NSg/V     NPr/C
> acting   as    President during the remainder of such   term     .
# NᴹSg/V/J NSg/R NSg/V+    V/P    D   NSg/V/J   P  NSg/I+ NSg/V/J+ .
>
#
> SubSection 3 .
# NSg/V      # .
>
#
> In      case  of the removal of the President from office or    of his
# NPr/J/P NPr/V P  D   NSg     P  D   NSg/V+    P    NSg/V  NPr/C P  ISg/D$+
> death or    resignation , the Vice       President shall become President .
# NPr🅪  NPr/C NSg+        . D+  NSg/V/J/P+ NSg/V+    VX    V      NSg/V     .
>
#
> Whenever there is a   vacancy in      the office of the Vice       President , the President
# C        +     VL D/P NSg     NPr/J/P D   NSg/V  P  D+  NSg/V/J/P+ NSg/V+    . D+  NSg/V+
> shall nominate a   Vice       President who    shall take  office upon confirmation by      a
# VX    V/J      D/P NSg/V/J/P+ NSg/V+    NPr/I+ VX    NSg/V NSg/V+ P    N🅪Sg+        NSg/J/P D/P
> majority vote  of both   Houses of Congress .
# NSg+     NSg/V P  I/C/Dq NPl/V  P  NPr/V    .
>
#
> Whenever the President transmits to the President pro     tempore of the Senate and
# C        D   NSg/V     V         P  D+  NSg/V+    NSg/J/P ?       P  D+  NPr+   V/C
> the Speaker of the House of Representatives his     written declaration that          he       is
# D   NSg     P  D   NPr/V P  NPl+            ISg/D$+ V/J     NSg+        NSg/I/C/Ddem+ NPr/ISg+ VL
> unable  to discharge the powers  and duties of his     office , and until he       transmits
# NSg/V/J P  NSg/V     D+  NPrPl/V V/C NPl    P  ISg/D$+ NSg/V+ . V/C C/P   NPr/ISg+ V
> to them     a   written declaration to the contrary , such  powers  and duties shall be
# P  NSg/IPl+ D/P V/J     NSg         P  D+  NSg/V/J+ . NSg/I NPrPl/V V/C NPl+   VX    NSg/VX
> discharged by      the Vice       President as    Acting   President .
# V/J        NSg/J/P D+  NSg/V/J/P+ NSg/V+    NSg/R NᴹSg/V/J NSg/V     .
>
#
> Whenever the Vice       President and a   majority of either the principal officers of
# C        D   NSg/V/J/P+ NSg/V+    V/C D/P NSg      P  I/C    D   NSg/J     NPl/V    P
> the executive departments or    of such  other    body   as    Congress may    by      law    provide ,
# D+  NSg/J+    NPl         NPr/C P  NSg/I NSg/V/J+ NSg/V+ NSg/R NPr/V+   NPr/VX NSg/J/P NSg/V+ V       .
> transmit to the President pro     tempore of the Senate and the Speaker of the
# V        P  D+  NSg/V+    NSg/J/P ?       P  D+  NPr+   V/C D   NSg     P  D
> House of Representatives their written declaration that         the President is unable
# NPr/V P  NPl+            D$+   V/J     NSg+        NSg/I/C/Ddem D+  NSg/V+    VL NSg/V/J
> to discharge the powers  and duties of his     office , the Vice       President shall
# P  NSg/V     D+  NPrPl/V V/C NPl    P  ISg/D$+ NSg/V+ . D+  NSg/V/J/P+ NSg/V+    VX
> immediately assume the powers  and duties of the office as    Acting   President .
# R           V      D+  NPrPl/V V/C NPl    P  D+  NSg/V+ NSg/R NᴹSg/V/J NSg/V     .
>
#
> Thereafter , when    the President transmits to the President pro     tempore of the
# NSg        . NSg/I/C D+  NSg/V+    V         P  D+  NSg/V+    NSg/J/P ?       P  D+
> Senate and the Speaker of the House of Representatives his     written declaration
# NPr+   V/C D   NSg     P  D   NPr/V P  NPl+            ISg/D$+ V/J     NSg+
> that         no     inability exists , he       shall resume the powers  and duties of his     office
# NSg/I/C/Ddem NPr/P+ N🅪Sg+     V      . NPr/ISg+ VX    NSg/V  D+  NPrPl/V V/C NPl    P  ISg/D$+ NSg/V+
> unless the Vice       President and a   majority of either the principal officers of
# C      D+  NSg/V/J/P+ NSg/V+    V/C D/P NSg      P  I/C    D   NSg/J     NPl/V    P
> the executive department or    of such  other    body   as    Congress may    by      law    provide ,
# D+  NSg/J+    NSg        NPr/C P  NSg/I NSg/V/J+ NSg/V+ NSg/R NPr/V+   NPr/VX NSg/J/P NSg/V+ V       .
> transmit within  four days to the President pro     tempore of the Senate and the
# V        NSg/J/P NSg  NPl+ P  D+  NSg/V+    NSg/J/P ?       P  D+  NPr+   V/C D
> Speaker of the House of Representatives their written declaration that         the
# NSg     P  D   NPr/V P  NPl+            D$+   V/J     NSg+        NSg/I/C/Ddem D+
> President is unable  to discharge the powers  and duties of his     office . Thereupon
# NSg/V+    VL NSg/V/J P  NSg/V     D+  NPrPl/V V/C NPl    P  ISg/D$+ NSg/V+ . W?
> Congress shall decide the issue  , assembling within  forty - eight hours for that
# NPr/V+   VX    V      D+  NSg/V+ . V          NSg/J/P NSg/J . NSg/J NPl   C/P NSg/I/C/Ddem+
> purpose if    not   in      session . If    the Congress , within  twenty - one       days after
<<<<<<< HEAD
# NSg/V+  NSg/C NSg/C NPr/J/P NSg/V+  . NSg/C D+  NPr/V+   . NSg/J/P NSg    . NSg/I/V/J NPl  JC/R/C/P
> receipt of the latter written declaration , or    , if    Congress is not   in      session ,
# NSg/V   P  D   NSg/J  V/J     NSg         . NPr/C . NSg/C NPr/V+   VL NSg/C NPr/J/P NSg/V+  .
> within  twenty - one       days after    Congress is required to assemble , determines by
# NSg/J/P NSg    . NSg/I/V/J NPl  JC/R/C/P NPr/V+   VL V/J      P  V        . V          NSg/J/P
=======
# NSg/V+  NSg/C NSg/C NPr/J/P NSg/V+  . NSg/C D+  NPr/V+   . NSg/J/P NSg    . NSg/I/V/J NPl  P
> receipt of the latter written declaration , or    , if    Congress is not   in      session ,
# NSg/V   P  D   NSg/J  V/J     NSg         . NPr/C . NSg/C NPr/V+   VL NSg/C NPr/J/P NSg/V+  .
> within  twenty - one       days after Congress is required to assemble , determines by
# NSg/J/P NSg    . NSg/I/V/J NPl  P     NPr/V+   VL V/J      P  V        . V          NSg/J/P
>>>>>>> 88244550
> two - thirds vote  of both    Houses that         the President is unable  to discharge the
# NSg . NPl/V  NSg/V P  I/C/Dq+ NPl/V+ NSg/I/C/Ddem D+  NSg/V+    VL NSg/V/J P  NSg/V     D+
> powers  and duties of his     office , the Vice       President shall continue to discharge
# NPrPl/V V/C NPl    P  ISg/D$+ NSg/V+ . D+  NSg/V/J/P+ NSg/V+    VX    NSg/V    P  NSg/V
> the same as    Acting   President ; otherwise , the President shall resume the powers
# D   I/J  NSg/R NᴹSg/V/J NSg/V     . J         . D+  NSg/V+    VX    NSg/V  D+  NPrPl/V
> and duties of his     office .
# V/C NPl    P  ISg/D$+ NSg/V+ .
>
#
> SubSection 4 .
# NSg/V      # .
>
#
> The President shall , at    stated Times  , receive for his
# D   NSg/V+    VX    . NSg/P V/J    NPl/V+ . NSg/V   C/P ISg/D$+
> Services , a    Compensation , which shall neither be     encreased nor   diminished
# NPl/V+   . D/P+ NSg+         . I/C+  VX    I/C     NSg/VX ?         NSg/C V/J
> during the Period  for which he       shall have   been  elected , and he       shall not
# V/P    D   NSg/V/J C/P I/C+  NPr/ISg+ VX    NSg/VX NSg/V NSg/V/J . V/C NPr/ISg+ VX    NSg/C
> receive within  that          Period   any    other   Emolument from the United States   , or    any
# NSg/V   NSg/J/P NSg/I/C/Ddem+ NSg/V/J+ I/R/Dq NSg/V/J NSg       P    D+  V/J+   NPrPl/V+ . NPr/C I/R/Dq
> of them     .
# P  NSg/IPl+ .
>
#
> Before he       enter on  the Execution of his     Office , he       shall take  the following
# C/P+   NPr/ISg+ NSg/V J/P D   NSg       P  ISg/D$+ NSg/V+ . NPr/ISg+ VX    NSg/V D+  NSg/V/J/P+
> Oath  or    Affirmation : - - " I    do     solemnly swear   ( or    affirm ) that         I    will   faithfully
# NSg/V NPr/C NSg         . . . . ISg+ NSg/VX R        NSg/V/J . NPr/C V      . NSg/I/C/Ddem ISg+ NPr/VX R
> execute the Office of President of the United States   , and will   to the best      of
# V       D   NSg/V  P  NSg/V     P  D+  V/J+   NPrPl/V+ . V/C NPr/VX P  D   NPr/VX/JS P
> my  Ability , preserve , protect and defend the Constitution of the United
# D$+ N🅪Sg+   . NSg/V    . V       V/C NSg/V  D   NPr          P  D+  V/J+
> States  . "
# NPrPl/V . .
>
#
> SubSection 5 .
# NSg/V      # .
>
#
> The District constituting the seat  of Government of the
# D+  NSg/V/J+ V            D   NSg/V P  NSg        P  D+
> United States   shall appoint in      such  manner as    the Congress may    direct :
# V/J+   NPrPl/V+ VX    V       NPr/J/P NSg/I NSg+   NSg/R D+  NPr/V+   NPr/VX V/J    .
>
#
> A   number   of electors of President and Vice       President equal   to the whole number
# D/P NSg/V/JC P  NPl      P  NSg/V     V/C NSg/V/J/P+ NSg/V+    NSg/V/J P  D   NSg/J NSg/V/JC
> of Senators and Representatives in      Congress to which the District would be
# P  NPl      V/C NPl+            NPr/J/P NPr/V+   P  I/C+  D+  NSg/V/J+ VX    NSg/VX
> entitled if    it       were  a   State , but     in      no    event  more         than the least populous
# V/J      NSg/C NPr/ISg+ NSg/V D/P NSg/V . NSg/C/P NPr/J/P NPr/P NSg/V+ NPr/I/V/J/Dq C/P  D   NSg/J J
> State  ; they shall be     in      addition to those  appointed by      the States   , but     they
# NSg/V+ . IPl+ VX    NSg/VX NPr/J/P NSg      P  I/Ddem V/J       NSg/J/P D+  NPrPl/V+ . NSg/C/P IPl+
> shall be     considered , for the purposes of the election of President and Vice
# VX    NSg/VX V/J        . C/P D   NPl/V    P  D   NSg      P  NSg/V     V/C NSg/V/J/P+
> President , to be     electors appointed by      a    State  ; and they shall meet    in      the
# NSg/V+    . P  NSg/VX NPl      V/J       NSg/J/P D/P+ NSg/V+ . V/C IPl+ VX    NSg/V/J NPr/J/P D+
> District and perform such  duties as    provided by      this   article of the
# NSg/V/J+ V/C V       NSg/I NPl+   NSg/R V/J/C    NSg/J/P I/Ddem NSg/V   P  D+
> Constitution .
# NPr+         .
>
#
> Section . 2 .
# NSg/V   . # .
>
#
> The President shall be     Commander in      Chief   of the Army and Navy
# D+  NSg/V+    VX    NSg/VX NSg       NPr/J/P NSg/V/J P  D+  NSg  V/C NSg/J
> of the United States   , and of the Militia of the several States   , when    called
# P  D+  V/J+   NPrPl/V+ . V/C P  D   NSg     P  D+  J/Dq+   NPrPl/V+ . NSg/I/C V/J
> into the actual Service of the United States   ; he       may    require the Opinion , in
# P    D   NSg/J  NSg/V   P  D+  V/J+   NPrPl/V+ . NPr/ISg+ NPr/VX NSg/V   D+  NSg+    . NPr/J/P
> writing , of the principal Officer in      each of the executive Departments , upon
# NSg/V   . P  D   NSg/J     NSg/V   NPr/J/P Dq   P  D+  NSg/J+    NPl+        . P
> any    Subject  relating to the Duties of their respective Offices , and he       shall
# I/R/Dq NSg/V/J+ V        P  D   NPl    P  D$+   J+         NPl/V+  . V/C NPr/ISg+ VX
> have   Power    to grant Reprieves and Pardons for Offences against the United
# NSg/VX NSg/V/J+ P  NPr/V NPl/V     V/C NPl/V   C/P NPl/Comm C/P     D+  V/J+
> States   , except in      Cases of Impeachment .
# NPrPl/V+ . V/C/P  NPr/J/P NPl/V P  N🅪Sg        .
>
#
> He       shall have   Power   , by      and with the Advice and Consent of the Senate , to make
# NPr/ISg+ VX    NSg/VX NSg/V/J . NSg/J/P V/C P    D+  NᴹSg   V/C NSg/V   P  D+  NPr+   . P  NSg/V
> Treaties , provided two thirds of the Senators present concur ; and he       shall
# NPl/V+   . V/J/C    NSg NPl/V  P  D+  NPl+     NSg/V/J V+     . V/C NPr/ISg+ VX
> nominate , and by      and with the Advice and Consent of the Senate , shall appoint
# V/J      . V/C NSg/J/P V/C P    D+  NᴹSg   V/C NSg/V   P  D+  NPr+   . VX    V
> Ambassadors , other   public  Ministers and Consuls , Judges  of the supreme  Court    ,
# NPl         . NSg/V/J NSg/V/J NPl/V+    V/C NPl     . NPrPl/V P  D+  NSg/V/J+ NSg/V/J+ .
> and all          other   Officers of the United States   , whose Appointments are not   herein
# V/C NSg/I/J/C/Dq NSg/V/J NPl/V    P  D+  V/J+   NPrPl/V+ . I+    NPl+         V   NSg/C W?
> otherwise provided for , and which shall be     established by      Law    : but     the Congress
# J         V/J/C    C/P . V/C I/C+  VX    NSg/VX V/J         NSg/J/P NSg/V+ . NSg/C/P D+  NPr/V+
> may    by      Law    vest  the Appointment of such  inferior Officers , as    they think
# NPr/VX NSg/J/P NSg/V+ NSg/V D   NSg         P  NSg/I NSg/J+   NPl/V+   . NSg/R IPl+ NSg/V
> proper , in      the President alone , in      the Courts of Law    , or    in      the Heads of
# NSg/J  . NPr/J/P D+  NSg/V+    J     . NPr/J/P D   NPl/V  P  NSg/V+ . NPr/C NPr/J/P D   NPl/V P
> Departments .
# NPl+        .
>
#
> The President shall have   Power    to fill  up        all          Vacancies that          may    happen during
# D+  NSg/V+    VX    NSg/VX NSg/V/J+ P  NSg/V NSg/V/J/P NSg/I/J/C/Dq NPl       NSg/I/C/Ddem+ NPr/VX V      V/P
> the Recess  of the Senate , by      granting Commissions which shall expire at    the End
# D   NSg/V/J P  D+  NPr+   . NSg/J/P V+       NPl/V+      I/C+  VX    V      NSg/P D   NSg/V
> of their next     Session .
# P  D$+   NSg/J/P+ NSg/V+  .
>
#
> No    soldier shall , in      time     of peace   be     quartered in      any     house  , without the
# NPr/P NSg/V/J VX    . NPr/J/P N🅪Sg/V/J P  NPr🅪/V+ NSg/VX V/J       NPr/J/P I/R/Dq+ NPr/V+ . C/P     D
> consent of the owner , nor   in      time     of war     , but     in      a   manner to be     prescribed by
# NSg/V   P  D+  NSg+  . NSg/C NPr/J/P N🅪Sg/V/J P  N🅪Sg/V+ . NSg/C/P NPr/J/P D/P NSg    P  NSg/VX V/J        NSg/J/P
> law    .
# NSg/V+ .
>
#
> Section . 3 .
# NSg/V   . # .
>
#
> He       shall from time      to time     give  to the Congress Information of
# NPr/ISg+ VX    P    N🅪Sg/V/J+ P  N🅪Sg/V/J NSg/V P  D   NPr/V+   NᴹSg        P
> the State of the Union    , and recommend to their Consideration such  Measures as
# D   NSg/V P  D+  NPr/V/J+ . V/C NSg/V     P  D$+   NSg+          NSg/I NPl/V+   NSg/R
> he       shall judge  necessary and expedient ; he       may    , on  extraordinary Occasions ,
# NPr/ISg+ VX    NSg/V+ NSg/J     V/C NSg/J     . NPr/ISg+ NPr/VX . J/P NSg/J+        NPl/V     .
> convene both   Houses , or    either of them     , and in      Case  of Disagreement between
# V       I/C/Dq NPl/V  . NPr/C I/C    P  NSg/IPl+ . V/C NPr/J/P NPr/V P  N🅪Sg+        NSg/P
> them     , with Respect to the Time     of Adjournment , he       may    adjourn them     to such  Time
# NSg/IPl+ . P    NSg/V   P  D   N🅪Sg/V/J P  NSg         . NPr/ISg+ NPr/VX V       NSg/IPl+ P  NSg/I N🅪Sg/V/J+
> as    he       shall think proper ; he       shall receive Ambassadors and other   public
# NSg/R NPr/ISg+ VX    NSg/V NSg/J  . NPr/ISg+ VX    NSg/V   NPl+        V/C NSg/V/J NSg/V/J
> Ministers ; he       shall take  Care   that         the Laws   be     faithfully executed , and shall
# NPl/V+    . NPr/ISg+ VX    NSg/V NSg/V+ NSg/I/C/Ddem D+  NPl/V+ NSg/VX R          V/J      . V/C VX
> Commission all          the Officers of the United States   .
# NSg/V      NSg/I/J/C/Dq D   NPl/V    P  D+  V/J+   NPrPl/V+ .
>
#
> Section . 4 .
# NSg/V   . # .
>
#
> The President , Vice       President and all          civil Officers of the
# D+  NSg/V+    . NSg/V/J/P+ NSg/V+    V/C NSg/I/J/C/Dq J     NPl/V    P  D+
> United States   , shall be     removed from Office on  Impeachment for , and Conviction
# V/J+   NPrPl/V+ . VX    NSg/VX V/J     P    NSg/V+ J/P N🅪Sg        C/P . V/C NSg
> of , Treason , Bribery , or    other   high    Crimes and  Misdemeanors .
# P  . NSg     . NSg     . NPr/C NSg/V/J NSg/V/J NPl/V+ V/C+ NPl+         .
>
#
> Article . III .
# NSg/V   . +   .
>
#
> Section . 1 .
# NSg/V   . # .
>
#
> The judicial Power   of the United States   , shall be     vested in
# D   NSg/J    NSg/V/J P  D+  V/J+   NPrPl/V+ . VX    NSg/VX V/J    NPr/J/P
> one       supreme  Court    , and in      such  inferior Courts as    the Congress may    from time      to
# NSg/I/V/J NSg/V/J+ NSg/V/J+ . V/C NPr/J/P NSg/I NSg/J    NPl/V+ NSg/R D+  NPr/V+   NPr/VX P    N🅪Sg/V/J+ P
> time     ordain and  establish . The Judges   , both   of the supreme and inferior Courts ,
# N🅪Sg/V/J V      V/C+ V+        . D+  NPrPl/V+ . I/C/Dq P  D   NSg/V/J V/C NSg/J+   NPl/V+ .
> shall hold    their Offices during good     Behaviour  , and shall , at    stated Times  ,
# VX    NSg/V/J D$+   NPl/V+  V/P    NPr/V/J+ N🅪Sg/Comm+ . V/C VX    . NSg/P V/J    NPl/V+ .
> receive for their Services , a    Compensation , which shall not   be     diminished
# NSg/V   C/P D$+   NPl/V+   . D/P+ NSg+         . I/C+  VX    NSg/C NSg/VX V/J
> during their Continuance in      Office .
# V/P    D$+   NSg         NPr/J/P NSg/V+ .
>
#
> Section . 2 .
# NSg/V   . # .
>
#
> The judicial Power   shall extend to all           Cases  , in      Law   and
# D+  NSg/J    NSg/V/J VX    NSg/V  P  NSg/I/J/C/Dq+ NPl/V+ . NPr/J/P NSg/V V/C
> Equity , arising under   this    Constitution , the Laws  of the United States   , and
# NSg+   . V       NSg/J/P I/Ddem+ NPr+         . D   NPl/V P  D+  V/J+   NPrPl/V+ . V/C
> Treaties made , or    which shall be     made , under   their Authority ; — to all           Cases
# NPl/V+   V    . NPr/C I/C+  VX    NSg/VX V    . NSg/J/P D$+   NSg+      . . P  NSg/I/J/C/Dq+ NPl/V+
> affecting Ambassadors , other   public  Ministers and Consuls ; — to all          Cases of
# V/J       NPl+        . NSg/V/J NSg/V/J NPl/V+    V/C NPl     . . P  NSg/I/J/C/Dq NPl/V P
> admiralty and maritime Jurisdiction ; — to Controversies to which the United
# NPr       V/C J        NSg+         . . P  NPl           P  I/C+  D+  V/J+
> States   shall be     a   Party   ; — to Controversies between two or    more         States   ; — between
# NPrPl/V+ VX    NSg/VX D/P NSg/V/J . . P  NPl           NSg/P   NSg NPr/C NPr/I/V/J/Dq NPrPl/V+ . . NSg/P
> Citizens of different States   , — between Citizens of the same State  claiming
# NPl      P  NSg/J+    NPrPl/V+ . . NSg/P   NPl      P  D+  I/J+ NSg/V+ V
> Lands  under   Grants of different States   .
# NPl/V+ NSg/J/P NPl/V  P  NSg/J+    NPrPl/V+ .
>
#
> In      all           Cases affecting Ambassadors , other   public  Ministers and Consuls , and
# NPr/J/P NSg/I/J/C/Dq+ NPl/V V/J       NPl+        . NSg/V/J NSg/V/J NPl/V+    V/C NPl     . V/C
> those  in      which a    State  shall be     Party   , the supreme  Court    shall have   original
# I/Ddem NPr/J/P I/C+  D/P+ NSg/V+ VX    NSg/VX NSg/V/J . D+  NSg/V/J+ NSg/V/J+ VX    NSg/VX NSg/J+
> Jurisdiction . In      all          the other    Cases  before mentioned , the supreme  Court    shall
# NSg+         . NPr/J/P NSg/I/J/C/Dq D+  NSg/V/J+ NPl/V+ C/P    V/J       . D+  NSg/V/J+ NSg/V/J+ VX
> have   appellate Jurisdiction , both   as    to Law   and Fact , with such   Exceptions , and
# NSg/VX J         NSg+         . I/C/Dq NSg/R P  NSg/V V/C NSg+ . P    NSg/I+ NPl+       . V/C
> under   such  Regulations as    the Congress shall make  .
# NSg/J/P NSg/I NPl+        NSg/R D+  NPr/V+   VX+   NSg/V .
>
#
> The Trial   of all           Crimes , except in      Cases of Impeachment , shall be     by      Jury     ; and
# D   NSg/V/J P  NSg/I/J/C/Dq+ NPl/V+ . V/C/P  NPr/J/P NPl/V P  N🅪Sg        . VX    NSg/VX NSg/J/P NSg/V/J+ . V/C
> such  Trial    shall be     held in      the State  where the said Crimes shall have   been
# NSg/I NSg/V/J+ VX    NSg/VX V    NPr/J/P D+  NSg/V+ NSg/C D+  V/J+ NPl/V+ VX    NSg/VX NSg/V
> committed ; but     when    not   committed within  any     State  , the Trial    shall be     at    such
# V/J       . NSg/C/P NSg/I/C NSg/C V/J       NSg/J/P I/R/Dq+ NSg/V+ . D+  NSg/V/J+ VX    NSg/VX NSg/P NSg/I
> Place or    Places as    the Congress may    by      Law    have    directed .
# NSg/V NPr/C NPl/V+ NSg/R D+  NPr/V+   NPr/VX NSg/J/P NSg/V+ NSg/VX+ V/J      .
>
#
> Section . 3 .
# NSg/V   . # .
>
#
> Treason against the United States   , shall consist only  in
# NSg     C/P     D+  V/J+   NPrPl/V+ . VX    NSg/V   J/R/C NPr/J/P
> levying War     against them     , or    in      adhering to their Enemies , giving them     Aid    and
# V       N🅪Sg/V+ C/P     NSg/IPl+ . NPr/C NPr/J/P V        P  D$+   NPl/V+  . V      NSg/IPl+ N🅪Sg/V V/C
> Comfort . No     Person shall be     convicted of Treason unless on  the Testimony of two
# NSg/V+  . NPr/P+ NSg/V+ VX    NSg/VX V/J       P  NSg     C      J/P D   NSg       P  NSg+
> Witnesses to the same overt  Act    , or    on  Confession in      open     Court    .
# NPl/V+    P  D   I/J  NSg/J+ NPr/V+ . NPr/C J/P N🅪Sg+      NPr/J/P NSg/V/J+ NSg/V/J+ .
>
#
> The Congress shall have   Power    to declare the Punishment of Treason , but     no
# D+  NPr/V+   VX    NSg/VX NSg/V/J+ P  V       D   N🅪Sg       P  NSg     . NSg/C/P NPr/P
> Attainder of Treason shall work   Corruption of Blood   , or    Forfeiture except
# NSg       P  NSg     VX    NSg/V+ NSg        P  NᴹSg/V+ . NPr/C NSg        V/C/P
> during the Life  of the Person attainted .
# V/P    D   NSg/V P  D+  NSg/V+ ?         .
>
#
> Section . 4 .
# NSg/V   . # .
>
#
> The right   of the people to be     secure in      their persons , houses ,
# D   NPr/V/J P  D+  NPl/V+ P  NSg/VX V/J    NPr/J/P D$+   NPl/V+  . NPl/V+ .
> papers , and effects , against unreasonable searches and seizures , shall not   be
# NPl/V+ . V/C NPl/V+  . C/P     J            NPl/V    V/C NPl/V+   . VX    NSg/C NSg/VX
> violated , and no     warrants shall issue , but     upon probable cause   , supported by
# V/J      . V/C NPr/P+ NPl/V+   VX    NSg/V . NSg/C/P P    NSg/J+   NSg/V/C . V/J       NSg/J/P
> oath  or    affirmation , and particularly describing the place  to be     searched , and
# NSg/V NPr/C NSg         . V/C R            V          D+  NSg/V+ P  NSg/VX V/J      . V/C
> the persons or    things to be      seized .
# D+  NPl/V   NPr/C NPl/V+ P+ NSg/VX+ V/J    .
>
#
> No     person shall be     held to answer for a    capital , or    otherwise infamous crime   ,
# NPr/P+ NSg/V  VX    NSg/VX V    P  NSg/V  C/P D/P+ NSg/J+  . NPr/C J+        V/J+     N🅪Sg/V+ .
> unless on  a   presentment or    indictment of a   grand  jury     , except in      cases  arising
# C      J/P D/P NSg         NPr/C NSg        P  D/P NSg/J+ NSg/V/J+ . V/C/P  NPr/J/P NPl/V+ V
> in      the land   or    naval forces , or    in      the militia , when    in      actual service in      time
# NPr/J/P D+  NPr🅪/V NPr/C J+    NPl/V+ . NPr/C NPr/J/P D   NSg     . NSg/I/C NPr/J/P NSg/J  NSg/V   NPr/J/P N🅪Sg/V/J
> of war    or    public  danger     ; nor   shall any     person be     subject for the same offense
# P  N🅪Sg/V NPr/C NSg/V/J N🅪Sg/V/JC+ . NSg/C VX    I/R/Dq+ NSg/V  NSg/VX NSg/V/J C/P D+  I/J+ NSg
> to be     twice put   in      jeopardy of life  or    limb   ; nor   shall be     compelled in      any
# P  NSg/VX W?    NSg/V NPr/J/P NSg/V    P  NSg/V NPr/C NSg/V+ . NSg/C VX    NSg/VX V/J       NPr/J/P I/R/Dq+
> criminal case  to be     a   witness against himself , nor   be     deprived of life  ,
# NSg/J    NPr/V P  NSg/VX D/P NSg/V   C/P     ISg+    . NSg/C NSg/VX V/J      P  NSg/V .
> liberty , or    property , without due   process of law    ; nor   shall private property be
# NSg+    . NPr/C NSg/V+   . C/P     NSg/J NSg/V   P  NSg/V+ . NSg/C VX    NSg/V/J NSg/V+   NSg/VX
> taken for public   use    , without just compensation .
# V/J   C/P NSg/V/J+ NSg/V+ . C/P     V/J+ NSg+         .
>
#
> In      all           criminal prosecutions , the accused shall enjoy the right   to a   speedy and
# NPr/J/P NSg/I/J/C/Dq+ NSg/J    W?           . D+  V/J+    VX    V     D   NPr/V/J P  D/P V/J    V/C
> public   trial    , by      an  impartial jury    of the state and district wherein the crime
# NSg/V/J+ NSg/V/J+ . NSg/J/P D/P J         NSg/V/J P  D   NSg/V V/C NSg/V/J+ C       D+  N🅪Sg/V+
> shall have   been  committed , which district shall have   been  previously
# VX    NSg/VX NSg/V V/J       . I/C+  NSg/V/J+ VX    NSg/VX NSg/V R
> ascertained by      law    , and to be     informed of the nature and cause   of the
# V/J         NSg/J/P NSg/V+ . V/C P  NSg/VX V/J      P  D   NSg/V  V/C NSg/V/C P  D
> accusation ; to be     confronted with the witnesses against him  ; to have   compulsory
# NSg        . P  NSg/VX V/J        P    D+  NPl/V+    C/P     ISg+ . P  NSg/VX NSg/J
> process for obtaining witnesses in      his     favor      , and to have   the assistance of
# NSg/V   C/P V         NPl/V+    NPr/J/P ISg/D$+ N🅪Sg/V/Am+ . V/C P  NSg/VX D   NSg        P
> counsel for his     defense    .
# NSg/V   C/P ISg/D$+ N🅪Sg/V/Am+ .
>
#
> In      suits at    common   law    , where the value  in      controversy shall exceed twenty
# NPr/J/P NPl/V NSg/P NSg/V/J+ NSg/V+ . NSg/C D+  NSg/V+ NPr/J/P NSg+        VX    V      NSg
> dollars , the right   of trial    by      jury     shall be     preserved , and no    fact tried by      a
# NPl+    . D   NPr/V/J P  NSg/V/J+ NSg/J/P NSg/V/J+ VX    NSg/VX V/J       . V/C NPr/P NSg+ V/J   NSg/J/P D/P+
> jury     , shall be     otherwise reexamined in      any    court   of the United States   , than
# NSg/V/J+ . VX    NSg/VX J         V/J        NPr/J/P I/R/Dq NSg/V/J P  D+  V/J+   NPrPl/V+ . C/P
> according to the rules of the common   law    .
# V/J       P  D   NPl/V P  D+  NSg/V/J+ NSg/V+ .
>
#
> Excessive bail  shall not   be     required , nor   excessive fines imposed , nor   cruel
# J+        NSg/V VX    NSg/C NSg/VX V/J      . NSg/C J         NPl/V V/J     . NSg/C NSg/V/J
> and unusual punishments inflicted .
# V/C NSg/J+  NPl+        V/J+      .
>
#
> Article . IV     .
# NSg/V   . NSg/J+ .
>
#
> Section . 1 .
# NSg/V   . # .
>
#
> Full     Faith and Credit shall be     given     in      each State to the
# NSg/V/J+ NPr   V/C NSg/V+ VX    NSg/VX NSg/V/J/P NPr/J/P Dq+  NSg/V P  D+
> public   Acts     , Records , and judicial Proceedings of every other    State  . And the
# NSg/V/J+ NPrPl/V+ . NPl/V+  . V/C NSg/J    W?          P  Dq+   NSg/V/J+ NSg/V+ . V/C D+
> Congress may    by      general Laws   prescribe the Manner in      which such   Acts    , Records
# NPr/V+   NPr/VX NSg/J/P NSg/V/J NPl/V+ V         D+  NSg+   NPr/J/P I/C+  NSg/I+ NPrPl/V . NPl/V
> and Proceedings shall be     proved , and the Effect thereof .
# V/C +           VX    NSg/VX V/J    . V/C D+  NSg/V+ +       .
>
#
> Section . 2 .
# NSg/V   . # .
>
#
> All           persons born    or    naturalized in      the United States   , and
# NSg/I/J/C/Dq+ NPl/V   NPr/V/J NPr/C V/J         NPr/J/P D+  V/J+   NPrPl/V+ . V/C
> subject  to the jurisdiction thereof , are citizens of the United States  and of
# NSg/V/J+ P  D+  NSg+         W?      . V   NPl      P  D+  V/J+   NPrPl/V V/C P
> the State  wherein they reside   . No     State  shall make  or    enforce any     law    which
# D+  NSg/V+ C       IPl+ NSg/V/J+ . NPr/P+ NSg/V+ VX    NSg/V NPr/C V       I/R/Dq+ NSg/V+ I/C+
> shall abridge the privileges or    immunities of citizens of the United States   ;
# VX    V       D+  NPl/V      NPr/C ?          P  NPl      P  D+  V/J+   NPrPl/V+ .
> nor   shall any    State deprive any    person of life  , liberty , or    property , without
# NSg/C VX    I/R/Dq NSg/V V       I/R/Dq NSg/V  P  NSg/V . NSg+    . NPr/C NSg/V+   . C/P
> due   process of law    ; nor   deny to any    person within  its     jurisdiction the equal
# NSg/J NSg/V   P  NSg/V+ . NSg/C V    P  I/R/Dq NSg/V  NSg/J/P ISg/D$+ NSg          D   NSg/V/J
> protection of the laws   .
# N🅪Sg       P  D+  NPl/V+ .
>
#
> The right   of citizens of the United States   , who    are eighteen years of age    or
# D   NPr/V/J P  NPl      P  D+  V/J+   NPrPl/V+ . NPr/I+ V   NSg      NPl   P  N🅪Sg/V NPr/C
> older , to vote  shall not   be     denied or    abridged by      the United States  or    by      any
# JC    . P  NSg/V VX    NSg/C NSg/VX V/J    NPr/C V/J      NSg/J/P D+  V/J+   NPrPl/V NPr/C NSg/J/P I/R/Dq
> State on  account of age    , sex    , race   , color        , or    previous condition of servitude .
# NSg/V J/P NSg/V   P  N🅪Sg/V . NSg/V+ . NSg/V+ . N🅪Sg/V/J/Am+ . NPr/C NSg/J    NSg/V     P  NSg+      .
>
#
> A    Person charged in      any    State with Treason , Felony , or    other    Crime   , who    shall
# D/P+ NSg/V+ V/J     NPr/J/P I/R/Dq NSg/V P    NSg     . NSg    . NPr/C NSg/V/J+ N🅪Sg/V+ . NPr/I+ VX
> flee from Justice , and be     found in      another State  , shall on  Demand of the
# V    P    NPr🅪+   . V/C NSg/VX NSg/V NPr/J/P I/D+    NSg/V+ . VX    J/P NSg/V  P  D
> executive Authority of the State  from which he       fled , be     delivered up        , to be
# NSg/J     NSg       P  D+  NSg/V+ P    I/C+  NPr/ISg+ J    . NSg/VX V/J       NSg/V/J/P . P  NSg/VX
> removed to the State  having Jurisdiction of the Crime   .
# V/J     P  D+  NSg/V+ V      NSg          P  D+  N🅪Sg/V+ .
>
#
> Neither slavery nor   involuntary servitude , except as    a   punishment for crime
# I/C+    NSg/J   NSg/C J           NSg       . V/C/P  NSg/R D/P N🅪Sg       C/P N🅪Sg/V+
> whereof the party    shall have   been  duly convicted , shall exist within  the United
# C       D+  NSg/V/J+ VX    NSg/VX NSg/V W?   V/J       . VX    V     NSg/J/P D+  V/J+
> States   , or    any    place  subject to their jurisdiction . No     Person held to Service
# NPrPl/V+ . NPr/C I/R/Dq NSg/V+ NSg/V/J P  D$+   NSg+         . NPr/P+ NSg/V+ V    P  NSg/V
> or    Labour      in      one        State  , under   the Laws   thereof , escaping into another , shall ,
# NPr/C NPr/V/Comm+ NPr/J/P NSg/I/V/J+ NSg/V+ . NSg/J/P D+  NPl/V+ W?      . V        P    I/D     . VX    .
> in      Consequence of any    Law   or    Regulation therein , be     discharged from such
# NPr/J/P NSg/V       P  I/R/Dq NSg/V NPr/C N🅪Sg/J+    W?      . NSg/VX V/J        P    NSg/I
> Service or    Labour      , but     shall be     delivered up        on  Claim of the Party    to whom such
# NSg/V   NPr/C NPr/V/Comm+ . NSg/C/P VX    NSg/VX V/J       NSg/V/J/P J/P NSg/V P  D+  NSg/V/J+ P  I+   NSg/I
> Service or    Labour      may     be      due   .
# NSg/V   NPr/C NPr/V/Comm+ NPr/VX+ NSg/VX+ NSg/J .
>
#
> Section . 3 .
# NSg/V   . # .
>
#
> New      States   may    be     admitted by      the Congress into this    Union    ; but
# NSg/V/J+ NPrPl/V+ NPr/VX NSg/VX V/J      NSg/J/P D+  NPr/V+   P    I/Ddem+ NPr/V/J+ . NSg/C/P
> no     new      State  shall be     formed or    erected within  the Jurisdiction of any     other
# NPr/P+ NSg/V/J+ NSg/V+ VX    NSg/VX V/J    NPr/C V/J     NSg/J/P D   NSg          P  I/R/Dq+ NSg/V/J+
> State  ; nor   any     State  be     formed by      the Junction of two or    more         States   , or    Parts
# NSg/V+ . NSg/C I/R/Dq+ NSg/V+ NSg/VX V/J    NSg/J/P D   NSg/V    P  NSg NPr/C NPr/I/V/J/Dq NPrPl/V+ . NPr/C NPl/V
> of States   , without the Consent of the Legislatures of the States   concerned as
# P  NPrPl/V+ . C/P     D   NSg/V   P  D   NPl          P  D+  NPrPl/V+ V/J       NSg/R
> well    as    of the Congress .
# NSg/V/J NSg/R P  D   NPr/V+   .
>
#
> The Congress shall have   Power    to dispose of and make  all          needful Rules and
# D+  NPr/V+   VX    NSg/VX NSg/V/J+ P  NSg/V   P  V/C NSg/V NSg/I/J/C/Dq NSg/J   NPl/V V/C
> Regulations respecting the Territory or    other    Property belonging to the United
# NPl+        V          D+  NSg       NPr/C NSg/V/J+ NSg/V+   NSg/V     P  D+  V/J+
> States   ; and nothing in      this    Constitution shall be     so        construed as    to Prejudice
# NPrPl/V+ . V/C NSg/I/J NPr/J/P I/Ddem+ NPr+         VX    NSg/VX NSg/I/J/C V/J       NSg/R P  NSg/V/J+
> any    Claims of the United States   , or    of any     particular State  .
# I/R/Dq NPl/V  P  D+  V/J+   NPrPl/V+ . NPr/C P  I/R/Dq+ NSg/J+     NSg/V+ .
>
#
> Section . 4 .
# NSg/V   . # .
>
#
> The United States  shall guarantee to every State  in      this    Union
# D+  V/J+   NPrPl/V VX    NSg/V     P  Dq+   NSg/V+ NPr/J/P I/Ddem+ NPr/V/J+
> a   Republican Form  of Government , and shall protect each of them     against
# D/P NSg/J      NSg/V P  NSg+       . V/C VX    V       Dq   P  NSg/IPl+ C/P+
> Invasion ; and on  Application of the Legislature , or    of the Executive ( when    the
# NSg+     . V/C J/P NSg         P  D+  NSg+        . NPr/C P  D   NSg/J     . NSg/I/C D+
> Legislature cannot be     convened ) against domestic Violence .
# NSg+        NSg/V  NSg/VX V/J      . C/P     NSg/J+   NSg/V+   .
>
#
> Section . 5 .
# NSg/V   . # .
>
#
> The validity of the public  debt of the United States   ,
# D   NSg      P  D   NSg/V/J N🅪Sg P  D+  V/J+   NPrPl/V+ .
> authorized by      law    , including debts incurred for payment of pensions and
# V/J        NSg/J/P NSg/V+ . V         NPl+  V        C/P N🅪Sg    P  NPl/V    V/C
> bounties for services in      suppressing insurrection or    rebellion , shall not   be
# NPl/V    C/P NPl/V+   NPr/J/P V           NSg          NPr/C NSg+      . VX    NSg/C NSg/VX
> questioned . But     neither the United States   nor   any     State  shall assume or    pay     any
# V/J        . NSg/C/P I/C     D+  V/J+   NPrPl/V+ NSg/C I/R/Dq+ NSg/V+ VX    V      NPr/C NSg/V/J I/R/Dq
> debt or    obligation incurred in      aid    of insurrection or    rebellion against the
# N🅪Sg NPr/C NSg+       V        NPr/J/P N🅪Sg/V P  NSg          NPr/C NSg+      C/P     D+
> United States   , or    any    claim for the loss   or    emancipation of any     slave  ; but     all
# V/J+   NPrPl/V+ . NPr/C I/R/Dq NSg/V C/P D+  N🅪Sg/V NPr/C NSg          P  I/R/Dq+ NSg/V+ . NSg/C/P NSg/I/J/C/Dq+
> such   debts , obligations and claims shall be     held illegal and void     .
# NSg/I+ NPl   . W?          V/C NPl/V+ VX    NSg/VX V    NSg/J+  V/C NSg/V/J+ .
>
#
> Article . V.
# NSg/V   . ?
>
#
> The Congress , whenever two thirds of both   Houses shall deem  it       necessary , shall
# D+  NPr/V+   . C        NSg NPl/V  P  I/C/Dq NPl/V+ VX    NSg/V NPr/ISg+ NSg/J     . VX
> propose Amendments to this    Constitution , or    , on  the Application of the
# NSg/V   NPl+       P  I/Ddem+ NPr+         . NPr/C . J/P D   NSg         P  D
> Legislatures of two thirds of the several States   , shall call  a   Convention for
# NPl          P  NSg NPl/V  P  D+  J/Dq+   NPrPl/V+ . VX    NSg/V D/P NSg        C/P
> proposing Amendments , which , in      either Case   , shall be     valid to all          Intents and
# V         NPl        . I/C+  . NPr/J/P I/C+   NPr/V+ . VX    NSg/VX J     P  NSg/I/J/C/Dq NPl     V/C
> Purposes , as    Part    of this    Constitution , when    ratified by      the Legislatures of
# NPl/V+   . NSg/R NSg/V/J P  I/Ddem+ NPr+         . NSg/I/C V/J      NSg/J/P D   NPl          P
> three fourths of the several States   , or    by      Conventions in      three fourths
# NSg   NSg     P  D+  J/Dq+   NPrPl/V+ . NPr/C NSg/J/P NPl+        NPr/J/P NSg   NSg
> thereof , as    the one       or    the other   Mode of Ratification may    be     proposed by      the
# W?      . NSg/R D+  NSg/I/V/J NPr/C D   NSg/V/J NSg  P  NSg+         NPr/VX NSg/VX V/J      NSg/J/P D+
> Congress ; Provided that         no     Amendment which may    be     made prior to the Year One
# NPr/V+   . V/J/C    NSg/I/C/Ddem NPr/P+ NSg+      I/C+  NPr/VX NSg/VX V    NSg/J P  D+  NSg+ NSg/I/V/J+
> thousand eight hundred and eight shall in      any     Manner affect the first   and
# NSg      NSg/J NSg     V/C NSg/J VX+   NPr/J/P I/R/Dq+ NSg+   NSg/V  D   NSg/V/J V/C
> fourth  Clauses in      the Ninth   Section of the first    Article ; and that         no    State  ,
# NPr/V/J NPl/V   NPr/J/P D   NSg/V/J NSg/V   P  D+  NSg/V/J+ NSg/V+  . V/C NSg/I/C/Ddem NPr/P NSg/V+ .
> without its     Consent , shall be     deprived of its     equal   Suffrage in      the Senate .
# C/P     ISg/D$+ NSg/V   . VX    NSg/VX V/J      P  ISg/D$+ NSg/V/J NSg      NPr/J/P D   NPr+   .
>
#
> Article . VI   .
# NSg/V   . NPr+ .
>
#
> All           Debts contracted and Engagements entered into , before the Adoption of this
# NSg/I/J/C/Dq+ NPl   V/J        V/C NPl         V/J     P    . C/P    D   NSg      P  I/Ddem+
> Constitution , shall be     as    valid against the United States   under   this
# NPr+         . VX    NSg/VX NSg/R J     C/P     D+  V/J+   NPrPl/V+ NSg/J/P I/Ddem+
> Constitution , as    under   the Confederation .
# NPr+         . NSg/R NSg/J/P D   NSg/J+        .
>
#
> This    Constitution , and the Laws  of the United States   which shall be     made in
# I/Ddem+ NPr          . V/C D   NPl/V P  D+  V/J+   NPrPl/V+ I/C+  VX    NSg/VX V    NPr/J/P
> Pursuance thereof ; and all           Treaties made , or    which shall be     made , under   the
# NSg       W?      . V/C NSg/I/J/C/Dq+ NPl/V+   V    . NPr/C I/C+  VX    NSg/VX V    . NSg/J/P D
> Authority of the United States   , shall be     the supreme Law   of the Land    ; and the
# NSg       P  D+  V/J+   NPrPl/V+ . VX    NSg/VX D   NSg/V/J NSg/V P  D+  NPr🅪/V+ . V/C D+
> Judges   in      every State  shall be     bound   thereby , any    Thing in      the Constitution or
# NPrPl/V+ NPr/J/P Dq+   NSg/V+ VX    NSg/VX NSg/V/J W?      . I/R/Dq NSg/V NPr/J/P D+  NPr          NPr/C
> Laws  of any    State to the Contrary notwithstanding .
# NPl/V P  I/R/Dq NSg/V P  D+  NSg/V/J+ C/P+            .
>
#
> The Senators and Representatives before mentioned , and the Members of the
# D   NPl+     V/C NPl+            C/P    V/J       . V/C D   NPl/V   P  D+
> several State  Legislatures , and all          executive and judicial Officers , both   of
# J/Dq+   NSg/V+ NPl          . V/C NSg/I/J/C/Dq NSg/J     V/C NSg/J+   NPl/V+   . I/C/Dq P
> the United States  and of the several States   , shall be     bound   by      Oath  or
# D+  V/J+   NPrPl/V V/C P  D+  J/Dq+   NPrPl/V+ . VX    NSg/VX NSg/V/J NSg/J/P NSg/V NPr/C
> Affirmation , to support this    Constitution ; but     no     religious Test   shall ever be
# NSg         . P  N🅪Sg/V  I/Ddem+ NPr+         . NSg/C/P NPr/P+ NSg/J     NSg/V+ VX    J    NSg/VX
> required as    a   Qualification to any    Office or    public  Trust    under   the United
# V/J      NSg/R D/P NSg           P  I/R/Dq NSg/V  NPr/C NSg/V/J N🅪Sg/V/J NSg/J/P D+  V/J+
> States   .
# NPrPl/V+ .
>
#
> A   well    regulated militia , being   necessary to the security of a    free     state  , the
# D/P NSg/V/J V/J       NSg     . NSg/V/C NSg/J     P  D   NᴹSg     P  D/P+ NSg/V/J+ NSg/V+ . D
> right   of the people to keep  and bear     arms   , shall not   be     infringed .
# NPr/V/J P  D+  NPl/V+ P  NSg/V V/C NSg/V/J+ NPl/V+ . VX    NSg/C NSg/VX V/J       .
>
#
> Section . 1 .
# NSg/V   . # .
>
#
> The enumeration in      the Constitution , of certain rights , shall
# D   N🅪Sg        NPr/J/P D   NPr+         . P  I/J+    NPl/V+ . VX
> not   be     construed to deny or    disparage others retained by      the people .
# NSg/C NSg/VX V/J       P  V    NPr/C NSg/V     NPl/V+ V/J      NSg/J/P D+  NPl/V+ .
>
#
> The powers  not   delegated to the United States   by      the Constitution , nor
# D+  NPrPl/V NSg/C V/J       P  D+  V/J+   NPrPl/V+ NSg/J/P D+  NPr+         . NSg/C
> prohibited by      it      to the states   , are reserved to the states   respectively , or    to
# V/J        NSg/J/P NPr/ISg P  D+  NPrPl/V+ . V   V/J      P  D+  NPrPl/V+ R            . NPr/C P
> the people .
# D+  NPl/V+ .
>
#
> Article . VII  .
# NSg/V   . NSg+ .
>
#
> The Ratification of the Conventions of nine States   , shall be     sufficient for the
# D   NSg          P  D   NPl         P  NSg  NPrPl/V+ . VX    NSg/VX J          C/P D
> Establishment of this    Constitution between the States   so        ratifying the Same .
# NSg           P  I/Ddem+ NPr          NSg/P   D+  NPrPl/V+ NSg/I/J/C V         D   I/J  .
>
#
> The Word  " the " , being   interlined between the seventh and eight Lines of the
# D   NSg/V . D   . . NSg/V/C V/J        NSg/P   D   NSg/J   V/C NSg/J NPl/V P  D+
> first    Page   , The Word   " Thirty " being   partly written on  an  Erazure in      the
# NSg/V/J+ NPr/V+ . D   NSg/V+ . NSg    . NSg/V/C W?     V/J     J/P D/P ?       NPr/J/P D
> fifteenth Line  of the first    Page   . The Words  " is tried " being   interlined between
# NSg/J+    NSg/V P  D+  NSg/V/J+ NPr/V+ . D   NPl/V+ . VL V/J   . NSg/V/C V/J        NSg/P
> the thirty second  and thirty third   Lines of the first   Page  and the Word   " the "
# D   NSg    NSg/V/J V/C NSg    NSg/V/J NPl/V P  D   NSg/V/J NPr/V V/C D   NSg/V+ . D   .
> being   interlined between the forty third   and forty fourth  Lines of the second
# NSg/V/C V/J        NSg/P   D   NSg/J NSg/V/J V/C NSg/J NPr/V/J NPl/V P  D+  NSg/V/J+
> Page   .
# NPr/V+ .
>
#
> done    in      Convention by      the Unanimous Consent of the States   present the
# NSg/V/J NPr/J/P NSg+       NSg/J/P D   J         NSg/V   P  D+  NPrPl/V+ NSg/V/J D
> Seventeenth Day  of September in      the Year of our Lord     one       thousand seven hundred
# NSg/J       NPr🅪 P  NPr+      NPr/J/P D   NSg  P  D$+ NPr/V/J+ NSg/I/V/J NSg      NSg   NSg
> and Eighty seven and of the Independence of the United States  of America the
# V/C NSg    NSg   V/C P  D   NPr          P  D   V/J    NPrPl/V P  NPr+    D
> Twelfth In      witness whereof We   have   hereunto subscribed our Names  ,
# NSg/J   NPr/J/P NSg/V   C       IPl+ NSg/VX W?       V/J        D$+ NPl/V+ .
>
#
> Article . VIII .
# NSg/V   . +    .
>
#
> Section 1 .
# NSg/V   # .
>
#
> The transportation or    importation into any     State , Territory , or
# D+  NᴹSg           NPr/C NSg         P    I/R/Dq+ NSg/V . NSg+      . NPr/C
> possession of the United States   for delivery or    use   therein of intoxicating
# NSg/V      P  D+  V/J+   NPrPl/V+ C/P NSg/V/J  NPr/C NSg/V W?      P  V+
> liquors , in      violation of the laws   thereof , is hereby prohibited .
# NPl/V   . NPr/J/P NSg       P  D+  NPl/V+ W?      . VL +      V/J        .<|MERGE_RESOLUTION|>--- conflicted
+++ resolved
@@ -112,13 +112,8 @@
 # NSg/V+     I/C+  D   NSg/V/JC P  NSg/I NPr/J+ NPl+     VX    NSg/V/J P  D   NSg/J
 > number   of male   citizens twenty - one       years of age     in      such   State  . The actual
 # NSg/V/JC P  NPr/J+ NPl+     NSg    . NSg/I/V/J NPl   P  N🅪Sg/V+ NPr/J/P NSg/I+ NSg/V+ . D   NSg/J
-<<<<<<< HEAD
-> Enumeration shall be     made within  three Years after    the first   Meeting of the
-# N🅪Sg        VX    NSg/VX V    NSg/J/P NSg   NPl+  JC/R/C/P D   NSg/V/J NSg/V   P  D
-=======
 > Enumeration shall be     made within  three Years after the first   Meeting of the
 # N🅪Sg        VX    NSg/VX V    NSg/J/P NSg   NPl+  P     D   NSg/V/J NSg/V   P  D
->>>>>>> 88244550
 > Congress of the United States   , and within  every subsequent Term    of ten  Years ,
 # NPr/V    P  D+  V/J+   NPrPl/V+ . V/C NSg/J/P Dq    NSg/J      NSg/V/J P  NSg+ NPl+  .
 > in      such  Manner as    they shall by      Law    direct . The Number   of Representatives shall
@@ -165,13 +160,8 @@
 # NPl          .
 >
 #
-<<<<<<< HEAD
-> Immediately after    they shall be     assembled in      Consequence of the first    Election ,
-# R           JC/R/C/P IPl+ VX    NSg/VX V/J       NPr/J/P NSg/V       P  D+  NSg/V/J+ NSg+     .
-=======
 > Immediately after they shall be     assembled in      Consequence of the first    Election ,
 # R           P     IPl+ VX    NSg/VX V/J       NPr/J/P NSg/V       P  D+  NSg/V/J+ NSg+     .
->>>>>>> 88244550
 > they shall be     divided as    equally as    may    be     into three Classes . The Seats of the
 # IPl+ VX    NSg/VX V/J     NSg/R R       NSg/R NPr/VX NSg/VX P    NSg   NPl/V+  . D   NPl/V P  D
 > Senators of the first    Class    shall be     vacated at    the Expiration of the second
@@ -357,11 +347,7 @@
 > Objections to that          House  in      which it       shall have   originated , who    shall enter the
 # NPl+       P  NSg/I/C/Ddem+ NPr/V+ NPr/J/P I/C+  NPr/ISg+ VX    NSg/VX V/J        . NPr/I+ VX    NSg/V D+
 > Objections at    large on  their Journal  , and proceed to reconsider it       . If    after
-<<<<<<< HEAD
-# NPl        NSg/P NSg/J J/P D$+   NSg/V/J+ . V/C V       P  V          NPr/ISg+ . NSg/C JC/R/C/P
-=======
 # NPl        NSg/P NSg/J J/P D$+   NSg/V/J+ . V/C V       P  V          NPr/ISg+ . NSg/C P
->>>>>>> 88244550
 > such  Reconsideration two thirds of that         House  shall agree to pass  the Bill   , it
 # NSg/I NSg             NSg NPl/V  P  NSg/I/C/Ddem NPr/V+ VX    V     P  NSg/V D+  NPr/V+ . NPr/ISg+
 > shall be     sent  , together with the Objections , to the other    House  , by      which it
@@ -376,13 +362,8 @@
 # C/P     D+  NPr/V+ VX    NSg/VX V/J     J/P D   NSg/V/J P  Dq+  NPr/V+ R+           . NSg/C
 > any     Bill   shall not   be     returned by      the President within  ten Days ( Sundays
 # I/R/Dq+ NPr/V+ VX    NSg/C NSg/VX V/J      NSg/J/P D+  NSg/V+    NSg/J/P NSg NPl  . NPl/V+
-<<<<<<< HEAD
-> excepted ) after    it       shall have   been  presented to him  , the Same shall be     a   Law   ,
-# V/J      . JC/R/C/P NPr/ISg+ VX    NSg/VX NSg/V V/J       P  ISg+ . D   I/J  VX    NSg/VX D/P NSg/V .
-=======
 > excepted ) after it       shall have   been  presented to him  , the Same shall be     a   Law   ,
 # V/J      . P     NPr/ISg+ VX    NSg/VX NSg/V V/J       P  ISg+ . D   I/J  VX    NSg/VX D/P NSg/V .
->>>>>>> 88244550
 > in      like        Manner as    if    he       had signed it      , unless the Congress by      their Adjournment
 # NPr/J/P NSg/V/J/C/P NSg+   NSg/R NSg/C NPr/ISg+ V   V/J    NPr/ISg . C      D   NPr/V    NSg/J/P D$+   NSg
 > prevent its     Return , in      which Case   it       shall not   be     a   Law    .
@@ -946,19 +927,11 @@
 > Congress shall decide the issue  , assembling within  forty - eight hours for that
 # NPr/V+   VX    V      D+  NSg/V+ . V          NSg/J/P NSg/J . NSg/J NPl   C/P NSg/I/C/Ddem+
 > purpose if    not   in      session . If    the Congress , within  twenty - one       days after
-<<<<<<< HEAD
-# NSg/V+  NSg/C NSg/C NPr/J/P NSg/V+  . NSg/C D+  NPr/V+   . NSg/J/P NSg    . NSg/I/V/J NPl  JC/R/C/P
-> receipt of the latter written declaration , or    , if    Congress is not   in      session ,
-# NSg/V   P  D   NSg/J  V/J     NSg         . NPr/C . NSg/C NPr/V+   VL NSg/C NPr/J/P NSg/V+  .
-> within  twenty - one       days after    Congress is required to assemble , determines by
-# NSg/J/P NSg    . NSg/I/V/J NPl  JC/R/C/P NPr/V+   VL V/J      P  V        . V          NSg/J/P
-=======
 # NSg/V+  NSg/C NSg/C NPr/J/P NSg/V+  . NSg/C D+  NPr/V+   . NSg/J/P NSg    . NSg/I/V/J NPl  P
 > receipt of the latter written declaration , or    , if    Congress is not   in      session ,
 # NSg/V   P  D   NSg/J  V/J     NSg         . NPr/C . NSg/C NPr/V+   VL NSg/C NPr/J/P NSg/V+  .
 > within  twenty - one       days after Congress is required to assemble , determines by
 # NSg/J/P NSg    . NSg/I/V/J NPl  P     NPr/V+   VL V/J      P  V        . V          NSg/J/P
->>>>>>> 88244550
 > two - thirds vote  of both    Houses that         the President is unable  to discharge the
 # NSg . NPl/V  NSg/V P  I/C/Dq+ NPl/V+ NSg/I/C/Ddem D+  NSg/V+    VL NSg/V/J P  NSg/V     D+
 > powers  and duties of his     office , the Vice       President shall continue to discharge

Lint:    Spelling (63 priority)
Message: |
       3 | BY F. SCOTT FITZGERALD
         |    ^~ Did you mean to spell `F.` this way?
Suggest:
  - Replace with: “Ft”
  - Replace with: “F”
  - Replace with: “Fa”



Lint:    Spelling (63 priority)
Message: |
       3 | BY F. SCOTT FITZGERALD
         |       ^~~~~ Did you mean to spell `SCOTT` this way?
Suggest:
  - Replace with: “Scott”
  - Replace with: “Scot”
  - Replace with: “Scots”



Lint:    Spelling (63 priority)
Message: |
       3 | BY F. SCOTT FITZGERALD
         |             ^~~~~~~~~~ Did you mean to spell `FITZGERALD` this way?



Lint:    Spelling (63 priority)
Message: |
      10 | “Whenever you feel like criticising any one,” he told me, “just remember that
         |                         ^~~~~~~~~~~ Did you mean `criticizing`?
Suggest:
  - Replace with: “criticizing”



Lint:    Redundancy (31 priority)
Message: |
      15 | consequence, I’m inclined to reserve all judgments, a habit that has opened up
      16 | many curious natures to me and also made me the victim of not a few veteran
         |                            ^~~~~~~~ Consider using just `and`.
Suggest:
  - Replace with: “and”



Lint:    Readability (127 priority)
Message: |
      17 | bores. The abnormal mind is quick to detect and attach itself to this quality
         |        ^~~~~~~~~~~~~~~~~~~~~~~~~~~~~~~~~~~~~~~~~~~~~~~~~~~~~~~~~~~~~~~~~~~~~~~
      18 | when it appears in a normal person, and so it came about that in college I was
         | ~~~~~~~~~~~~~~~~~~~~~~~~~~~~~~~~~~~~~~~~~~~~~~~~~~~~~~~~~~~~~~~~~~~~~~~~~~~~~~~
      19 | unjustly accused of being a politician, because I was privy to the secret griefs
         | ~~~~~~~~~~~~~~~~~~~~~~~~~~~~~~~~~~~~~~~~~~~~~~~~~~~~~~~~~~~~~~~~~~~~~~~~~~~~~~~~~
      20 | of wild, unknown men. Most of the confidences were unsought—frequently I have
         | ~~~~~~~~~~~~~~~~~~~~~ This sentence is 48 words long.



Lint:    Readability (127 priority)
Message: |
      20 | of wild, unknown men. Most of the confidences were unsought—frequently I have
         |                       ^~~~~~~~~~~~~~~~~~~~~~~~~~~~~~~~~~~~~~~~~~~~~~~~~~~~~~~~
      21 | feigned sleep, preoccupation, or a hostile levity when I realized by some
         | ~~~~~~~~~~~~~~~~~~~~~~~~~~~~~~~~~~~~~~~~~~~~~~~~~~~~~~~~~~~~~~~~~~~~~~~~~~
      22 | unmistakable sign that an intimate revelation was quivering on the horizon; for
         | ~~~~~~~~~~~~~~~~~~~~~~~~~~~~~~~~~~~~~~~~~~~~~~~~~~~~~~~~~~~~~~~~~~~~~~~~~~~~~~~~
      23 | the intimate revelations of young men, or at least the terms in which they
         | ~~~~~~~~~~~~~~~~~~~~~~~~~~~~~~~~~~~~~~~~~~~~~~~~~~~~~~~~~~~~~~~~~~~~~~~~~~~
      24 | express them, are usually plagiaristic and marred by obvious suppressions.
         | ~~~~~~~~~~~~~~~~~~~~~~~~~~~~~~~~~~~~~~~~~~~~~~~~~~~~~~~~~~~~~~~~~~~~~~~~~~ This sentence is 57 words long.



Lint:    Spelling (63 priority)
Message: |
      23 | the intimate revelations of young men, or at least the terms in which they
      24 | express them, are usually plagiaristic and marred by obvious suppressions.
         |                           ^~~~~~~~~~~~ Did you mean to spell `plagiaristic` this way?
Suggest:
  - Replace with: “plagiarist's”
  - Replace with: “plagiarist”
  - Replace with: “plagiarists”



Lint:    Spelling (63 priority)
Message: |
      24 | express them, are usually plagiaristic and marred by obvious suppressions.
         |                                                              ^~~~~~~~~~~~ Did you mean to spell `suppressions` this way?
Suggest:
  - Replace with: “suppression's”
  - Replace with: “suppression”
  - Replace with: “suppressors”



Lint:    Spelling (63 priority)
Message: |
      27 | snobbishly repeat, a sense of the fundamental decencies is parcelled out
         |                                                            ^~~~~~~~~ Did you mean `parceled`?
      28 | unequally at birth.
Suggest:
  - Replace with: “parceled”



Lint:    Readability (127 priority)
Message: |
      32 | after a certain point I don’t care what it’s founded on. When I came back from
         |                                                          ^~~~~~~~~~~~~~~~~~~~~~
      33 | the East last autumn I felt that I wanted the world to be in uniform and at a
         | ~~~~~~~~~~~~~~~~~~~~~~~~~~~~~~~~~~~~~~~~~~~~~~~~~~~~~~~~~~~~~~~~~~~~~~~~~~~~~~
      34 | sort of moral attention forever; I wanted no more riotous excursions with
         | ~~~~~~~~~~~~~~~~~~~~~~~~~~~~~~~~~~~~~~~~~~~~~~~~~~~~~~~~~~~~~~~~~~~~~~~~~~
      35 | privileged glimpses into the human heart. Only Gatsby, the man who gives his
         | ~~~~~~~~~~~~~~~~~~~~~~~~~~~~~~~~~~~~~~~~~ This sentence is 41 words long.



Lint:    Readability (127 priority)
Message: |
      37 | everything for which I have an unaffected scorn. If personality is an unbroken
         |                                                  ^~~~~~~~~~~~~~~~~~~~~~~~~~~~~~
      38 | series of successful gestures, then there was something gorgeous about him, some
         | ~~~~~~~~~~~~~~~~~~~~~~~~~~~~~~~~~~~~~~~~~~~~~~~~~~~~~~~~~~~~~~~~~~~~~~~~~~~~~~~~~
      39 | heightened sensitivity to the promises of life, as if he were related to one of
         | ~~~~~~~~~~~~~~~~~~~~~~~~~~~~~~~~~~~~~~~~~~~~~~~~~~~~~~~~~~~~~~~~~~~~~~~~~~~~~~~~
      40 | those intricate machines that register earthquakes ten thousand miles away. This
         | ~~~~~~~~~~~~~~~~~~~~~~~~~~~~~~~~~~~~~~~~~~~~~~~~~~~~~~~~~~~~~~~~~~~~~~~~~~~ This sentence is 42 words long.



Lint:    Readability (127 priority)
Message: |
      40 | those intricate machines that register earthquakes ten thousand miles away. This
         |                                                                             ^~~~~
      41 | responsiveness had nothing to do with that flabby impressionability which is
         | ~~~~~~~~~~~~~~~~~~~~~~~~~~~~~~~~~~~~~~~~~~~~~~~~~~~~~~~~~~~~~~~~~~~~~~~~~~~~~
      42 | dignified under the name of the “creative temperament”—it was an extraordinary
         | ~~~~~~~~~~~~~~~~~~~~~~~~~~~~~~~~~~~~~~~~~~~~~~~~~~~~~~~~~~~~~~~~~~~~~~~~~~~~~~~
      43 | gift for hope, a romantic readiness such as I have never found in any other
         | ~~~~~~~~~~~~~~~~~~~~~~~~~~~~~~~~~~~~~~~~~~~~~~~~~~~~~~~~~~~~~~~~~~~~~~~~~~~~
      44 | person and which it is not likely I shall ever find again. No—Gatsby turned out
         | ~~~~~~~~~~~~~~~~~~~~~~~~~~~~~~~~~~~~~~~~~~~~~~~~~~~~~~~~~~ This sentence is 51 words long.



Lint:    Readability (127 priority)
Message: |
      44 | person and which it is not likely I shall ever find again. No—Gatsby turned out
         |                                                            ^~~~~~~~~~~~~~~~~~~~~
      45 | all right at the end; it is what preyed on Gatsby, what foul dust floated in the
         | ~~~~~~~~~~~~~~~~~~~~~~~~~~~~~~~~~~~~~~~~~~~~~~~~~~~~~~~~~~~~~~~~~~~~~~~~~~~~~~~~~
      46 | wake of his dreams that temporarily closed out my interest in the abortive
         | ~~~~~~~~~~~~~~~~~~~~~~~~~~~~~~~~~~~~~~~~~~~~~~~~~~~~~~~~~~~~~~~~~~~~~~~~~~~
      47 | sorrows and short-winded elations of men.
         | ~~~~~~~~~~~~~~~~~~~~~~~~~~~~~~~~~~~~~~~~~ This sentence is 41 words long.



Lint:    Spelling (63 priority)
Message: |
      46 | wake of his dreams that temporarily closed out my interest in the abortive
      47 | sorrows and short-winded elations of men.
         |                          ^~~~~~~~ Did you mean to spell `elations` this way?
Suggest:
  - Replace with: “elation's”
  - Replace with: “elation”
  - Replace with: “relations”



Lint:    Readability (127 priority)
Message: |
      50 | three generations. The Carraways are something of a clan, and we have a
         |                    ^~~~~~~~~~~~~~~~~~~~~~~~~~~~~~~~~~~~~~~~~~~~~~~~~~~~~
      51 | tradition that we’re descended from the Dukes of Buccleuch, but the actual
         | ~~~~~~~~~~~~~~~~~~~~~~~~~~~~~~~~~~~~~~~~~~~~~~~~~~~~~~~~~~~~~~~~~~~~~~~~~~~
      52 | founder of my line was my grandfather’s brother, who came here in fifty-one,
         | ~~~~~~~~~~~~~~~~~~~~~~~~~~~~~~~~~~~~~~~~~~~~~~~~~~~~~~~~~~~~~~~~~~~~~~~~~~~~~
      53 | sent a substitute to the Civil War, and started the wholesale hardware business
         | ~~~~~~~~~~~~~~~~~~~~~~~~~~~~~~~~~~~~~~~~~~~~~~~~~~~~~~~~~~~~~~~~~~~~~~~~~~~~~~~~
      54 | that my father carries on to-day.
         | ~~~~~~~~~~~~~~~~~~~~~~~~~~~~~~~~~ This sentence is 57 words long.



Lint:    Spelling (63 priority)
Message: |
      50 | three generations. The Carraways are something of a clan, and we have a
         |                        ^~~~~~~~~ Did you mean `Caraways`?
Suggest:
  - Replace with: “Caraways”



Lint:    Spelling (63 priority)
Message: |
      51 | tradition that we’re descended from the Dukes of Buccleuch, but the actual
         |                                                  ^~~~~~~~~ Did you mean to spell `Buccleuch` this way?
      52 | founder of my line was my grandfather’s brother, who came here in fifty-one,
Suggest:
  - Replace with: “Buckley's”
  - Replace with: “Buckley”
  - Replace with: “Nucleic”



Lint:    Spelling (63 priority)
Message: |
      61 | restless. Instead of being the warm centre of the world, the Middle West now
         |                                     ^~~~~~ Did you mean to spell `centre` this way?
      62 | seemed like the ragged edge of the universe—so I decided to go East and learn
Suggest:
  - Replace with: “center”
  - Replace with: “censure”
  - Replace with: “cent”



Lint:    Readability (127 priority)
Message: |
      69 | The practical thing was to find rooms in the city, but it was a warm season, and
         | ^~~~~~~~~~~~~~~~~~~~~~~~~~~~~~~~~~~~~~~~~~~~~~~~~~~~~~~~~~~~~~~~~~~~~~~~~~~~~~~~~
      70 | I had just left a country of wide lawns and friendly trees, so when a young man
         | ~~~~~~~~~~~~~~~~~~~~~~~~~~~~~~~~~~~~~~~~~~~~~~~~~~~~~~~~~~~~~~~~~~~~~~~~~~~~~~~~
      71 | at the office suggested that we take a house together in a commuting town, it
         | ~~~~~~~~~~~~~~~~~~~~~~~~~~~~~~~~~~~~~~~~~~~~~~~~~~~~~~~~~~~~~~~~~~~~~~~~~~~~~~
      72 | sounded like a great idea. He found the house, a weatherbeaten cardboard
         | ~~~~~~~~~~~~~~~~~~~~~~~~~~ This sentence is 54 words long.



Lint:    Spelling (63 priority)
Message: |
      72 | sounded like a great idea. He found the house, a weatherbeaten cardboard
         |                                                  ^~~~~~~~~~~~~ Did you mean to spell `weatherbeaten` this way?
      73 | bungalow at eighty a month, but at the last minute the firm ordered him to
Suggest:
  - Replace with: “weatherboard”
  - Replace with: “weatherboards”
  - Replace with: “weatherization”



Lint:    Readability (127 priority)
Message: |
      74 | Washington, and I went out to the country alone. I had a dog—at least I had him
         |                                                  ^~~~~~~~~~~~~~~~~~~~~~~~~~~~~~~
      75 | for a few days until he ran away—and an old Dodge and a Finnish woman, who made
         | ~~~~~~~~~~~~~~~~~~~~~~~~~~~~~~~~~~~~~~~~~~~~~~~~~~~~~~~~~~~~~~~~~~~~~~~~~~~~~~~~
      76 | my bed and cooked breakfast and muttered Finnish wisdom to herself over the
         | ~~~~~~~~~~~~~~~~~~~~~~~~~~~~~~~~~~~~~~~~~~~~~~~~~~~~~~~~~~~~~~~~~~~~~~~~~~~~
      77 | electric stove.
         | ~~~~~~~~~~~~~~~ This sentence is 42 words long.



Lint:    WordChoice (126 priority)
Message: |
      84 | I told him. And as I walked on I was lonely no longer. I was a guide, a
         |                                ^ Use the correct pronoun form after prepositions.
Suggest:
  - Replace with: “ME”



Lint:    Readability (127 priority)
Message: |
      93 | down out of the young breath-giving air. I bought a dozen volumes on banking and
         |                                          ^~~~~~~~~~~~~~~~~~~~~~~~~~~~~~~~~~~~~~~~
      94 | credit and investment securities, and they stood on my shelf in red and gold
         | ~~~~~~~~~~~~~~~~~~~~~~~~~~~~~~~~~~~~~~~~~~~~~~~~~~~~~~~~~~~~~~~~~~~~~~~~~~~~~
      95 | like new money from the mint, promising to unfold the shining secrets that only
         | ~~~~~~~~~~~~~~~~~~~~~~~~~~~~~~~~~~~~~~~~~~~~~~~~~~~~~~~~~~~~~~~~~~~~~~~~~~~~~~~~
      96 | Midas and Morgan and Mæcenas knew. And I had the high intention of reading many
         | ~~~~~~~~~~~~~~~~~~~~~~~~~~~~~~~~~~ This sentence is 42 words long.



Lint:    Spelling (63 priority)
Message: |
      95 | like new money from the mint, promising to unfold the shining secrets that only
      96 | Midas and Morgan and Mæcenas knew. And I had the high intention of reading many
         |                      ^~~~~~~ Did you mean to spell `Mæcenas` this way?
Suggest:
  - Replace with: “Mycenae”
  - Replace with: “Macon's”
  - Replace with: “Mycenae's”



Lint:    Readability (127 priority)
Message: |
      97 | other books besides. I was rather literary in college—one year I wrote a series
         |                      ^~~~~~~~~~~~~~~~~~~~~~~~~~~~~~~~~~~~~~~~~~~~~~~~~~~~~~~~~~~
      98 | of very solemn and obvious editorials for the Yale News—and now I was going to
         | ~~~~~~~~~~~~~~~~~~~~~~~~~~~~~~~~~~~~~~~~~~~~~~~~~~~~~~~~~~~~~~~~~~~~~~~~~~~~~~~
      99 | bring back all such things into my life and become again that most limited of
         | ~~~~~~~~~~~~~~~~~~~~~~~~~~~~~~~~~~~~~~~~~~~~~~~~~~~~~~~~~~~~~~~~~~~~~~~~~~~~~~
     100 | all specialists, the “well-rounded man.” This isn’t just an epigram—life is much
         | ~~~~~~~~~~~~~~~~~~~~~~~~~~~~~~~~~~~~~~~ This sentence is 49 words long.



Lint:    Readability (127 priority)
Message: |
     106 | natural curiosities, two unusual formations of land. Twenty miles from the city
         |                                                      ^~~~~~~~~~~~~~~~~~~~~~~~~~~
     107 | a pair of enormous eggs, identical in contour and separated only by a courtesy
         | ~~~~~~~~~~~~~~~~~~~~~~~~~~~~~~~~~~~~~~~~~~~~~~~~~~~~~~~~~~~~~~~~~~~~~~~~~~~~~~~
     108 | bay, jut out into the most domesticated body of salt water in the Western
         | ~~~~~~~~~~~~~~~~~~~~~~~~~~~~~~~~~~~~~~~~~~~~~~~~~~~~~~~~~~~~~~~~~~~~~~~~~~
     109 | hemisphere, the great wet barnyard of Long Island Sound. They are not perfect
         | ~~~~~~~~~~~~~~~~~~~~~~~~~~~~~~~~~~~~~~~~~~~~~~~~~~~~~~~~ This sentence is 42 words long.



Lint:    Readability (127 priority)
Message: |
     119 | thousand a season. The one on my right was a colossal affair by any standard—it
         |                    ^~~~~~~~~~~~~~~~~~~~~~~~~~~~~~~~~~~~~~~~~~~~~~~~~~~~~~~~~~~~~
     120 | was a factual imitation of some Hôtel de Ville in Normandy, with a tower on one
         | ~~~~~~~~~~~~~~~~~~~~~~~~~~~~~~~~~~~~~~~~~~~~~~~~~~~~~~~~~~~~~~~~~~~~~~~~~~~~~~~~
     121 | side, spanking new under a thin beard of raw ivy, and a marble swimming pool,
         | ~~~~~~~~~~~~~~~~~~~~~~~~~~~~~~~~~~~~~~~~~~~~~~~~~~~~~~~~~~~~~~~~~~~~~~~~~~~~~~
     122 | and more than forty acres of lawn and garden. It was Gatsby’s mansion. Or,
         | ~~~~~~~~~~~~~~~~~~~~~~~~~~~~~~~~~~~~~~~~~~~~~ This sentence is 53 words long.



Lint:    Spelling (63 priority)
Message: |
     119 | thousand a season. The one on my right was a colossal affair by any standard—it
     120 | was a factual imitation of some Hôtel de Ville in Normandy, with a tower on one
         |                                 ^~~~~ Did you mean to spell `Hôtel` this way?
Suggest:
  - Replace with: “Hotel”
  - Replace with: “Havel”
  - Replace with: “Hegel”



Lint:    Spelling (63 priority)
Message: |
     119 | thousand a season. The one on my right was a colossal affair by any standard—it
     120 | was a factual imitation of some Hôtel de Ville in Normandy, with a tower on one
         |                                       ^~ Did you mean to spell `de` this way?
Suggest:
  - Replace with: “d”
  - Replace with: “db”
  - Replace with: “dc”



Lint:    Spelling (63 priority)
Message: |
     120 | was a factual imitation of some Hôtel de Ville in Normandy, with a tower on one
         |                                          ^~~~~ Did you mean to spell `Ville` this way?
     121 | side, spanking new under a thin beard of raw ivy, and a marble swimming pool,
Suggest:
  - Replace with: “Vile”
  - Replace with: “Villa”
  - Replace with: “Lille”



Lint:    WordChoice (63 priority)
Message: |
     120 | was a factual imitation of some Hôtel de Ville in Normandy, with a tower on one
         |                                          ^~~~~~~~ It seems these words would go better together.
     121 | side, spanking new under a thin beard of raw ivy, and a marble swimming pool,
Suggest:
  - Replace with: “Villein”



Lint:    Readability (127 priority)
Message: |
     124 | of that name. My own house was an eyesore, but it was a small eyesore, and it
         |               ^~~~~~~~~~~~~~~~~~~~~~~~~~~~~~~~~~~~~~~~~~~~~~~~~~~~~~~~~~~~~~~~
     125 | had been overlooked, so I had a view of the water, a partial view of my
         | ~~~~~~~~~~~~~~~~~~~~~~~~~~~~~~~~~~~~~~~~~~~~~~~~~~~~~~~~~~~~~~~~~~~~~~~~
     126 | neighbor’s lawn, and the consoling proximity of millionaires—all for eighty
         | ~~~~~~~~~~~~~~~~~~~~~~~~~~~~~~~~~~~~~~~~~~~~~~~~~~~~~~~~~~~~~~~~~~~~~~~~~~~~
     127 | dollars a month.
         | ~~~~~~~~~~~~~~~~ This sentence is 44 words long.



Lint:    Spelling (63 priority)
Message: |
     131 | drove over there to have dinner with the Tom Buchanans. Daisy was my second
         |                                              ^~~~~~~~~ Did you mean to spell `Buchanans` this way?
Suggest:
  - Replace with: “Buchanan's”
  - Replace with: “Buchanan”



Lint:    Readability (127 priority)
Message: |
     135 | Her husband, among various physical accomplishments, had been one of the most
         | ^~~~~~~~~~~~~~~~~~~~~~~~~~~~~~~~~~~~~~~~~~~~~~~~~~~~~~~~~~~~~~~~~~~~~~~~~~~~~~
     136 | powerful ends that ever played football at New Haven—a national figure in a way,
         | ~~~~~~~~~~~~~~~~~~~~~~~~~~~~~~~~~~~~~~~~~~~~~~~~~~~~~~~~~~~~~~~~~~~~~~~~~~~~~~~~~
     137 | one of those men who reach such an acute limited excellence at twenty-one that
         | ~~~~~~~~~~~~~~~~~~~~~~~~~~~~~~~~~~~~~~~~~~~~~~~~~~~~~~~~~~~~~~~~~~~~~~~~~~~~~~~
     138 | everything afterward savors of anti-climax. His family were enormously
         | ~~~~~~~~~~~~~~~~~~~~~~~~~~~~~~~~~~~~~~~~~~~ This sentence is 48 words long.



Lint:    Readability (127 priority)
Message: |
     138 | everything afterward savors of anti-climax. His family were enormously
         |                                             ^~~~~~~~~~~~~~~~~~~~~~~~~~~
     139 | wealthy—even in college his freedom with money was a matter for reproach—but now
         | ~~~~~~~~~~~~~~~~~~~~~~~~~~~~~~~~~~~~~~~~~~~~~~~~~~~~~~~~~~~~~~~~~~~~~~~~~~~~~~~~~
     140 | he’d left Chicago and come East in a fashion that rather took your breath away:
         | ~~~~~~~~~~~~~~~~~~~~~~~~~~~~~~~~~~~~~~~~~~~~~~~~~~~~~~~~~~~~~~~~~~~~~~~~~~~~~~~~
     141 | for instance, he’d brought down a string of polo ponies from Lake Forest. It was
         | ~~~~~~~~~~~~~~~~~~~~~~~~~~~~~~~~~~~~~~~~~~~~~~~~~~~~~~~~~~~~~~~~~~~~~~~~~ This sentence is 47 words long.



Lint:    Spelling (63 priority)
Message: |
     145 | particular reason, and then drifted here and there unrestfully wherever people
         |                                                    ^~~~~~~~~~~ Did you mean `restfully`?
     146 | played polo and were rich together. This was a permanent move, said Daisy over
Suggest:
  - Replace with: “restfully”



Lint:    Readability (127 priority)
Message: |
     146 | played polo and were rich together. This was a permanent move, said Daisy over
         |                                     ^~~~~~~~~~~~~~~~~~~~~~~~~~~~~~~~~~~~~~~~~~~
     147 | the telephone, but I didn’t believe it—I had no sight into Daisy’s heart, but I
         | ~~~~~~~~~~~~~~~~~~~~~~~~~~~~~~~~~~~~~~~~~~~~~~~~~~~~~~~~~~~~~~~~~~~~~~~~~~~~~~~~
     148 | felt that Tom would drift on forever seeking, a little wistfully, for the
         | ~~~~~~~~~~~~~~~~~~~~~~~~~~~~~~~~~~~~~~~~~~~~~~~~~~~~~~~~~~~~~~~~~~~~~~~~~~
     149 | dramatic turbulence of some irrecoverable football game.
         | ~~~~~~~~~~~~~~~~~~~~~~~~~~~~~~~~~~~~~~~~~~~~~~~~~~~~~~~~ This sentence is 44 words long.



Lint:    Readability (127 priority)
Message: |
     154 | the bay. The lawn started at the beach and ran toward the front door for a
         |          ^~~~~~~~~~~~~~~~~~~~~~~~~~~~~~~~~~~~~~~~~~~~~~~~~~~~~~~~~~~~~~~~~~
     155 | quarter of a mile, jumping over sun-dials and brick walks and burning
         | ~~~~~~~~~~~~~~~~~~~~~~~~~~~~~~~~~~~~~~~~~~~~~~~~~~~~~~~~~~~~~~~~~~~~~~
     156 | gardens—finally when it reached the house drifting up the side in bright vines
         | ~~~~~~~~~~~~~~~~~~~~~~~~~~~~~~~~~~~~~~~~~~~~~~~~~~~~~~~~~~~~~~~~~~~~~~~~~~~~~~~
     157 | as though from the momentum of its run. The front was broken by a line of French
         | ~~~~~~~~~~~~~~~~~~~~~~~~~~~~~~~~~~~~~~~ This sentence is 49 words long.



Lint:    Readability (127 priority)
Message: |
     165 | appearance of always leaning aggressively forward. Not even the effeminate swank
         |                                                    ^~~~~~~~~~~~~~~~~~~~~~~~~~~~~~
     166 | of his riding clothes could hide the enormous power of that body—he seemed to
         | ~~~~~~~~~~~~~~~~~~~~~~~~~~~~~~~~~~~~~~~~~~~~~~~~~~~~~~~~~~~~~~~~~~~~~~~~~~~~~~
     167 | fill those glistening boots until he strained the top lacing, and you could see
         | ~~~~~~~~~~~~~~~~~~~~~~~~~~~~~~~~~~~~~~~~~~~~~~~~~~~~~~~~~~~~~~~~~~~~~~~~~~~~~~~~
     168 | a great pack of muscle shifting when his shoulder moved under his thin coat. It
         | ~~~~~~~~~~~~~~~~~~~~~~~~~~~~~~~~~~~~~~~~~~~~~~~~~~~~~~~~~~~~~~~~~~~~~~~~~~~~ This sentence is 48 words long.



Lint:    Readability (127 priority)
Message: |
     185 | Turning me around by one arm, he moved a broad flat hand along the front vista,
         | ^~~~~~~~~~~~~~~~~~~~~~~~~~~~~~~~~~~~~~~~~~~~~~~~~~~~~~~~~~~~~~~~~~~~~~~~~~~~~~~~
     186 | including in its sweep a sunken Italian garden, a half acre of deep, pungent
         | ~~~~~~~~~~~~~~~~~~~~~~~~~~~~~~~~~~~~~~~~~~~~~~~~~~~~~~~~~~~~~~~~~~~~~~~~~~~~~
     187 | roses, and a snub-nosed motor-boat that bumped the tide offshore.
         | ~~~~~~~~~~~~~~~~~~~~~~~~~~~~~~~~~~~~~~~~~~~~~~~~~~~~~~~~~~~~~~~~~ This sentence is 42 words long.



Lint:    Spelling (63 priority)
Message: |
     189 | “It belonged to Demaine, the oil man.” He turned me around again, politely and
         |                 ^~~~~~~ Did you mean to spell `Demaine` this way?
Suggest:
  - Replace with: “Deanne”
  - Replace with: “Deming”
  - Replace with: “Dewayne”



Lint:    WordChoice (63 priority)
Message: |
     189 | “It belonged to Demaine, the oil man.” He turned me around again, politely and
         |                              ^~~~~~~ Did you mean the closed compound noun “oilman”?
Suggest:
  - Replace with: “oilman”



Lint:    Spelling (63 priority)
Message: |
     192 | We walked through a high hallway into a bright rosy-colored space, fragilely
         |                                                                    ^~~~~~~~~ Did you mean to spell `fragilely` this way?
     193 | bound into the house by French windows at either end. The windows were ajar and
Suggest:
  - Replace with: “fragile”
  - Replace with: “facilely”
  - Replace with: “fragiler”



Lint:    Readability (127 priority)
Message: |
     195 | into the house. A breeze blew through the room, blew curtains in at one end and
         |                 ^~~~~~~~~~~~~~~~~~~~~~~~~~~~~~~~~~~~~~~~~~~~~~~~~~~~~~~~~~~~~~~~
     196 | out the other like pale flags, twisting them up toward the frosted wedding-cake
         | ~~~~~~~~~~~~~~~~~~~~~~~~~~~~~~~~~~~~~~~~~~~~~~~~~~~~~~~~~~~~~~~~~~~~~~~~~~~~~~~~
     197 | of the ceiling, and then rippled over the wine-colored rug, making a shadow on
         | ~~~~~~~~~~~~~~~~~~~~~~~~~~~~~~~~~~~~~~~~~~~~~~~~~~~~~~~~~~~~~~~~~~~~~~~~~~~~~~~
     198 | it as wind does on the sea.
         | ~~~~~~~~~~~~~~~~~~~~~~~~~~~ This sentence is 49 words long.



Lint:    Readability (127 priority)
Message: |
     236 | speech is an arrangement of notes that will never be played again. Her face was
         |                                                                    ^~~~~~~~~~~~~
     237 | sad and lovely with bright things in it, bright eyes and a bright passionate
         | ~~~~~~~~~~~~~~~~~~~~~~~~~~~~~~~~~~~~~~~~~~~~~~~~~~~~~~~~~~~~~~~~~~~~~~~~~~~~~
     238 | mouth, but there was an excitement in her voice that men who had cared for her
         | ~~~~~~~~~~~~~~~~~~~~~~~~~~~~~~~~~~~~~~~~~~~~~~~~~~~~~~~~~~~~~~~~~~~~~~~~~~~~~~~
     239 | found difficult to forget: a singing compulsion, a whispered “Listen,” a promise
         | ~~~~~~~~~~~~~~~~~~~~~~~~~~~~~~~~~~~~~~~~~~~~~~~~~~~~~~~~~~~~~~~~~~~~~~~~~~~~~~~~~
     240 | that she had done gay, exciting things just a while since and that there were
         | ~~~~~~~~~~~~~~~~~~~~~~~~~~~~~~~~~~~~~~~~~~~~~~~~~~~~~~~~~~~~~~~~~~~~~~~~~~~~~~
     241 | gay, exciting things hovering in the next hour.
         | ~~~~~~~~~~~~~~~~~~~~~~~~~~~~~~~~~~~~~~~~~~~~~~~ This sentence is 68 words long.



Lint:    WordChoice (63 priority)
Message: |
     268 | “I’m a bond man.”
         |        ^~~~~~~~ Did you mean the closed compound noun “bondman”?
Suggest:
  - Replace with: “bondman”



Lint:    Spelling (63 priority)
Message: |
     322 | Slenderly, languidly, their hands set lightly on their hips, the two young women
         | ^~~~~~~~~ Did you mean `Tenderly`?
Suggest:
  - Replace with: “Tenderly”



Lint:    Spelling (63 priority)
Message: |
     334 | “All right,” said Daisy. ‘‘What’ll we plan?” She turned to me helplessly: ‘‘What
         |                            ^~~~~~~ Did you mean `That'll`?
Suggest:
  - Replace with: “That'll”



Lint:    Spelling (63 priority)
Message: |
     352 | Sometimes she and Miss Baker talked at once, unobtrusively and with a bantering
     353 | inconsequence that was never quite chatter, that was as cool as their white
         | ^~~~~~~~~~~~~ Did you mean `consequence`?
Suggest:
  - Replace with: “consequence”



Lint:    Spelling (63 priority)
Message: |
     362 | “You make me feel uncivilized, Daisy,” I confessed on my second glass of corky
         |                                                                          ^~~~~ Did you mean to spell `corky` this way?
     363 | but rather impressive claret. “Can’t you talk about crops or something?”
Suggest:
  - Replace with: “cork”
  - Replace with: “cocky”
  - Replace with: “corks”



Lint:    Spelling (63 priority)
Message: |
     378 | “Tom’s getting very profound,” said Daisy, with an expression of unthoughtful
         |                                                                  ^~~~~~~~~~~~ Did you mean `thoughtful`?
     379 | sadness. “He reads deep books with long words in them. What was that word we———”
Suggest:
  - Replace with: “thoughtful”



Lint:    Style (31 priority)
Message: |
     394 | me again. ‘‘—And we’ve produced all the things that go to make civilization—oh,
     395 | science and art, and all that. Do you see?”
         | ^~~~~~~ An Oxford comma is necessary here.
Suggest:
  - Insert “,”



Lint:    Readability (127 priority)
Message: |
     416 | For a moment the last sunshine fell with romantic affection upon her glowing
         | ^~~~~~~~~~~~~~~~~~~~~~~~~~~~~~~~~~~~~~~~~~~~~~~~~~~~~~~~~~~~~~~~~~~~~~~~~~~~~
     417 | face; her voice compelled me forward breathlessly as I listened—then the glow
         | ~~~~~~~~~~~~~~~~~~~~~~~~~~~~~~~~~~~~~~~~~~~~~~~~~~~~~~~~~~~~~~~~~~~~~~~~~~~~~~
     418 | faded, each light deserting her with lingering regret, like children leaving a
         | ~~~~~~~~~~~~~~~~~~~~~~~~~~~~~~~~~~~~~~~~~~~~~~~~~~~~~~~~~~~~~~~~~~~~~~~~~~~~~~~
     419 | pleasant street at dusk.
         | ~~~~~~~~~~~~~~~~~~~~~~~~ This sentence is 42 words long.



Lint:    Miscellaneous (31 priority)
Message: |
     426 | “I love to see you at my table, Nick. You remind me of a—of a rose, an absolute
         |                                                        ^ Incorrect indefinite article.
     427 | rose. Doesn’t he?” She turned to Miss Baker for confirmation: “An absolute
Suggest:
  - Replace with: “an”



Lint:    Spelling (63 priority)
Message: |
     464 | “It couldn’t be helped!” cried Daisy with tense gayety.
         |                                                 ^~~~~~ Did you mean to spell `gayety` this way?
Suggest:
  - Replace with: “gaiety”
  - Replace with: “gamely”
  - Replace with: “gamete”



Lint:    Spelling (63 priority)
Message: |
     474 | The telephone rang inside, startingly, and as Daisy shook her head decisively at
         |                            ^~~~~~~~~~ Did you mean to spell `startingly` this way?
Suggest:
  - Replace with: “startlingly”
  - Replace with: “searingly”
  - Replace with: “slantingly”



Lint:    Miscellaneous (31 priority)
Message: |
     477 | being lit again, pointlessly, and I was conscious of wanting to look squarely at
     478 | every one, and yet to avoid all eyes. I couldn’t guess what Daisy and Tom were
         | ^~~~~~~~~ Did you mean the closed compound `everyone`?
Suggest:
  - Replace with: “everyone”



Lint:    Spelling (63 priority)
Message: |
     479 | thinking, but I doubt if even Miss Baker, who seemed to have mastered a certain
     480 | hardy scepticism, was able utterly to put this fifth guest’s shrill metallic
         |       ^~~~~~~~~~ Did you mean to spell `scepticism` this way?
Suggest:
  - Replace with: “skepticism”
  - Replace with: “asceticism”



Lint:    Readability (127 priority)
Message: |
     484 | The horses, needless to say, were not mentioned again. Tom and Miss Baker, with
         |                                                        ^~~~~~~~~~~~~~~~~~~~~~~~~
     485 | several feet of twilight between them, strolled back into the library, as if to
         | ~~~~~~~~~~~~~~~~~~~~~~~~~~~~~~~~~~~~~~~~~~~~~~~~~~~~~~~~~~~~~~~~~~~~~~~~~~~~~~~~
     486 | a vigil beside a perfectly tangible body, while, trying to look pleasantly
         | ~~~~~~~~~~~~~~~~~~~~~~~~~~~~~~~~~~~~~~~~~~~~~~~~~~~~~~~~~~~~~~~~~~~~~~~~~~~
     487 | interested and a little deaf, I followed Daisy around a chain of connecting
         | ~~~~~~~~~~~~~~~~~~~~~~~~~~~~~~~~~~~~~~~~~~~~~~~~~~~~~~~~~~~~~~~~~~~~~~~~~~~~
     488 | verandas to the porch in front. In its deep gloom we sat down side by side on a
         | ~~~~~~~~~~~~~~~~~~~~~~~~~~~~~~~ This sentence is 50 words long.



Lint:    Spelling (63 priority)
Message: |
     529 | the whole evening had been a trick of some sort to exact a contributary emotion
         |                                                            ^~~~~~~~~~~~ Did you mean to spell `contributary` this way?
     530 | from me. I waited, and sure enough, in a moment she looked at me with an
Suggest:
  - Replace with: “contributory”
  - Replace with: “contributor”
  - Replace with: “contributors”



Lint:    Spelling (63 priority)
Message: |
     535 | end of the long couch and she read aloud to him from the Saturday Evening
     536 | Post—the words, murmurous and uninflected, running together in a soothing tune.
         |                               ^~~~~~~~~~~ Did you mean to spell `uninflected` this way?
Suggest:
  - Replace with: “uninfected”
  - Replace with: “inflected”
  - Replace with: “noninflected”



Lint:    WordChoice (126 priority)
Message: |
     541 | When we came in she held us silent for a moment with a lifted hand.
         |                 ^~~ Use the correct pronoun form after prepositions.
Suggest:
  - Replace with: “her”



Lint:    Spelling (63 priority)
Message: |
     551 | “Jordan’s going to play in the tournament tomorrow,” explained Daisy, “over at
     552 | Westchester.”
         | ^~~~~~~~~~~ Did you mean to spell `Westchester` this way?
Suggest:
  - Replace with: “Westminster”
  - Replace with: “Winchester”
  - Replace with: “Winchesters”



Lint:    Spelling (63 priority)
Message: |
     565 | “I will. Good night, Mr. Carraway. See you anon.”
         |                          ^~~~~~~~ Did you mean to spell `Carraway` this way?
Suggest:
  - Replace with: “Caraway”
  - Replace with: “Faraway”



Lint:    Enhancement (31 priority)
Message: |
     583 | here this summer. I think the home influence will be very good for her.”
         |                                                      ^~~~~~~~~ Vocabulary enhancement: use `excellent` instead of `very good`
Suggest:
  - Replace with: “excellent”



Lint:    Readability (127 priority)
Message: |
     628 | Already it was deep summer on roadhouse roofs and in front of wayside garages,
         | ^~~~~~~~~~~~~~~~~~~~~~~~~~~~~~~~~~~~~~~~~~~~~~~~~~~~~~~~~~~~~~~~~~~~~~~~~~~~~~~
     629 | where new red gaspumps sat out in pools of light, and when I reached my estate
         | ~~~~~~~~~~~~~~~~~~~~~~~~~~~~~~~~~~~~~~~~~~~~~~~~~~~~~~~~~~~~~~~~~~~~~~~~~~~~~~~
     630 | at West Egg I ran the car under its shed and sat for a while on an abandoned
         | ~~~~~~~~~~~~~~~~~~~~~~~~~~~~~~~~~~~~~~~~~~~~~~~~~~~~~~~~~~~~~~~~~~~~~~~~~~~~~
     631 | grass roller in the yard. The wind had blown off, leaving a loud, bright night,
         | ~~~~~~~~~~~~~~~~~~~~~~~~~ This sentence is 53 words long.



Lint:    Spelling (63 priority)
Message: |
     628 | Already it was deep summer on roadhouse roofs and in front of wayside garages,
     629 | where new red gaspumps sat out in pools of light, and when I reached my estate
         |               ^~~~~~~~ Did you mean `gazumps`?
Suggest:
  - Replace with: “gazumps”



Lint:    Readability (127 priority)
Message: |
     633 | of the earth blew the frogs full of life. The silhouette of a moving cat wavered
         |                                           ^~~~~~~~~~~~~~~~~~~~~~~~~~~~~~~~~~~~~~~
     634 | across the moonlight, and turning my head to watch it, I saw that I was not
         | ~~~~~~~~~~~~~~~~~~~~~~~~~~~~~~~~~~~~~~~~~~~~~~~~~~~~~~~~~~~~~~~~~~~~~~~~~~~~
     635 | alone—fifty feet away a figure had emerged from the shadow of my neighbor’s
         | ~~~~~~~~~~~~~~~~~~~~~~~~~~~~~~~~~~~~~~~~~~~~~~~~~~~~~~~~~~~~~~~~~~~~~~~~~~~~
     636 | mansion and was standing with his hands in his pockets regarding the silver
         | ~~~~~~~~~~~~~~~~~~~~~~~~~~~~~~~~~~~~~~~~~~~~~~~~~~~~~~~~~~~~~~~~~~~~~~~~~~~~
     637 | pepper of the stars. Something in his leisurely movements and the secure
         | ~~~~~~~~~~~~~~~~~~~~ This sentence is 54 words long.



Lint:    Readability (127 priority)
Message: |
     642 | do for an introduction. But I didn’t call to him, for he gave a sudden
         |                         ^~~~~~~~~~~~~~~~~~~~~~~~~~~~~~~~~~~~~~~~~~~~~~~
     643 | intimation that he was content to be alone—he stretched out his arms toward the
         | ~~~~~~~~~~~~~~~~~~~~~~~~~~~~~~~~~~~~~~~~~~~~~~~~~~~~~~~~~~~~~~~~~~~~~~~~~~~~~~~~
     644 | dark water in a curious way, and, far as I was from him, I could have sworn he
         | ~~~~~~~~~~~~~~~~~~~~~~~~~~~~~~~~~~~~~~~~~~~~~~~~~~~~~~~~~~~~~~~~~~~~~~~~~~~~~~~
     645 | was trembling. Involuntarily I glanced seaward—and distinguished nothing except
         | ~~~~~~~~~~~~~~ This sentence is 46 words long.



Lint:    Style (31 priority)
Message: |
     645 | was trembling. Involuntarily I glanced seaward—and distinguished nothing except
     646 | a single green light, minute and far away, that might have been the end of a
         |                       ^~~~~~ An Oxford comma is necessary here.
Suggest:
  - Insert “,”



Lint:    Readability (127 priority)
Message: |
     654 | certain desolate area of land. This is a valley of ashes—a fantastic farm where
         |                                ^~~~~~~~~~~~~~~~~~~~~~~~~~~~~~~~~~~~~~~~~~~~~~~~~
     655 | ashes grow like wheat into ridges and hills and grotesque gardens; where ashes
         | ~~~~~~~~~~~~~~~~~~~~~~~~~~~~~~~~~~~~~~~~~~~~~~~~~~~~~~~~~~~~~~~~~~~~~~~~~~~~~~~
     656 | take the forms of houses and chimneys and rising smoke and, finally, with a
         | ~~~~~~~~~~~~~~~~~~~~~~~~~~~~~~~~~~~~~~~~~~~~~~~~~~~~~~~~~~~~~~~~~~~~~~~~~~~~
     657 | transcendent effort, of ash-gray men, who move dimly and already crumbling
         | ~~~~~~~~~~~~~~~~~~~~~~~~~~~~~~~~~~~~~~~~~~~~~~~~~~~~~~~~~~~~~~~~~~~~~~~~~~~
     658 | through the powdery air. Occasionally a line of gray cars crawls along an
         | ~~~~~~~~~~~~~~~~~~~~~~~~ This sentence is 53 words long.



Lint:    Readability (127 priority)
Message: |
     658 | through the powdery air. Occasionally a line of gray cars crawls along an
         |                          ^~~~~~~~~~~~~~~~~~~~~~~~~~~~~~~~~~~~~~~~~~~~~~~~~
     659 | invisible track, gives out a ghastly creak, and comes to rest, and immediately
         | ~~~~~~~~~~~~~~~~~~~~~~~~~~~~~~~~~~~~~~~~~~~~~~~~~~~~~~~~~~~~~~~~~~~~~~~~~~~~~~~
     660 | the ash-gray men swarm up with leaden spades and stir up an impenetrable cloud,
         | ~~~~~~~~~~~~~~~~~~~~~~~~~~~~~~~~~~~~~~~~~~~~~~~~~~~~~~~~~~~~~~~~~~~~~~~~~~~~~~~~
     661 | which screens their obscure operations from your sight.
         | ~~~~~~~~~~~~~~~~~~~~~~~~~~~~~~~~~~~~~~~~~~~~~~~~~~~~~~~ This sentence is 45 words long.



Lint:    Spelling (63 priority)
Message: |
     664 | it, you perceive, after a moment, the eyes of Doctor T. J. Eckleburg. The eyes
         |                                                      ^~ Did you mean to spell `T.` this way?
Suggest:
  - Replace with: “Tr”
  - Replace with: “T”
  - Replace with: “Tb”



Lint:    Spelling (63 priority)
Message: |
     664 | it, you perceive, after a moment, the eyes of Doctor T. J. Eckleburg. The eyes
         |                                                         ^~ Did you mean to spell `J.` this way?
Suggest:
  - Replace with: “Jr”
  - Replace with: “J”
  - Replace with: “Jg”



Lint:    Spelling (63 priority)
Message: |
     664 | it, you perceive, after a moment, the eyes of Doctor T. J. Eckleburg. The eyes
         |                                                            ^~~~~~~~~ Did you mean to spell `Eckleburg` this way?
Suggest:
  - Replace with: “Excalibur”
  - Replace with: “Vicksburg”
  - Replace with: “Iceberg”



Lint:    Spelling (63 priority)
Message: |
     664 | it, you perceive, after a moment, the eyes of Doctor T. J. Eckleburg. The eyes
     665 | of Doctor T. J. Eckleburg are blue and gigantic—their retinas are one yard high.
         |           ^~ Did you mean to spell `T.` this way?
Suggest:
  - Replace with: “Tr”
  - Replace with: “T”
  - Replace with: “Tb”



Lint:    Spelling (63 priority)
Message: |
     665 | of Doctor T. J. Eckleburg are blue and gigantic—their retinas are one yard high.
         |              ^~ Did you mean to spell `J.` this way?
Suggest:
  - Replace with: “Jr”
  - Replace with: “J”
  - Replace with: “Jg”



Lint:    Spelling (63 priority)
Message: |
     665 | of Doctor T. J. Eckleburg are blue and gigantic—their retinas are one yard high.
         |                 ^~~~~~~~~ Did you mean to spell `Eckleburg` this way?
Suggest:
  - Replace with: “Excalibur”
  - Replace with: “Vicksburg”
  - Replace with: “Iceberg”



Lint:    Spelling (63 priority)
Message: |
     669 | sank down himself into eternal blindness, or forgot them and moved away. But his
     670 | eyes, dimmed a little by many paintless days, under sun and rain, brood on over
         |                               ^~~~~~~~~ Did you mean to spell `paintless` this way?
Suggest:
  - Replace with: “pointless”
  - Replace with: “painless”
  - Replace with: “painters”



Lint:    Readability (127 priority)
Message: |
     673 | The valley of ashes is bounded on one side by a small foul river, and, when the
         | ^~~~~~~~~~~~~~~~~~~~~~~~~~~~~~~~~~~~~~~~~~~~~~~~~~~~~~~~~~~~~~~~~~~~~~~~~~~~~~~~
     674 | drawbridge is up to let barges through, the passengers on waiting trains can
         | ~~~~~~~~~~~~~~~~~~~~~~~~~~~~~~~~~~~~~~~~~~~~~~~~~~~~~~~~~~~~~~~~~~~~~~~~~~~~~
     675 | stare at the dismal scene for as long as half an hour. There is always a halt
         | ~~~~~~~~~~~~~~~~~~~~~~~~~~~~~~~~~~~~~~~~~~~~~~~~~~~~~~ This sentence is 42 words long.



Lint:    Spelling (63 priority)
Message: |
     680 | acquaintances resented the fact that he turned up in popular cafés with her and,
         |                                                              ^~~~~ Did you mean to spell `cafés` this way?
     681 | leaving her at a table, sauntered about, chatting with whomsoever he knew.
Suggest:
  - Replace with: “caffs”
  - Replace with: “cafes”
  - Replace with: “cafe's”



Lint:    Spelling (63 priority)
Message: |
     683 | up to New York with Tom on the train one afternoon, and when we stopped by the
     684 | ashheaps he jumped to his feet and, taking hold of my elbow, literally forced me
         | ^~~~~~~~ Did you mean to spell `ashheaps` this way?
Suggest:
  - Replace with: “asthma's”
  - Replace with: “airheads”
  - Replace with: “ashcans”



Lint:    Spelling (63 priority)
Message: |
     694 | hundred yards along the road under Doctor Eckleburg’s persistent stare. The only
         |                                           ^~~~~~~~~~~ Did you mean to spell `Eckleburg’s` this way?
Suggest:
  - Replace with: “Excalibur's”
  - Replace with: “Vicksburg's”
  - Replace with: “Iceberg's”



Lint:    WordChoice (63 priority)
Message: |
     695 | building in sight was a small block of yellow brick sitting on the edge of the
     696 | waste land, a sort of compact Main Street ministering to it, and contiguous to
         | ^~~~~~~~~~ Did you mean the closed compound noun “wasteland”?
Suggest:
  - Replace with: “wasteland”



Lint:    Spelling (63 priority)
Message: |
     699 | garage—Repairs. George B. Wilson. Cars bought and sold.—and I followed Tom
         |                        ^~ Did you mean to spell `B.` this way?
Suggest:
  - Replace with: “Bu”
  - Replace with: “Be”
  - Replace with: “Bk”



Lint:    Spelling (63 priority)
Message: |
     702 | The interior was unprosperous and bare; the only car visible was the
         |                  ^~~~~~~~~~~~ Did you mean `prosperous`?
Suggest:
  - Replace with: “prosperous”



Lint:    Readability (127 priority)
Message: |
     703 | dust-covered wreck of a Ford which crouched in a dim corner. It had occurred to
         |                                                              ^~~~~~~~~~~~~~~~~~~
     704 | me that this shadow of a garage must be a blind, and that sumptuous and romantic
         | ~~~~~~~~~~~~~~~~~~~~~~~~~~~~~~~~~~~~~~~~~~~~~~~~~~~~~~~~~~~~~~~~~~~~~~~~~~~~~~~~~
     705 | apartments were concealed overhead, when the proprietor himself appeared in the
         | ~~~~~~~~~~~~~~~~~~~~~~~~~~~~~~~~~~~~~~~~~~~~~~~~~~~~~~~~~~~~~~~~~~~~~~~~~~~~~~~~
     706 | door of an office, wiping his hands on a piece of waste. He was a blond,
         | ~~~~~~~~~~~~~~~~~~~~~~~~~~~~~~~~~~~~~~~~~~~~~~~~~~~~~~~~ This sentence is 43 words long.



Lint:    Style (63 priority)
Message: |
     703 | dust-covered wreck of a Ford which crouched in a dim corner. It had occurred to
     704 | me that this shadow of a garage must be a blind, and that sumptuous and romantic
         |              ^~~~~~~~~~~ The word `of` is not needed here.
Suggest:
  - Replace with: “shadow a”



Lint:    Spelling (63 priority)
Message: |
     706 | door of an office, wiping his hands on a piece of waste. He was a blond,
     707 | spiritless man, anæmic, and faintly handsome. When he saw us a damp gleam of
         |                 ^~~~~~ Did you mean to spell `anæmic` this way?
Suggest:
  - Replace with: “anemic”
  - Replace with: “anemia”
  - Replace with: “atomic”



Lint:    Spelling (63 priority)
Message: |
     726 | footsteps on a stairs, and in a moment the thickish figure of a woman blocked
         |                                            ^~~~~~~~ Did you mean to spell `thickish` this way?
     727 | out the light from the office door. She was in the middle thirties, and faintly
Suggest:
  - Replace with: “thick's”
  - Replace with: “thickest”
  - Replace with: “thickos”



Lint:    Spelling (63 priority)
Message: |
     728 | stout, but she carried her flesh sensuously as some women can. Her face, above a
     729 | spotted dress of dark blue crêpe-de-chine, contained no facet or gleam of
         |                            ^~~~~ Did you mean to spell `crêpe` this way?
Suggest:
  - Replace with: “crepe”
  - Replace with: “crape”
  - Replace with: “cope”



Lint:    Spelling (63 priority)
Message: |
     728 | stout, but she carried her flesh sensuously as some women can. Her face, above a
     729 | spotted dress of dark blue crêpe-de-chine, contained no facet or gleam of
         |                                  ^~ Did you mean to spell `de` this way?
Suggest:
  - Replace with: “d”
  - Replace with: “db”
  - Replace with: “dc”



Lint:    Spelling (63 priority)
Message: |
     730 | beauty, but there was an immediately perceptible vitality about her as if the
     731 | nerves of her body were continually smouldering. She smiled slowly and, walking
         |                                     ^~~~~~~~~~~ Did you mean to spell `smouldering` this way?
Suggest:
  - Replace with: “smoldering”
  - Replace with: “shouldering”
  - Replace with: “soldering”



Lint:    WordChoice (31 priority)
Message: |
     731 | nerves of her body were continually smouldering. She smiled slowly and, walking
     732 | through her husband as if he were a ghost, shook hands with Tom, looking him
         |                              ^~~~ Use the contraction or separate the words instead.
Suggest:
  - Replace with: “we're”
  - Replace with: “we are”



Lint:    Spelling (63 priority)
Message: |
     756 | “Terrible place, isn’t it,” said Tom, exchanging a frown with Doctor Eckleburg.
         |                                                                      ^~~~~~~~~ Did you mean to spell `Eckleburg` this way?
Suggest:
  - Replace with: “Excalibur”
  - Replace with: “Vicksburg”
  - Replace with: “Iceberg”



Lint:    Spelling (63 priority)
Message: |
     768 | together, for Mrs. Wilson sat discreetly in another car. Tom deferred that much
     769 | to the sensibilities of those East Eggers who might be on the train.
         |                                    ^~~~~~ Did you mean to spell `Eggers` this way?
Suggest:
  - Replace with: “Eggo's”
  - Replace with: “Engels”
  - Replace with: “Edgers”



Lint:    Spelling (63 priority)
Message: |
     784 | We backed up to a gray old man who bore an absurd resemblance to John D.
         |                                                                       ^~ Did you mean to spell `D.` this way?
Suggest:
  - Replace with: “D”
  - Replace with: “Db”
  - Replace with: “Dc”



Lint:    WordChoice (127 priority)
Message: |
     806 | “That dog?” He looked at it admiringly. “That dog will cost you ten dollars.”
         |                                                             ^~~ The possessive version of this word is more common in this context.
Suggest:
  - Replace with: “your”
  - Replace with: “you're a”
  - Replace with: “you're an”



Lint:    Style (31 priority)
Message: |
     819 | We drove over to Fifth Avenue, warm and soft, almost pastoral, on the summer
         |                                ^~~~ An Oxford comma is necessary here.
Suggest:
  - Insert “,”



Lint:    Spelling (63 priority)
Message: |
     825 | “No, you don’t,” interposed Tom quickly. “Myrtle’ll be hurt if you don’t come up
         |                                           ^~~~~~~~~ Did you mean `Myrtle's`?
     826 | to the apartment. Won’t you, Myrtle?”
Suggest:
  - Replace with: “Myrtle's”



Lint:    Spelling (63 priority)
Message: |
     838 | “I’m going to have the McKees come up,” she announced as we rose in the
         |                        ^~~~~~ Did you mean to spell `McKees` this way?
Suggest:
  - Replace with: “McKee's”
  - Replace with: “McKee”
  - Replace with: “McGee's”



Lint:    Spelling (63 priority)
Message: |
     842 | small bedroom, and a bath. The living-room was crowded to the doors with a set
     843 | of tapestried furniture entirely too large for it, so that to move about was to
         |    ^~~~~~~~~~ Did you mean `tapestries`?
Suggest:
  - Replace with: “tapestries”



Lint:    Readability (127 priority)
Message: |
     850 | Wilson was first concerned with the dog. A reluctant elevator-boy went for a box
         |                                          ^~~~~~~~~~~~~~~~~~~~~~~~~~~~~~~~~~~~~~~~
     851 | full of straw and some milk, to which he added on his own initiative a tin of
         | ~~~~~~~~~~~~~~~~~~~~~~~~~~~~~~~~~~~~~~~~~~~~~~~~~~~~~~~~~~~~~~~~~~~~~~~~~~~~~~
     852 | large, hard dog-biscuits— one of which decomposed apathetically in the saucer of
         | ~~~~~~~~~~~~~~~~~~~~~~~~~~~~~~~~~~~~~~~~~~~~~~~~~~~~~~~~~~~~~~~~~~~~~~~~~~~~~~~~~
     853 | milk all afternoon. Meanwhile Tom brought out a bottle of whiskey from a locked
         | ~~~~~~~~~~~~~~~~~~~ This sentence is 41 words long.



Lint:    Punctuation (31 priority)
Message: |
     853 | milk all afternoon. Meanwhile Tom brought out a bottle of whiskey from a locked
         |                     ^~~~~~~~~ Discourse markers at the beginning of a sentence should be followed by a comma.
Suggest:
  - Insert “,”



Lint:    Readability (127 priority)
Message: |
     860 | and I went out to buy some at the drugstore on the corner. When I came back they
         |                                                            ^~~~~~~~~~~~~~~~~~~~~~
     861 | had both disappeared, so I sat down discreetly in the living-room and read a
         | ~~~~~~~~~~~~~~~~~~~~~~~~~~~~~~~~~~~~~~~~~~~~~~~~~~~~~~~~~~~~~~~~~~~~~~~~~~~~~
     862 | chapter of “Simon Called Peter”—either it was terrible stuff or the whiskey
         | ~~~~~~~~~~~~~~~~~~~~~~~~~~~~~~~~~~~~~~~~~~~~~~~~~~~~~~~~~~~~~~~~~~~~~~~~~~~~
     863 | distorted things, because it didn’t make any sense to me.
         | ~~~~~~~~~~~~~~~~~~~~~~~~~~~~~~~~~~~~~~~~~~~~~~~~~~~~~~~~~ This sentence is 43 words long.



Lint:    WordChoice (63 priority)
Message: |
     877 | immoderately, repeated my question aloud, and told me she lived with a girl
         |                                                                        ^~~~~
     878 | friend at a hotel.
         | ~~~~~~ Did you mean the closed compound noun “girlfriend”?
Suggest:
  - Replace with: “girlfriend”



Lint:    Miscellaneous (31 priority)
Message: |
     881 | there was a white spot of lather on his cheekbone, and he was most respectful in
     882 | his greeting to every one in the room. He informed me that he was in the
         |                 ^~~~~~~~~ Did you mean the closed compound `everyone`?
Suggest:
  - Replace with: “everyone”



Lint:    Spelling (63 priority)
Message: |
     900 | last week to look at my feet, and when she gave me the bill you’d of thought she
     901 | had my appendicitus out.”
         |        ^~~~~~~~~~~~ Did you mean `appendicitis`?
Suggest:
  - Replace with: “appendicitis”



Lint:    Spelling (63 priority)
Message: |
     905 | “Mrs. Eberhardt. She goes around looking at people’s feet in their own homes.”
         |       ^~~~~~~~~ Did you mean `Bernhardt`?
Suggest:
  - Replace with: “Bernhardt”



Lint:    Spelling (63 priority)
Message: |
     923 | “I should change the light,” he said after a moment. “I’d like to bring out the
     924 | modelling of the features. And I’d try to get hold of all the back hair.”
         | ^~~~~~~~~ Did you mean to spell `modelling` this way?
Suggest:
  - Replace with: “modeling”
  - Replace with: “modelings”
  - Replace with: “yodeling”



Lint:    Spelling (63 priority)
Message: |
     931 | “You McKees have something to drink,” he said. “Get some more ice and mineral
         |      ^~~~~~ Did you mean to spell `McKees` this way?
Suggest:
  - Replace with: “McKee's”
  - Replace with: “McKee”
  - Replace with: “McGee's”



Lint:    Repetition (63 priority)
Message: |
     950 | “Two studies. One of them I call ‘Montauk Point—The Gulls,’ and the other I call
         |                      ^~~~~~ There are too many personal pronouns in sequence here.
Suggest:
  - Replace with: “them”
  - Replace with: “I”



Lint:    Spelling (63 priority)
Message: |
     950 | “Two studies. One of them I call ‘Montauk Point—The Gulls,’ and the other I call
         |                                   ^~~~~~~ Did you mean `Montague`?
     951 | ‘Montauk Point—The Sea.’”
Suggest:
  - Replace with: “Montague”



Lint:    Spelling (63 priority)
Message: |
     950 | “Two studies. One of them I call ‘Montauk Point—The Gulls,’ and the other I call
     951 | ‘Montauk Point—The Sea.’”
         |  ^~~~~~~ Did you mean `Montague`?
Suggest:
  - Replace with: “Montague”



Lint:    Spelling (63 priority)
Message: |
     989 | studies of him.” His lips moved silently for a moment as he invented. “‘George
     990 | B. Wilson at the Gasoline Pump,’ or something like that.”
         | ^~ Did you mean to spell `B.` this way?
Suggest:
  - Replace with: “Bu”
  - Replace with: “Be”
  - Replace with: “Bk”



Lint:    Spelling (63 priority)
Message: |
    1029 | over twelve hundred dollars when we started, but we got gyped out of it all in
         |                                                         ^~~~~ Did you mean to spell `gyped` this way?
    1030 | two days in the private rooms. We had an awful time getting back, I can tell
Suggest:
  - Replace with: “gaped”
  - Replace with: “gypped”
  - Replace with: “gyved”



Lint:    Spelling (63 priority)
Message: |
    1037 | “I almost made a mistake, too,” she declared vigorously. “I almost married a
    1038 | little kyke who’d been after me for years. I knew he was below me. Everybody
         |        ^~~~ Did you mean to spell `kyke` this way?
Suggest:
  - Replace with: “kike”
  - Replace with: “tyke”
  - Replace with: “dyke”



Lint:    Miscellaneous (31 priority)
Message: |
    1062 | She pointed suddenly at me, and every one looked at me accusingly. I tried to
         |                                 ^~~~~~~~~ Did you mean the closed compound `everyone`?
Suggest:
  - Replace with: “everyone”



Lint:    Repetition (127 priority)
Message: |
    1065 | “The only crazy I was was when I married him. I knew right away I made a
         |                   ^~~~~~~ Did you mean to repeat this word?
Suggest:
  - Replace with: “was”



Lint:    WordChoice (31 priority)
Message: |
    1077 | janitor and sent him for some celebrated sandwiches, which were a complete
         |                                                            ^~~~ Use the contraction or separate the words instead.
    1078 | supper in themselves. I wanted to get out and walk eastward toward the park
Suggest:
  - Replace with: “we're”
  - Replace with: “we are”



Lint:    Readability (127 priority)
Message: |
    1078 | supper in themselves. I wanted to get out and walk eastward toward the park
         |                       ^~~~~~~~~~~~~~~~~~~~~~~~~~~~~~~~~~~~~~~~~~~~~~~~~~~~~~
    1079 | through the soft twilight, but each time I tried to go I became entangled in
         | ~~~~~~~~~~~~~~~~~~~~~~~~~~~~~~~~~~~~~~~~~~~~~~~~~~~~~~~~~~~~~~~~~~~~~~~~~~~~~
    1080 | some wild, strident argument which pulled me back, as if with ropes, into my
         | ~~~~~~~~~~~~~~~~~~~~~~~~~~~~~~~~~~~~~~~~~~~~~~~~~~~~~~~~~~~~~~~~~~~~~~~~~~~~~
    1081 | chair. Yet high over the city our line of yellow windows must have contributed
         | ~~~~~~ This sentence is 41 words long.



Lint:    Repetition (63 priority)
Message: |
    1092 | eyes off him, but every time he looked at me I had to pretend to be looking at
         |                                           ^~~~ There are too many personal pronouns in sequence here.
    1093 | the advertisement over his head. When we came into the station he was next to
Suggest:
  - Replace with: “me”
  - Replace with: “I”



Lint:    Repetition (63 priority)
Message: |
    1095 | to call a policeman, but he knew I lied. I was so excited that when I got into a
    1096 | taxi with him I didn’t hardly know I wasn’t getting into a subway train. All I
         |           ^~~~~ There are too many personal pronouns in sequence here.
Suggest:
  - Replace with: “him”
  - Replace with: “I”



Lint:    Spelling (63 priority)
Message: |
    1122 | Daisy! Dai———”
         |        ^~~ Did you mean to spell `Dai` this way?
Suggest:
  - Replace with: “Day”
  - Replace with: “Dad”
  - Replace with: “Dais”



Lint:    Readability (127 priority)
Message: |
    1128 | awoke from his doze and started in a daze toward the door. When he had gone half
         |                                                            ^~~~~~~~~~~~~~~~~~~~~~
    1129 | way he turned around and stared at the scene—his wife and Catherine scolding and
         | ~~~~~~~~~~~~~~~~~~~~~~~~~~~~~~~~~~~~~~~~~~~~~~~~~~~~~~~~~~~~~~~~~~~~~~~~~~~~~~~~~
    1130 | consoling as they stumbled here and there among the crowded furniture with
         | ~~~~~~~~~~~~~~~~~~~~~~~~~~~~~~~~~~~~~~~~~~~~~~~~~~~~~~~~~~~~~~~~~~~~~~~~~~~
    1131 | articles of aid, and the despairing figure on the couch, bleeding fluently, and
         | ~~~~~~~~~~~~~~~~~~~~~~~~~~~~~~~~~~~~~~~~~~~~~~~~~~~~~~~~~~~~~~~~~~~~~~~~~~~~~~~~
    1132 | trying to spread a copy of Town Tattle over the tapestry scenes of Versailles.
         | ~~~~~~~~~~~~~~~~~~~~~~~~~~~~~~~~~~~~~~~~~~~~~~~~~~~~~~~~~~~~~~~~~~~~~~~~~~~~~~ This sentence is 59 words long.



Lint:    Formatting (63 priority)
Message: |
    1152 | “Beauty and the Beast . . . Loneliness . . . Old Grocery Horse . . . Brook’n
         |                      ^ Unnecessary space at the end of the sentence.
Suggest:
  - Remove error



Lint:    Formatting (63 priority)
Message: |
    1152 | “Beauty and the Beast . . . Loneliness . . . Old Grocery Horse . . . Brook’n
         |                                       ^ Unnecessary space at the end of the sentence.
Suggest:
  - Remove error



Lint:    Formatting (63 priority)
Message: |
    1152 | “Beauty and the Beast . . . Loneliness . . . Old Grocery Horse . . . Brook’n
         |                                                               ^ Unnecessary space at the end of the sentence.
Suggest:
  - Remove error



Lint:    Spelling (63 priority)
Message: |
    1152 | “Beauty and the Beast . . . Loneliness . . . Old Grocery Horse . . . Brook’n
         |                                                                      ^~~~~~~ Did you mean to spell `Brook’n` this way?
    1153 | Bridge . . .” Then I was lying half asleep in the cold lower level of the
Suggest:
  - Replace with: “Brook's”
  - Replace with: “Brock's”
  - Replace with: “Brooke's”



Lint:    Formatting (63 priority)
Message: |
    1152 | “Beauty and the Beast . . . Loneliness . . . Old Grocery Horse . . . Brook’n
    1153 | Bridge . . .” Then I was lying half asleep in the cold lower level of the
         |       ^ Unnecessary space at the end of the sentence.
Suggest:
  - Remove error



Lint:    Spelling (63 priority)
Message: |
    1160 | gardens men and girls came and went like moths among the whisperings and the
         |                                                          ^~~~~~~~~~~ Did you mean to spell `whisperings` this way?
    1161 | champagne and the stars. At high tide in the afternoon I watched his guests
Suggest:
  - Replace with: “whispering”
  - Replace with: “whimpering”



Lint:    Readability (127 priority)
Message: |
    1161 | champagne and the stars. At high tide in the afternoon I watched his guests
         |                          ^~~~~~~~~~~~~~~~~~~~~~~~~~~~~~~~~~~~~~~~~~~~~~~~~~~
    1162 | diving from the tower of his raft, or taking the sun on the hot sand of his
         | ~~~~~~~~~~~~~~~~~~~~~~~~~~~~~~~~~~~~~~~~~~~~~~~~~~~~~~~~~~~~~~~~~~~~~~~~~~~~
    1163 | beach while his two motor-boats slit the waters of the Sound, drawing aquaplanes
         | ~~~~~~~~~~~~~~~~~~~~~~~~~~~~~~~~~~~~~~~~~~~~~~~~~~~~~~~~~~~~~~~~~~~~~~~~~~~~~~~~~
    1164 | over cataracts of foam. On week-ends his Rolls-Royce became an omnibus, bearing
         | ~~~~~~~~~~~~~~~~~~~~~~~ This sentence is 45 words long.



Lint:    Capitalization (31 priority)
Message: |
    1171 | Every Friday five crates of oranges and lemons arrived from a fruiterer in New
         |                                                                            ^~~~
    1172 | York—every Monday these same oranges and lemons left his back door in a pyramid
         | ~~~~ Ensure proper capitalization of notable places that are significant regional centers, travel destinations, or have international importance.
Suggest:
  - Replace with: “New York”



Lint:    WordChoice (63 priority)
Message: |
    1172 | York—every Monday these same oranges and lemons left his back door in a pyramid
         |                                                          ^~~~~~~~~ Did you mean the closed compound noun “backdoor”?
    1173 | of pulpless halves. There was a machine in the kitchen which could extract the
Suggest:
  - Replace with: “backdoor”



Lint:    Spelling (63 priority)
Message: |
    1172 | York—every Monday these same oranges and lemons left his back door in a pyramid
    1173 | of pulpless halves. There was a machine in the kitchen which could extract the
         |    ^~~~~~~~ Did you mean to spell `pulpless` this way?
Suggest:
  - Replace with: “purple's”
  - Replace with: “pullers”
  - Replace with: “pullets”



Lint:    Spelling (63 priority)
Message: |
    1179 | enormous garden. On buffet tables, garnished with glistening hors-d’œuvre,
         |                                                              ^~~~ Did you mean to spell `hors` this way?
    1180 | spiced baked hams crowded against salads of harlequin designs and pastry pigs
Suggest:
  - Replace with: “hours”
  - Replace with: “hers”
  - Replace with: “ho's”



Lint:    Spelling (63 priority)
Message: |
    1179 | enormous garden. On buffet tables, garnished with glistening hors-d’œuvre,
         |                                                                   ^~~~~~~ Did you mean to spell `d’œuvre` this way?
    1180 | spiced baked hams crowded against salads of harlequin designs and pastry pigs
Suggest:
  - Replace with: “demure”
  - Replace with: “oeuvre”



Lint:    Spelling (63 priority)
Message: |
    1186 | By seven o’clock the orchestra has arrived, no thin five-piece affair, but a
    1187 | whole pitful of oboes and trombones and saxophones and viols and cornets and
         |       ^~~~~~ Did you mean to spell `pitful` this way?
Suggest:
  - Replace with: “pitiful”
  - Replace with: “potful”
  - Replace with: “painful”



Lint:    Readability (127 priority)
Message: |
    1188 | piccolos, and low and high drums. The last swimmers have come in from the beach
         |                                   ^~~~~~~~~~~~~~~~~~~~~~~~~~~~~~~~~~~~~~~~~~~~~~
    1189 | now and are dressing up-stairs; the cars from New York are parked five deep in
         | ~~~~~~~~~~~~~~~~~~~~~~~~~~~~~~~~~~~~~~~~~~~~~~~~~~~~~~~~~~~~~~~~~~~~~~~~~~~~~~~
    1190 | the drive, and already the halls and salons and verandas are gaudy with primary
         | ~~~~~~~~~~~~~~~~~~~~~~~~~~~~~~~~~~~~~~~~~~~~~~~~~~~~~~~~~~~~~~~~~~~~~~~~~~~~~~~~
    1191 | colors, and hair bobbed in strange new ways, and shawls beyond the dreams of
         | ~~~~~~~~~~~~~~~~~~~~~~~~~~~~~~~~~~~~~~~~~~~~~~~~~~~~~~~~~~~~~~~~~~~~~~~~~~~~~
    1192 | Castile. The bar is in full swing, and floating rounds of cocktails permeate the
         | ~~~~~~~~ This sentence is 54 words long.



Lint:    Spelling (63 priority)
Message: |
    1191 | colors, and hair bobbed in strange new ways, and shawls beyond the dreams of
    1192 | Castile. The bar is in full swing, and floating rounds of cocktails permeate the
         | ^~~~~~~ Did you mean to spell `Castile` this way?
Suggest:
  - Replace with: “Castle”
  - Replace with: “Cassie”
  - Replace with: “Castillo”



Lint:    Readability (127 priority)
Message: |
    1192 | Castile. The bar is in full swing, and floating rounds of cocktails permeate the
         |          ^~~~~~~~~~~~~~~~~~~~~~~~~~~~~~~~~~~~~~~~~~~~~~~~~~~~~~~~~~~~~~~~~~~~~~~~
    1193 | garden outside, until the air is alive with chatter and laughter, and casual
         | ~~~~~~~~~~~~~~~~~~~~~~~~~~~~~~~~~~~~~~~~~~~~~~~~~~~~~~~~~~~~~~~~~~~~~~~~~~~~~
    1194 | innuendo and introductions forgotten on the spot, and enthusiastic meetings
         | ~~~~~~~~~~~~~~~~~~~~~~~~~~~~~~~~~~~~~~~~~~~~~~~~~~~~~~~~~~~~~~~~~~~~~~~~~~~~
    1195 | between women who never knew each other’s names.
         | ~~~~~~~~~~~~~~~~~~~~~~~~~~~~~~~~~~~~~~~~~~~~~~~~ This sentence is 44 words long.



Lint:    Readability (127 priority)
Message: |
    1200 | tipped out at a cheerful word. The groups change more swiftly, swell with new
         |                                ^~~~~~~~~~~~~~~~~~~~~~~~~~~~~~~~~~~~~~~~~~~~~~~
    1201 | arrivals, dissolve and form in the same breath; already there are wanderers,
         | ~~~~~~~~~~~~~~~~~~~~~~~~~~~~~~~~~~~~~~~~~~~~~~~~~~~~~~~~~~~~~~~~~~~~~~~~~~~~~
    1202 | confident girls who weave here and there among the stouter and more stable,
         | ~~~~~~~~~~~~~~~~~~~~~~~~~~~~~~~~~~~~~~~~~~~~~~~~~~~~~~~~~~~~~~~~~~~~~~~~~~~~
    1203 | become for a sharp, joyous moment the centre of a group, and then, excited with
         | ~~~~~~~~~~~~~~~~~~~~~~~~~~~~~~~~~~~~~~~~~~~~~~~~~~~~~~~~~~~~~~~~~~~~~~~~~~~~~~~~
    1204 | triumph, glide on through the sea-change of faces and voices and color under the
         | ~~~~~~~~~~~~~~~~~~~~~~~~~~~~~~~~~~~~~~~~~~~~~~~~~~~~~~~~~~~~~~~~~~~~~~~~~~~~~~~~~
    1205 | constantly changing light.
         | ~~~~~~~~~~~~~~~~~~~~~~~~~~ This sentence is 66 words long.



Lint:    Style (31 priority)
Message: |
    1200 | tipped out at a cheerful word. The groups change more swiftly, swell with new
    1201 | arrivals, dissolve and form in the same breath; already there are wanderers,
         |           ^~~~~~~~ An Oxford comma is necessary here.
Suggest:
  - Insert “,”



Lint:    Spelling (63 priority)
Message: |
    1202 | confident girls who weave here and there among the stouter and more stable,
    1203 | become for a sharp, joyous moment the centre of a group, and then, excited with
         |                                       ^~~~~~ Did you mean to spell `centre` this way?
    1204 | triumph, glide on through the sea-change of faces and voices and color under the
Suggest:
  - Replace with: “center”
  - Replace with: “censure”
  - Replace with: “cent”



Lint:    Readability (127 priority)
Message: |
    1223 | I had been actually invited. A chauffeur in a uniform of robin’s-egg blue
         |                              ^~~~~~~~~~~~~~~~~~~~~~~~~~~~~~~~~~~~~~~~~~~~~
    1224 | crossed my lawn early that Saturday morning with a surprisingly formal note from
         | ~~~~~~~~~~~~~~~~~~~~~~~~~~~~~~~~~~~~~~~~~~~~~~~~~~~~~~~~~~~~~~~~~~~~~~~~~~~~~~~~~
    1225 | his employer: the honor would be entirely Gatsby’s, it said, if I would attend
         | ~~~~~~~~~~~~~~~~~~~~~~~~~~~~~~~~~~~~~~~~~~~~~~~~~~~~~~~~~~~~~~~~~~~~~~~~~~~~~~~
    1226 | his “little party” that night. He had seen me several times, and had intended to
         | ~~~~~~~~~~~~~~~~~~~~~~~~~~~~~~ This sentence is 41 words long.



Lint:    Readability (127 priority)
Message: |
    1230 | Dressed up in white flannels I went over to his lawn a little after seven, and
         | ^~~~~~~~~~~~~~~~~~~~~~~~~~~~~~~~~~~~~~~~~~~~~~~~~~~~~~~~~~~~~~~~~~~~~~~~~~~~~~~
    1231 | wandered around rather ill at ease among swirls and eddies of people I didn’t
         | ~~~~~~~~~~~~~~~~~~~~~~~~~~~~~~~~~~~~~~~~~~~~~~~~~~~~~~~~~~~~~~~~~~~~~~~~~~~~~~
    1232 | know—though here and there was a face I had noticed on the commuting train. I
         | ~~~~~~~~~~~~~~~~~~~~~~~~~~~~~~~~~~~~~~~~~~~~~~~~~~~~~~~~~~~~~~~~~~~~~~~~~~~ This sentence is 45 words long.



Lint:    Readability (127 priority)
Message: |
    1240 | As soon as I arrived I made an attempt to find my host, but the two or three
         | ^~~~~~~~~~~~~~~~~~~~~~~~~~~~~~~~~~~~~~~~~~~~~~~~~~~~~~~~~~~~~~~~~~~~~~~~~~~~~
    1241 | people of whom I asked his whereabouts stared at me in such an amazed way, and
         | ~~~~~~~~~~~~~~~~~~~~~~~~~~~~~~~~~~~~~~~~~~~~~~~~~~~~~~~~~~~~~~~~~~~~~~~~~~~~~~~
    1242 | denied so vehemently any knowledge of his movements, that I slunk off in the
         | ~~~~~~~~~~~~~~~~~~~~~~~~~~~~~~~~~~~~~~~~~~~~~~~~~~~~~~~~~~~~~~~~~~~~~~~~~~~~~
    1243 | direction of the cocktail table—the only place in the garden where a single man
         | ~~~~~~~~~~~~~~~~~~~~~~~~~~~~~~~~~~~~~~~~~~~~~~~~~~~~~~~~~~~~~~~~~~~~~~~~~~~~~~~~
    1244 | could linger without looking purposeless and alone.
         | ~~~~~~~~~~~~~~~~~~~~~~~~~~~~~~~~~~~~~~~~~~~~~~~~~~~ This sentence is 70 words long.



Lint:    Readability (127 priority)
Message: |
    1246 | I was on my way to get roaring drunk from sheer embarrassment when Jordan Baker
         | ^~~~~~~~~~~~~~~~~~~~~~~~~~~~~~~~~~~~~~~~~~~~~~~~~~~~~~~~~~~~~~~~~~~~~~~~~~~~~~~~
    1247 | came out of the house and stood at the head of the marble steps, leaning a
         | ~~~~~~~~~~~~~~~~~~~~~~~~~~~~~~~~~~~~~~~~~~~~~~~~~~~~~~~~~~~~~~~~~~~~~~~~~~~
    1248 | little backward and looking with contemptuous interest down into the garden.
         | ~~~~~~~~~~~~~~~~~~~~~~~~~~~~~~~~~~~~~~~~~~~~~~~~~~~~~~~~~~~~~~~~~~~~~~~~~~~~ This sentence is 42 words long.



Lint:    Miscellaneous (31 priority)
Message: |
    1250 | Welcome or not, I found it necessary to attach myself to some one before I
         |                                                          ^~~~~~~~ Did you mean the closed compound `someone`?
    1251 | should begin to address cordial remarks to the passers-by.
Suggest:
  - Replace with: “someone”



Lint:    Spelling (63 priority)
Message: |
    1287 | and address—inside of a week I got a package from Croirier’s with a new evening
         |                                                   ^~~~~~~~~~ Did you mean to spell `Croirier’s` this way?
    1288 | gown in it.”
Suggest:
  - Replace with: “Currier's”
  - Replace with: “Courier's”
  - Replace with: “Crosier's”



Lint:    Miscellaneous (31 priority)
Message: |
    1307 | A thrill passed over all of us. The three Mr. Mumbles bent forward and listened
         |                 ^~~~~~~~ Did you mean the closed compound `overall`?
Suggest:
  - Replace with: “overall”



Lint:    Spelling (63 priority)
Message: |
    1310 | “I don’t think it’s so much that,” argued Lucille sceptically; “it’s more that
         |                                                   ^~~~~~~~~~~ Did you mean to spell `sceptically` this way?
Suggest:
  - Replace with: “skeptically”
  - Replace with: “scenically”
  - Replace with: “ascetically”



Lint:    Spelling (63 priority)
Message: |
    1336 | West Egg, and carefully on guard against its spectroscopic gayety.
         |                                                            ^~~~~~ Did you mean to spell `gayety` this way?
Suggest:
  - Replace with: “gaiety”
  - Replace with: “gamely”
  - Replace with: “gamete”



Lint:    Spelling (63 priority)
Message: |
    1347 | chance we tried an important-looking door, and walked into a high Gothic
    1348 | library, panelled with carved English oak, and probably transported complete
         |          ^~~~~~~~ Did you mean to spell `panelled` this way?
Suggest:
  - Replace with: “paneled”
  - Replace with: “palled”
  - Replace with: “Janelle”



Lint:    Spelling (63 priority)
Message: |
    1373 | Taking our scepticism for granted, he rushed to the bookcases and returned with
         |            ^~~~~~~~~~ Did you mean to spell `scepticism` this way?
Suggest:
  - Replace with: “skepticism”
  - Replace with: “asceticism”



Lint:    Spelling (63 priority)
Message: |
    1373 | Taking our scepticism for granted, he rushed to the bookcases and returned with
    1374 | Volume One of the “Stoddard Lectures.”
         |                    ^~~~~~~~ Did you mean to spell `Stoddard` this way?
Suggest:
  - Replace with: “Stoppard”
  - Replace with: “Goddard”



Lint:    Spelling (63 priority)
Message: |
    1376 | “See!” he cried triumphantly. “It’s a bona-fide piece of printed matter. It
         |                                       ^~~~ Did you mean to spell `bona` this way?
Suggest:
  - Replace with: “boa”
  - Replace with: “bond”
  - Replace with: “bone”



Lint:    Spelling (63 priority)
Message: |
    1376 | “See!” he cried triumphantly. “It’s a bona-fide piece of printed matter. It
         |                                            ^~~~ Did you mean to spell `fide` this way?
Suggest:
  - Replace with: “fade”
  - Replace with: “fife”
  - Replace with: “file”



Lint:    Spelling (63 priority)
Message: |
    1377 | fooled me. This fella’s a regular Belasco. It’s a triumph. What thoroughness!
         |                 ^~~~~~~ Did you mean to spell `fella’s` this way?
Suggest:
  - Replace with: “fell's”
  - Replace with: “fellas”
  - Replace with: “Bella's”



Lint:    Spelling (63 priority)
Message: |
    1377 | fooled me. This fella’s a regular Belasco. It’s a triumph. What thoroughness!
         |                                   ^~~~~~~ Did you mean to spell `Belasco` this way?
Suggest:
  - Replace with: “Bela's”
  - Replace with: “Belau's”
  - Replace with: “Basho”



Lint:    Spelling (63 priority)
Message: |
    1389 | “I was brought by a woman named Roosevelt,” he continued. “Mrs. Claud Roosevelt.
         |                                                                 ^~~~~ Did you mean to spell `Claud` this way?
Suggest:
  - Replace with: “Clad”
  - Replace with: “Claude”
  - Replace with: “Claus”



Lint:    Readability (127 priority)
Message: |
    1402 | There was dancing now on the canvas in the garden; old men pushing young girls
         | ^~~~~~~~~~~~~~~~~~~~~~~~~~~~~~~~~~~~~~~~~~~~~~~~~~~~~~~~~~~~~~~~~~~~~~~~~~~~~~~
    1403 | backward in eternal graceless circles, superior couples holding each other
         | ~~~~~~~~~~~~~~~~~~~~~~~~~~~~~~~~~~~~~~~~~~~~~~~~~~~~~~~~~~~~~~~~~~~~~~~~~~~
    1404 | tortuously, fashionably, and keeping in the corners—and a great number of single
         | ~~~~~~~~~~~~~~~~~~~~~~~~~~~~~~~~~~~~~~~~~~~~~~~~~~~~~~~~~~~~~~~~~~~~~~~~~~~~~~~~~
    1405 | girls dancing individualistically or relieving the orchestra for a moment of the
         | ~~~~~~~~~~~~~~~~~~~~~~~~~~~~~~~~~~~~~~~~~~~~~~~~~~~~~~~~~~~~~~~~~~~~~~~~~~~~~~~~~
    1406 | burden of the banjo or the traps. By midnight the hilarity had increased. A
         | ~~~~~~~~~~~~~~~~~~~~~~~~~~~~~~~~~ This sentence is 57 words long.



Lint:    Miscellaneous (10 priority)
Message: |
    1407 | celebrated tenor had sung in Italian, and a notorious contralto had sung in
    1408 | jazz, and between the numbers people were doing ‘‘stunts” all over the garden,
         |                       ^~~~~~~ Use an apostrophe and `s` to form a noun’s possessive.
Suggest:
  - Replace with: “number's”



Lint:    Spelling (63 priority)
Message: |
    1413 | trembling a little to the stiff, tinny drip of the banjoes on the lawn.
         |                                                    ^~~~~~~ Did you mean to spell `banjoes` this way?
Suggest:
  - Replace with: “banjo's”
  - Replace with: “banjos”
  - Replace with: “bandies”



Lint:    WordChoice (127 priority)
Message: |
    1428 | “I was in the Sixteenth until June nineteen-eighteen. I knew I’d seen you
         |                                                                       ^~~ The possessive version of this word is more common in this context.
    1429 | somewhere before.”
Suggest:
  - Replace with: “your”
  - Replace with: “you're a”
  - Replace with: “you're an”



Lint:    Enhancement (31 priority)
Message: |
    1457 | “I thought you knew, old sport. I’m afraid I’m not a very good host.”
         |                                                      ^~~~~~~~~ Vocabulary enhancement: use `excellent` instead of `very good`
Suggest:
  - Replace with: “excellent”



Lint:    Readability (127 priority)
Message: |
    1463 | prejudice in your favor. It understood you just so far as you wanted to be
         |                          ^~~~~~~~~~~~~~~~~~~~~~~~~~~~~~~~~~~~~~~~~~~~~~~~~~
    1464 | understood, believed in you as you would like to believe in yourself, and
         | ~~~~~~~~~~~~~~~~~~~~~~~~~~~~~~~~~~~~~~~~~~~~~~~~~~~~~~~~~~~~~~~~~~~~~~~~~~
    1465 | assured you that it had precisely the impression of you that, at your best, you
         | ~~~~~~~~~~~~~~~~~~~~~~~~~~~~~~~~~~~~~~~~~~~~~~~~~~~~~~~~~~~~~~~~~~~~~~~~~~~~~~~~
    1466 | hoped to convey. Precisely at that point it vanished—and I was looking at an
         | ~~~~~~~~~~~~~~~~ This sentence is 42 words long.



Lint:    Style (31 priority)
Message: |
    1466 | hoped to convey. Precisely at that point it vanished—and I was looking at an
    1467 | elegant young rough-neck, a year or two over thirty, whose elaborate formality
         |                             ^~~~ An Oxford comma is necessary here.
Suggest:
  - Insert “,”



Lint:    WordChoice (127 priority)
Message: |
    1514 | “Ladies and gentlemen,” he cried. “At the request of Mr. Gatsby we are going to
    1515 | play for you Mr. Vladmir Tostoff’s latest work, which attracted so much
         |          ^~~ The possessive version of this word is more common in this context.
Suggest:
  - Replace with: “your”
  - Replace with: “you're a”
  - Replace with: “you're an”



Lint:    Spelling (63 priority)
Message: |
    1515 | play for you Mr. Vladmir Tostoff’s latest work, which attracted so much
         |                  ^~~~~~~ Did you mean `Vladimir`?
Suggest:
  - Replace with: “Vladimir”



Lint:    Spelling (63 priority)
Message: |
    1515 | play for you Mr. Vladmir Tostoff’s latest work, which attracted so much
         |                          ^~~~~~~~~ Did you mean `Castoff's`?
Suggest:
  - Replace with: “Castoff's”



Lint:    Spelling (63 priority)
Message: |
    1520 | “The piece is known,” he concluded lustily, “as ‘Vladmir Tostoff’s Jazz History
         |                                                  ^~~~~~~ Did you mean `Vladimir`?
    1521 | of the World.’”
Suggest:
  - Replace with: “Vladimir”



Lint:    Spelling (63 priority)
Message: |
    1520 | “The piece is known,” he concluded lustily, “as ‘Vladmir Tostoff’s Jazz History
         |                                                          ^~~~~~~~~ Did you mean `Castoff's`?
    1521 | of the World.’”
Suggest:
  - Replace with: “Castoff's”



Lint:    Spelling (63 priority)
Message: |
    1523 | The nature of Mr. Tostoff’s composition eluded me, because just as it began my
         |                   ^~~~~~~~~ Did you mean `Castoff's`?
Suggest:
  - Replace with: “Castoff's”



Lint:    Readability (127 priority)
Message: |
    1529 | more correct as the fraternal hilarity increased. When the “Jazz History of the
         |                                                   ^~~~~~~~~~~~~~~~~~~~~~~~~~~~~~
    1530 | World” was over, girls were putting their heads on men’s shoulders in a
         | ~~~~~~~~~~~~~~~~~~~~~~~~~~~~~~~~~~~~~~~~~~~~~~~~~~~~~~~~~~~~~~~~~~~~~~~~
    1531 | puppyish, convivial way, girls were swooning backward playfully into men’s arms,
         | ~~~~~~~~~~~~~~~~~~~~~~~~~~~~~~~~~~~~~~~~~~~~~~~~~~~~~~~~~~~~~~~~~~~~~~~~~~~~~~~~~
    1532 | even into groups, knowing that some one would arrest their falls—but no one
         | ~~~~~~~~~~~~~~~~~~~~~~~~~~~~~~~~~~~~~~~~~~~~~~~~~~~~~~~~~~~~~~~~~~~~~~~~~~~~
    1533 | swooned backward on Gatsby, and no French bob touched Gatsby’s shoulder, and no
         | ~~~~~~~~~~~~~~~~~~~~~~~~~~~~~~~~~~~~~~~~~~~~~~~~~~~~~~~~~~~~~~~~~~~~~~~~~~~~~~~~
    1534 | singing quartets were formed for Gatsby’s head for one link.
         | ~~~~~~~~~~~~~~~~~~~~~~~~~~~~~~~~~~~~~~~~~~~~~~~~~~~~~~~~~~~~ This sentence is 67 words long.



Lint:    Spelling (63 priority)
Message: |
    1530 | World” was over, girls were putting their heads on men’s shoulders in a
    1531 | puppyish, convivial way, girls were swooning backward playfully into men’s arms,
         | ^~~~~~~~ Did you mean to spell `puppyish` this way?
Suggest:
  - Replace with: “puppy's”
  - Replace with: “purplish”
  - Replace with: “uppish”



Lint:    Miscellaneous (31 priority)
Message: |
    1531 | puppyish, convivial way, girls were swooning backward playfully into men’s arms,
    1532 | even into groups, knowing that some one would arrest their falls—but no one
         |                                ^~~~~~~~ Did you mean the closed compound `someone`?
Suggest:
  - Replace with: “someone”



Lint:    Readability (127 priority)
Message: |
    1574 | rent asunder by dissension. One of the men was talking with curious intensity to
         |                             ^~~~~~~~~~~~~~~~~~~~~~~~~~~~~~~~~~~~~~~~~~~~~~~~~~~~~
    1575 | a young actress, and his wife, after attempting to laugh at the situation in a
         | ~~~~~~~~~~~~~~~~~~~~~~~~~~~~~~~~~~~~~~~~~~~~~~~~~~~~~~~~~~~~~~~~~~~~~~~~~~~~~~~
    1576 | dignified and indifferent way, broke down entirely and resorted to flank
         | ~~~~~~~~~~~~~~~~~~~~~~~~~~~~~~~~~~~~~~~~~~~~~~~~~~~~~~~~~~~~~~~~~~~~~~~~~
    1577 | attacks—at intervals she appeared suddenly at his side like an angry diamond,
         | ~~~~~~~~~~~~~~~~~~~~~~~~~~~~~~~~~~~~~~~~~~~~~~~~~~~~~~~~~~~~~~~~~~~~~~~~~~~~~~
    1578 | and hissed: “You promised!” into his ear.
         | ~~~~~~~~~~~~~~~~~~~~~~~~~~ This sentence is 53 words long.



Lint:    Formatting (63 priority)
Message: |
    1612 | “It was . . . simply amazing,” she repeated abstractedly. “But I swore I
         |        ^ Unnecessary space at the end of the sentence.
Suggest:
  - Remove error



Lint:    Capitalization (31 priority)
Message: |
    1612 | “It was . . . simply amazing,” she repeated abstractedly. “But I swore I
         |               ^~~~~~ This sentence does not start with a capital letter
Suggest:
  - Replace with: “Simply”



Lint:    Spelling (63 priority)
Message: |
    1615 | Sigourney Howard. . . . My aunt. . . .” She was hurrying off as she talked—her
         | ^~~~~~~~~ Did you mean to spell `Sigourney` this way?
Suggest:
  - Replace with: “Gurney”
  - Replace with: “Journey”
  - Replace with: “Tourney”



Lint:    Spelling (63 priority)
Message: |
    1642 | scene. In the ditch beside the road, right side up, but violently shorn of one
         |                                                                   ^~~~~ Did you mean to spell `shorn` this way?
    1643 | wheel, rested a new coupé which had left Gatsby’s drive not two minutes before.
Suggest:
  - Replace with: “shore”
  - Replace with: “short”
  - Replace with: “shown”



Lint:    Spelling (63 priority)
Message: |
    1642 | scene. In the ditch beside the road, right side up, but violently shorn of one
    1643 | wheel, rested a new coupé which had left Gatsby’s drive not two minutes before.
         |                     ^~~~~ Did you mean to spell `coupé` this way?
Suggest:
  - Replace with: “coup”
  - Replace with: “coupe”
  - Replace with: “coups”



Lint:    Spelling (63 priority)
Message: |
    1683 | The shock that followed this declaration found voice in a sustained “Ah-h-h!” as
    1684 | the door of the coupé swung slowly open. The crowd—it was now a crowd—stepped
         |                 ^~~~~ Did you mean to spell `coupé` this way?
Suggest:
  - Replace with: “coup”
  - Replace with: “coupe”
  - Replace with: “coups”



Lint:    Spelling (63 priority)
Message: |
    1693 | “Wha’s matter?” he inquired calmly. “Did we run outa gas?”
         |  ^~~~~ Did you mean to spell `Wha’s` this way?
Suggest:
  - Replace with: “W12's”
  - Replace with: “WAL's”
  - Replace with: “WIP's”



Lint:    Spelling (63 priority)
Message: |
    1693 | “Wha’s matter?” he inquired calmly. “Did we run outa gas?”
         |                                                 ^~~~ Did you mean to spell `outa` this way?
Suggest:
  - Replace with: “outta”
  - Replace with: “out”
  - Replace with: “outs”



Lint:    Miscellaneous (31 priority)
Message: |
    1701 | “It came off,” some one explained.
         |                ^~~~~~~~ Did you mean the closed compound `someone`?
Suggest:
  - Replace with: “someone”



Lint:    Spelling (63 priority)
Message: |
    1710 | “Wonder’ff tell me where there’s a gas’line station?”
         |  ^~~~~~~~~ Did you mean to spell `Wonder’ff` this way?
Suggest:
  - Replace with: “Wonder's”
  - Replace with: “Wonderbra”



Lint:    Spelling (63 priority)
Message: |
    1710 | “Wonder’ff tell me where there’s a gas’line station?”
         |                                    ^~~~~~~~ Did you mean to spell `gas’line` this way?
Suggest:
  - Replace with: “gasoline”
  - Replace with: “baseline”
  - Replace with: “Vaseline”



Lint:    Readability (127 priority)
Message: |
    1740 | potatoes and coffee. I even had a short affair with a girl who lived in Jersey
         |                      ^~~~~~~~~~~~~~~~~~~~~~~~~~~~~~~~~~~~~~~~~~~~~~~~~~~~~~~~~~
    1741 | City and worked in the accounting department, but her brother began throwing
         | ~~~~~~~~~~~~~~~~~~~~~~~~~~~~~~~~~~~~~~~~~~~~~~~~~~~~~~~~~~~~~~~~~~~~~~~~~~~~~
    1742 | mean looks in my direction, so when she went on her vacation in July I let it
         | ~~~~~~~~~~~~~~~~~~~~~~~~~~~~~~~~~~~~~~~~~~~~~~~~~~~~~~~~~~~~~~~~~~~~~~~~~~~~~~
    1743 | blow quietly away.
         | ~~~~~~~~~~~~~~~~~~ This sentence is 45 words long.



Lint:    Readability (127 priority)
Message: |
    1759 | darkness. At the enchanted metropolitan twilight I felt a haunting loneliness
         |           ^~~~~~~~~~~~~~~~~~~~~~~~~~~~~~~~~~~~~~~~~~~~~~~~~~~~~~~~~~~~~~~~~~~~
    1760 | sometimes, and felt it in others—poor young clerks who loitered in front of
         | ~~~~~~~~~~~~~~~~~~~~~~~~~~~~~~~~~~~~~~~~~~~~~~~~~~~~~~~~~~~~~~~~~~~~~~~~~~~~
    1761 | windows waiting until it was time for a solitary restaurant dinner—young clerks
         | ~~~~~~~~~~~~~~~~~~~~~~~~~~~~~~~~~~~~~~~~~~~~~~~~~~~~~~~~~~~~~~~~~~~~~~~~~~~~~~~~
    1762 | in the dusk, wasting the most poignant moments of night and life.
         | ~~~~~~~~~~~~~~~~~~~~~~~~~~~~~~~~~~~~~~~~~~~~~~~~~~~~~~~~~~~~~~~~~ This sentence is 49 words long.



Lint:    Spelling (63 priority)
Message: |
    1764 | Again at eight o’clock, when the dark lanes of the Forties were lined five deep
    1765 | with throbbing taxicabs, bound for the theatre district, I felt a sinking in my
         |                                        ^~~~~~~ Did you mean to spell `theatre` this way?
    1766 | heart. Forms leaned together in the taxis as they waited, and voices sang, and
Suggest:
  - Replace with: “theater”
  - Replace with: “there”
  - Replace with: “they're”



Lint:    Spelling (63 priority)
Message: |
    1768 | unintelligible circles inside. Imagining that I, too, was hurrying toward gayety
         |                                                                           ^~~~~~ Did you mean to spell `gayety` this way?
    1769 | and sharing their intimate excitement, I wished them well.
Suggest:
  - Replace with: “gaiety”
  - Replace with: “gamely”
  - Replace with: “gamete”



Lint:    Miscellaneous (31 priority)
Message: |
    1772 | again. At first I was flattered to go places with her, because she was a golf
    1773 | champion, and every one knew her name. Then it was something more. I wasn’t
         |               ^~~~~~~~~ Did you mean the closed compound `everyone`?
Suggest:
  - Replace with: “everyone”



Lint:    Readability (127 priority)
Message: |
    1777 | found what it was. When we were on a house-party together up in Warwick, she
         |                    ^~~~~~~~~~~~~~~~~~~~~~~~~~~~~~~~~~~~~~~~~~~~~~~~~~~~~~~~~~
    1778 | left a borrowed car out in the rain with the top down, and then lied about
         | ~~~~~~~~~~~~~~~~~~~~~~~~~~~~~~~~~~~~~~~~~~~~~~~~~~~~~~~~~~~~~~~~~~~~~~~~~~~
    1779 | it—and suddenly I remembered the story about her that had eluded me that night
         | ~~~~~~~~~~~~~~~~~~~~~~~~~~~~~~~~~~~~~~~~~~~~~~~~~~~~~~~~~~~~~~~~~~~~~~~~~~~~~~~
    1780 | at Daisy’s. At her first big golf tournament there was a row that nearly reached
         | ~~~~~~~~~~~ This sentence is 45 words long.



Lint:    Readability (127 priority)
Message: |
    1789 | thought impossible. She was incurably dishonest. She wasn’t able to endure being
         |                                                  ^~~~~~~~~~~~~~~~~~~~~~~~~~~~~~~~
    1790 | at a disadvantage and, given this unwillingness, I suppose she had begun dealing
         | ~~~~~~~~~~~~~~~~~~~~~~~~~~~~~~~~~~~~~~~~~~~~~~~~~~~~~~~~~~~~~~~~~~~~~~~~~~~~~~~~~
    1791 | in subterfuges when she was very young in order to keep that cool, insolent
         | ~~~~~~~~~~~~~~~~~~~~~~~~~~~~~~~~~~~~~~~~~~~~~~~~~~~~~~~~~~~~~~~~~~~~~~~~~~~~
    1792 | smile turned to the world and yet satisfy the demands of her hard, jaunty body.
         | ~~~~~~~~~~~~~~~~~~~~~~~~~~~~~~~~~~~~~~~~~~~~~~~~~~~~~~~~~~~~~~~~~~~~~~~~~~~~~~~ This sentence is 48 words long.



Lint:    Punctuation (31 priority)
Message: |
    1824 | perspiration appeared on her upper lip. Nevertheless there was a vague
         |                                         ^~~~~~~~~~~~ Discourse markers at the beginning of a sentence should be followed by a comma.
    1825 | understanding that had to be tactfully broken off before I was free.
Suggest:
  - Insert “,”



Lint:    Miscellaneous (31 priority)
Message: |
    1827 | Every one suspects himself of at least one of the cardinal virtues, and this is
         | ^~~~~~~~~ Did you mean the closed compound `everyone`?
Suggest:
  - Replace with: “Everyone”



Lint:    Spelling (63 priority)
Message: |
    1837 | cocktails and his flowers. “One time he killed a man who had found out that he
    1838 | was nephew to Von Hindenburg and second cousin to the devil. Reach me a rose,
         |               ^~~ Did you mean to spell `Von` this way?
Suggest:
  - Replace with: “Vol”
  - Replace with: “Yon”
  - Replace with: “Con”



Lint:    Spelling (63 priority)
Message: |
    1848 | From East Egg, then, came the Chester Beckers and the Leeches, and a man named
         |                                       ^~~~~~~ Did you mean to spell `Beckers` this way?
    1849 | Bunsen, whom I knew at Yale, and Doctor Webster Civet, who was drowned last
Suggest:
  - Replace with: “Becker's”
  - Replace with: “Backers”
  - Replace with: “Bickers”



Lint:    Spelling (63 priority)
Message: |
    1850 | summer up in Maine. And the Hornbeams and the Willie Voltaires, and a whole clan
         |                             ^~~~~~~~~ Did you mean to spell `Hornbeams` this way?
Suggest:
  - Replace with: “Hornbeam”
  - Replace with: “Moonbeams”



Lint:    Spelling (63 priority)
Message: |
    1850 | summer up in Maine. And the Hornbeams and the Willie Voltaires, and a whole clan
         |                                                      ^~~~~~~~~ Did you mean to spell `Voltaires` this way?
    1851 | named Blackbuck, who always gathered in a corner and flipped up their noses like
Suggest:
  - Replace with: “Voltaire's”
  - Replace with: “Voltaire”
  - Replace with: “Solitaires”



Lint:    Spelling (63 priority)
Message: |
    1850 | summer up in Maine. And the Hornbeams and the Willie Voltaires, and a whole clan
    1851 | named Blackbuck, who always gathered in a corner and flipped up their noses like
         |       ^~~~~~~~~ Did you mean `Blackburn`?
Suggest:
  - Replace with: “Blackburn”



Lint:    Spelling (63 priority)
Message: |
    1852 | goats at whosoever came near. And the Ismays and the Chrysties (or rather Hubert
         |                                       ^~~~~~ Did you mean to spell `Ismays` this way?
    1853 | Auerbach and Mr. Chrystie’s wife), and Edgar Beaver, whose hair, they say,
Suggest:
  - Replace with: “Irma's”
  - Replace with: “Dismays”
  - Replace with: “Islams”



Lint:    Spelling (63 priority)
Message: |
    1852 | goats at whosoever came near. And the Ismays and the Chrysties (or rather Hubert
         |                                                      ^~~~~~~~~ Did you mean to spell `Chrysties` this way?
    1853 | Auerbach and Mr. Chrystie’s wife), and Edgar Beaver, whose hair, they say,
Suggest:
  - Replace with: “Christi's”
  - Replace with: “Christie's”
  - Replace with: “Christie”



Lint:    Spelling (63 priority)
Message: |
    1852 | goats at whosoever came near. And the Ismays and the Chrysties (or rather Hubert
    1853 | Auerbach and Mr. Chrystie’s wife), and Edgar Beaver, whose hair, they say,
         | ^~~~~~~~ Did you mean to spell `Auerbach` this way?
Suggest:
  - Replace with: “Outreach”
  - Replace with: “Bernbach”



Lint:    Spelling (63 priority)
Message: |
    1853 | Auerbach and Mr. Chrystie’s wife), and Edgar Beaver, whose hair, they say,
         |                  ^~~~~~~~~~ Did you mean `Christi's`?
Suggest:
  - Replace with: “Christi's”



Lint:    Spelling (63 priority)
Message: |
    1857 | knickerbockers, and had a fight with a bum named Etty in the garden. From
         |                                                  ^~~~ Did you mean to spell `Etty` this way?
Suggest:
  - Replace with: “Etta”
  - Replace with: “Betty”
  - Replace with: “Getty”



Lint:    Spelling (63 priority)
Message: |
    1857 | knickerbockers, and had a fight with a bum named Etty in the garden. From
    1858 | farther out on the Island came the Cheadles and the O. R. P. Schraeders, and the
         |                                    ^~~~~~~~ Did you mean to spell `Cheadles` this way?
Suggest:
  - Replace with: “Charles”
  - Replace with: “Headless”
  - Replace with: “Beadles”



Lint:    Spelling (63 priority)
Message: |
    1858 | farther out on the Island came the Cheadles and the O. R. P. Schraeders, and the
         |                                                     ^~ Did you mean to spell `O.` this way?
Suggest:
  - Replace with: “Os”
  - Replace with: “O”
  - Replace with: “OD”



Lint:    Spelling (63 priority)
Message: |
    1858 | farther out on the Island came the Cheadles and the O. R. P. Schraeders, and the
         |                                                        ^~ Did you mean to spell `R.` this way?
Suggest:
  - Replace with: “Rd”
  - Replace with: “R”
  - Replace with: “RC”



Lint:    Spelling (63 priority)
Message: |
    1858 | farther out on the Island came the Cheadles and the O. R. P. Schraeders, and the
         |                                                           ^~ Did you mean to spell `P.` this way?
Suggest:
  - Replace with: “Pt”
  - Replace with: “P”
  - Replace with: “Pa”



Lint:    Spelling (63 priority)
Message: |
    1858 | farther out on the Island came the Cheadles and the O. R. P. Schraeders, and the
         |                                                              ^~~~~~~~~~ Did you mean to spell `Schraeders` this way?
    1859 | Stonewall Jackson Abrams of Georgia, and the Fishguards and the Ripley Snells.
Suggest:
  - Replace with: “Schroeder's”
  - Replace with: “Schroeder”



Lint:    Spelling (63 priority)
Message: |
    1859 | Stonewall Jackson Abrams of Georgia, and the Fishguards and the Ripley Snells.
         |                                              ^~~~~~~~~~ Did you mean to spell `Fishguards` this way?
Suggest:
  - Replace with: “Fireguards”
  - Replace with: “Wireguards”



Lint:    Spelling (63 priority)
Message: |
    1859 | Stonewall Jackson Abrams of Georgia, and the Fishguards and the Ripley Snells.
         |                                                                        ^~~~~~ Did you mean to spell `Snells` this way?
Suggest:
  - Replace with: “Snell's”
  - Replace with: “Snell”
  - Replace with: “Knells”



Lint:    Spelling (63 priority)
Message: |
    1861 | the gravel drive that Mrs. Ulysses Swett’s automobile ran over his right hand.
         |                                    ^~~~~~~ Did you mean to spell `Swett’s` this way?
Suggest:
  - Replace with: “Scott's”
  - Replace with: “Sept's”
  - Replace with: “Seth's”



Lint:    Spelling (63 priority)
Message: |
    1862 | The Dancies came, too, and S. B. Whitebait, who was well over sixty, and Maurice
         |     ^~~~~~~ Did you mean to spell `Dancies` this way?
Suggest:
  - Replace with: “Dannie's”
  - Replace with: “Fancies”
  - Replace with: “Danes”



Lint:    Spelling (63 priority)
Message: |
    1862 | The Dancies came, too, and S. B. Whitebait, who was well over sixty, and Maurice
         |                            ^~ Did you mean to spell `S.` this way?
Suggest:
  - Replace with: “Sf”
  - Replace with: “Sh”
  - Replace with: “So”



Lint:    Spelling (63 priority)
Message: |
    1862 | The Dancies came, too, and S. B. Whitebait, who was well over sixty, and Maurice
         |                               ^~ Did you mean to spell `B.` this way?
Suggest:
  - Replace with: “Bu”
  - Replace with: “Be”
  - Replace with: “Bk”



Lint:    Spelling (63 priority)
Message: |
    1862 | The Dancies came, too, and S. B. Whitebait, who was well over sixty, and Maurice
    1863 | A. Flink, and the Hammerheads, and Beluga the tobacco importer, and Beluga’s
         | ^~ Did you mean to spell `A.` this way?
Suggest:
  - Replace with: “Av”
  - Replace with: “A”
  - Replace with: “Ab”



Lint:    Spelling (63 priority)
Message: |
    1863 | A. Flink, and the Hammerheads, and Beluga the tobacco importer, and Beluga’s
         |    ^~~~~ Did you mean to spell `Flink` this way?
Suggest:
  - Replace with: “Flunk”
  - Replace with: “Blink”
  - Replace with: “Link”



Lint:    Readability (127 priority)
Message: |
    1866 | From West Egg came the Poles and the Mulreadys and Cecil Roebuck and Cecil
         | ^~~~~~~~~~~~~~~~~~~~~~~~~~~~~~~~~~~~~~~~~~~~~~~~~~~~~~~~~~~~~~~~~~~~~~~~~~~
    1867 | Schoen and Gulick the State senator and Newton Orchid, who controlled Films Par
         | ~~~~~~~~~~~~~~~~~~~~~~~~~~~~~~~~~~~~~~~~~~~~~~~~~~~~~~~~~~~~~~~~~~~~~~~~~~~~~~~~
    1868 | Excellence, and Eckhaust and Clyde Cohen and Don S. Schwartze (the son) and
         | ~~~~~~~~~~~~~~~~~~~~~~~~~~~~~~~~~~~~~~~~~~~~~~~~~~~~~~~~~~~~~~~~~~~~~~~~~~~~
    1869 | Arthur McCarty, all connected with the movies in one way or another. And the
         | ~~~~~~~~~~~~~~~~~~~~~~~~~~~~~~~~~~~~~~~~~~~~~~~~~~~~~~~~~~~~~~~~~~~~ This sentence is 52 words long.



Lint:    Spelling (63 priority)
Message: |
    1866 | From West Egg came the Poles and the Mulreadys and Cecil Roebuck and Cecil
         |                                      ^~~~~~~~~ Did you mean to spell `Mulreadys` this way?
    1867 | Schoen and Gulick the State senator and Newton Orchid, who controlled Films Par
Suggest:
  - Replace with: “Already”
  - Replace with: “Unready”



Lint:    Spelling (63 priority)
Message: |
    1866 | From West Egg came the Poles and the Mulreadys and Cecil Roebuck and Cecil
    1867 | Schoen and Gulick the State senator and Newton Orchid, who controlled Films Par
         | ^~~~~~ Did you mean to spell `Schoen` this way?
Suggest:
  - Replace with: “Chosen”
  - Replace with: “Echoes”
  - Replace with: “Echoed”



Lint:    Spelling (63 priority)
Message: |
    1866 | From West Egg came the Poles and the Mulreadys and Cecil Roebuck and Cecil
    1867 | Schoen and Gulick the State senator and Newton Orchid, who controlled Films Par
         |            ^~~~~~ Did you mean to spell `Gulick` this way?
Suggest:
  - Replace with: “Click”
  - Replace with: “Flick”
  - Replace with: “Lick”



Lint:    Spelling (63 priority)
Message: |
    1867 | Schoen and Gulick the State senator and Newton Orchid, who controlled Films Par
    1868 | Excellence, and Eckhaust and Clyde Cohen and Don S. Schwartze (the son) and
         |                 ^~~~~~~~ Did you mean `Exhaust`?
Suggest:
  - Replace with: “Exhaust”



Lint:    Spelling (63 priority)
Message: |
    1868 | Excellence, and Eckhaust and Clyde Cohen and Don S. Schwartze (the son) and
         |                                                  ^~ Did you mean to spell `S.` this way?
Suggest:
  - Replace with: “Sf”
  - Replace with: “Sh”
  - Replace with: “So”



Lint:    Spelling (63 priority)
Message: |
    1868 | Excellence, and Eckhaust and Clyde Cohen and Don S. Schwartze (the son) and
         |                                                     ^~~~~~~~~ Did you mean `Schwartz`?
    1869 | Arthur McCarty, all connected with the movies in one way or another. And the
Suggest:
  - Replace with: “Schwartz”



Lint:    Spelling (63 priority)
Message: |
    1869 | Arthur McCarty, all connected with the movies in one way or another. And the
    1870 | Catlips and the Bembergs and G. Earl Muldoon, brother to that Muldoon who
         | ^~~~~~~ Did you mean `Cali's`?
Suggest:
  - Replace with: “Cali's”



Lint:    Spelling (63 priority)
Message: |
    1869 | Arthur McCarty, all connected with the movies in one way or another. And the
    1870 | Catlips and the Bembergs and G. Earl Muldoon, brother to that Muldoon who
         |                 ^~~~~~~~ Did you mean to spell `Bembergs` this way?
Suggest:
  - Replace with: “Berber's”
  - Replace with: “Berbers”
  - Replace with: “Ember's”



Lint:    Spelling (63 priority)
Message: |
    1869 | Arthur McCarty, all connected with the movies in one way or another. And the
    1870 | Catlips and the Bembergs and G. Earl Muldoon, brother to that Muldoon who
         |                              ^~ Did you mean to spell `G.` this way?
Suggest:
  - Replace with: “Gt”
  - Replace with: “Gm”
  - Replace with: “GB”



Lint:    Spelling (63 priority)
Message: |
    1870 | Catlips and the Bembergs and G. Earl Muldoon, brother to that Muldoon who
         |                                      ^~~~~~~ Did you mean to spell `Muldoon` this way?
    1871 | afterward strangled his wife. Da Fontano the promoter came there, and Ed Legros
Suggest:
  - Replace with: “Mullion”
  - Replace with: “Mauldin”
  - Replace with: “Mellon”



Lint:    Spelling (63 priority)
Message: |
    1870 | Catlips and the Bembergs and G. Earl Muldoon, brother to that Muldoon who
         |                                                               ^~~~~~~ Did you mean to spell `Muldoon` this way?
    1871 | afterward strangled his wife. Da Fontano the promoter came there, and Ed Legros
Suggest:
  - Replace with: “Mullion”
  - Replace with: “Mauldin”
  - Replace with: “Mellon”



Lint:    Spelling (63 priority)
Message: |
    1871 | afterward strangled his wife. Da Fontano the promoter came there, and Ed Legros
         |                               ^~ Did you mean to spell `Da` this way?
Suggest:
  - Replace with: “D”
  - Replace with: “Dab”
  - Replace with: “Dam”



Lint:    Readability (127 priority)
Message: |
    1871 | afterward strangled his wife. Da Fontano the promoter came there, and Ed Legros
         |                               ^~~~~~~~~~~~~~~~~~~~~~~~~~~~~~~~~~~~~~~~~~~~~~~~~~
    1872 | and James B. (“Rot-Gut”) Ferret and the De Jongs and Ernest Lilly—they came to
         | ~~~~~~~~~~~~~~~~~~~~~~~~~~~~~~~~~~~~~~~~~~~~~~~~~~~~~~~~~~~~~~~~~~~~~~~~~~~~~~~
    1873 | gamble, and when Ferret wandered into the garden it meant he was cleaned out and
         | ~~~~~~~~~~~~~~~~~~~~~~~~~~~~~~~~~~~~~~~~~~~~~~~~~~~~~~~~~~~~~~~~~~~~~~~~~~~~~~~~~
    1874 | Associated Traction would have to fluctuate profitably next day.
         | ~~~~~~~~~~~~~~~~~~~~~~~~~~~~~~~~~~~~~~~~~~~~~~~~~~~~~~~~~~~~~~~~ This sentence is 49 words long.



Lint:    Spelling (63 priority)
Message: |
    1871 | afterward strangled his wife. Da Fontano the promoter came there, and Ed Legros
         |                                  ^~~~~~~ Did you mean `Montana`?
Suggest:
  - Replace with: “Montana”



Lint:    Spelling (63 priority)
Message: |
    1871 | afterward strangled his wife. Da Fontano the promoter came there, and Ed Legros
         |                                                                          ^~~~~~ Did you mean to spell `Legros` this way?
    1872 | and James B. (“Rot-Gut”) Ferret and the De Jongs and Ernest Lilly—they came to
Suggest:
  - Replace with: “Lear's”
  - Replace with: “Negros”
  - Replace with: “Lagos”



Lint:    Spelling (63 priority)
Message: |
    1871 | afterward strangled his wife. Da Fontano the promoter came there, and Ed Legros
    1872 | and James B. (“Rot-Gut”) Ferret and the De Jongs and Ernest Lilly—they came to
         |           ^~ Did you mean to spell `B.` this way?
Suggest:
  - Replace with: “Bu”
  - Replace with: “Be”
  - Replace with: “Bk”



Lint:    Spelling (63 priority)
Message: |
    1872 | and James B. (“Rot-Gut”) Ferret and the De Jongs and Ernest Lilly—they came to
         |                                         ^~ Did you mean to spell `De` this way?
    1873 | gamble, and when Ferret wandered into the garden it meant he was cleaned out and
Suggest:
  - Replace with: “Dd”
  - Replace with: “Dew”
  - Replace with: “Die”



Lint:    Spelling (63 priority)
Message: |
    1872 | and James B. (“Rot-Gut”) Ferret and the De Jongs and Ernest Lilly—they came to
         |                                            ^~~~~ Did you mean to spell `Jongs` this way?
    1873 | gamble, and when Ferret wandered into the garden it meant he was cleaned out and
Suggest:
  - Replace with: “Jon's”
  - Replace with: “Jonas”
  - Replace with: “Jogs”



Lint:    Spelling (63 priority)
Message: |
    1876 | A man named Klipspringer was there so often and so long that he became known as
         |             ^~~~~~~~~~~~ Did you mean to spell `Klipspringer` this way?



Lint:    Spelling (63 priority)
Message: |
    1877 | “the boarder”—I doubt if he had any other home. Of theatrical people there were
    1878 | Gus Waize and Horace O’Donavan and Lester Myer and George Duckweed and Francis
         |     ^~~~~ Did you mean to spell `Waize` this way?
Suggest:
  - Replace with: “Waite”
  - Replace with: “Maize”
  - Replace with: “Waive”



Lint:    Spelling (63 priority)
Message: |
    1877 | “the boarder”—I doubt if he had any other home. Of theatrical people there were
    1878 | Gus Waize and Horace O’Donavan and Lester Myer and George Duckweed and Francis
         |                      ^~~~~~~~~ Did you mean to spell `O’Donavan` this way?
Suggest:
  - Replace with: “O'Donnell”
  - Replace with: “Donovan”
  - Replace with: “Okinawan”



Lint:    Spelling (63 priority)
Message: |
    1878 | Gus Waize and Horace O’Donavan and Lester Myer and George Duckweed and Francis
         |                                           ^~~~ Did you mean to spell `Myer` this way?
    1879 | Bull. Also from New York were the Chromes and the Backhyssons and the Dennickers
Suggest:
  - Replace with: “Mayer”
  - Replace with: “Meyer”
  - Replace with: “Myers”



Lint:    Readability (127 priority)
Message: |
    1879 | Bull. Also from New York were the Chromes and the Backhyssons and the Dennickers
         |       ^~~~~~~~~~~~~~~~~~~~~~~~~~~~~~~~~~~~~~~~~~~~~~~~~~~~~~~~~~~~~~~~~~~~~~~~~~~
    1880 | and Russel Betty and the Corrigans and the Kellehers and the Dewars and the
         | ~~~~~~~~~~~~~~~~~~~~~~~~~~~~~~~~~~~~~~~~~~~~~~~~~~~~~~~~~~~~~~~~~~~~~~~~~~~~
    1881 | Scullys and S. W. Belcher and the Smirkes and the young Quinns, divorced now,
         | ~~~~~~~~~~~~~~~~~~~~~~~~~~~~~~~~~~~~~~~~~~~~~~~~~~~~~~~~~~~~~~~~~~~~~~~~~~~~~~
    1882 | and Henry L. Palmetto, who killed himself by jumping in front of a subway train
         | ~~~~~~~~~~~~~~~~~~~~~~~~~~~~~~~~~~~~~~~~~~~~~~~~~~~~~~~~~~~~~~~~~~~~~~~~~~~~~~~~
    1883 | in Times Square.
         | ~~~~~~~~~~~~~~~~ This sentence is 59 words long.



Lint:    Spelling (63 priority)
Message: |
    1879 | Bull. Also from New York were the Chromes and the Backhyssons and the Dennickers
         |                                                   ^~~~~~~~~~~ Did you mean `Jacksons`?
    1880 | and Russel Betty and the Corrigans and the Kellehers and the Dewars and the
Suggest:
  - Replace with: “Jacksons”



Lint:    Spelling (63 priority)
Message: |
    1879 | Bull. Also from New York were the Chromes and the Backhyssons and the Dennickers
         |                                                                       ^~~~~~~~~~ Did you mean to spell `Dennickers` this way?
    1880 | and Russel Betty and the Corrigans and the Kellehers and the Dewars and the
Suggest:
  - Replace with: “Knickers”
  - Replace with: “Nickers”
  - Replace with: “Picnickers”



Lint:    Spelling (63 priority)
Message: |
    1879 | Bull. Also from New York were the Chromes and the Backhyssons and the Dennickers
    1880 | and Russel Betty and the Corrigans and the Kellehers and the Dewars and the
         |                          ^~~~~~~~~ Did you mean to spell `Corrigans` this way?
Suggest:
  - Replace with: “Cardigans”
  - Replace with: “Corina's”
  - Replace with: “Corrine's”



Lint:    Spelling (63 priority)
Message: |
    1880 | and Russel Betty and the Corrigans and the Kellehers and the Dewars and the
         |                                            ^~~~~~~~~ Did you mean to spell `Kellehers` this way?
    1881 | Scullys and S. W. Belcher and the Smirkes and the young Quinns, divorced now,
Suggest:
  - Replace with: “Keller's”
  - Replace with: “Kelley's”
  - Replace with: “Kellie's”



Lint:    Spelling (63 priority)
Message: |
    1880 | and Russel Betty and the Corrigans and the Kellehers and the Dewars and the
         |                                                              ^~~~~~ Did you mean to spell `Dewars` this way?
    1881 | Scullys and S. W. Belcher and the Smirkes and the young Quinns, divorced now,
Suggest:
  - Replace with: “Dewar's”
  - Replace with: “Dewar”
  - Replace with: “Dena's”



Lint:    Spelling (63 priority)
Message: |
    1880 | and Russel Betty and the Corrigans and the Kellehers and the Dewars and the
    1881 | Scullys and S. W. Belcher and the Smirkes and the young Quinns, divorced now,
         | ^~~~~~~ Did you mean to spell `Scullys` this way?
Suggest:
  - Replace with: “Scull's”
  - Replace with: “Sculley's”
  - Replace with: “Sculls”



Lint:    Spelling (63 priority)
Message: |
    1880 | and Russel Betty and the Corrigans and the Kellehers and the Dewars and the
    1881 | Scullys and S. W. Belcher and the Smirkes and the young Quinns, divorced now,
         |             ^~ Did you mean to spell `S.` this way?
Suggest:
  - Replace with: “Sf”
  - Replace with: “Sh”
  - Replace with: “So”



Lint:    Spelling (63 priority)
Message: |
    1881 | Scullys and S. W. Belcher and the Smirkes and the young Quinns, divorced now,
         |                ^~ Did you mean to spell `W.` this way?
Suggest:
  - Replace with: “We”
  - Replace with: “WA”
  - Replace with: “WC”



Lint:    Spelling (63 priority)
Message: |
    1881 | Scullys and S. W. Belcher and the Smirkes and the young Quinns, divorced now,
         |                   ^~~~~~~ Did you mean to spell `Belcher` this way?
Suggest:
  - Replace with: “Beecher”
  - Replace with: “Becker”
  - Replace with: “Blucher”



Lint:    Spelling (63 priority)
Message: |
    1881 | Scullys and S. W. Belcher and the Smirkes and the young Quinns, divorced now,
         |                                   ^~~~~~~ Did you mean to spell `Smirkes` this way?
    1882 | and Henry L. Palmetto, who killed himself by jumping in front of a subway train
Suggest:
  - Replace with: “Smirk's”
  - Replace with: “Smirks”
  - Replace with: “Smirked”



Lint:    Spelling (63 priority)
Message: |
    1881 | Scullys and S. W. Belcher and the Smirkes and the young Quinns, divorced now,
         |                                                         ^~~~~~ Did you mean to spell `Quinns` this way?
    1882 | and Henry L. Palmetto, who killed himself by jumping in front of a subway train
Suggest:
  - Replace with: “Quinn's”
  - Replace with: “Quinn”
  - Replace with: “Qin's”



Lint:    Spelling (63 priority)
Message: |
    1881 | Scullys and S. W. Belcher and the Smirkes and the young Quinns, divorced now,
    1882 | and Henry L. Palmetto, who killed himself by jumping in front of a subway train
         |           ^~ Did you mean to spell `L.` this way?
Suggest:
  - Replace with: “Lb”
  - Replace with: “La”
  - Replace with: “LC”



Lint:    Spelling (63 priority)
Message: |
    1885 | Benny McClenahan arrived always with four girls. They were never quite the same
         |       ^~~~~~~~~~ Did you mean `McClain`?
Suggest:
  - Replace with: “McClain”



Lint:    Readability (127 priority)
Message: |
    1887 | inevitably seemed they had been there before. I have forgotten their
         |                                               ^~~~~~~~~~~~~~~~~~~~~~~
    1888 | names—Jaqueline, I think, or else Consuela, or Gloria or Judy or June, and their
         | ~~~~~~~~~~~~~~~~~~~~~~~~~~~~~~~~~~~~~~~~~~~~~~~~~~~~~~~~~~~~~~~~~~~~~~~~~~~~~~~~~
    1889 | last names were either the melodious names of flowers and months or the sterner
         | ~~~~~~~~~~~~~~~~~~~~~~~~~~~~~~~~~~~~~~~~~~~~~~~~~~~~~~~~~~~~~~~~~~~~~~~~~~~~~~~~
    1890 | ones of the great American capitalists whose cousins, if pressed, they would
         | ~~~~~~~~~~~~~~~~~~~~~~~~~~~~~~~~~~~~~~~~~~~~~~~~~~~~~~~~~~~~~~~~~~~~~~~~~~~~~
    1891 | confess themselves to be.
         | ~~~~~~~~~~~~~~~~~~~~~~~~~ This sentence is 49 words long.



Lint:    Spelling (63 priority)
Message: |
    1887 | inevitably seemed they had been there before. I have forgotten their
    1888 | names—Jaqueline, I think, or else Consuela, or Gloria or Judy or June, and their
         |       ^~~~~~~~~ Did you mean to spell `Jaqueline` this way?
Suggest:
  - Replace with: “Jacqueline”
  - Replace with: “Aquiline”



Lint:    Spelling (63 priority)
Message: |
    1887 | inevitably seemed they had been there before. I have forgotten their
    1888 | names—Jaqueline, I think, or else Consuela, or Gloria or Judy or June, and their
         |                                   ^~~~~~~~ Did you mean `Consuelo`?
    1889 | last names were either the melodious names of flowers and months or the sterner
Suggest:
  - Replace with: “Consuelo”



Lint:    Spelling (63 priority)
Message: |
    1893 | In addition to all these I can remember that Faustina O’Brien came there at
         |                                              ^~~~~~~~ Did you mean to spell `Faustina` this way?
    1894 | least once and the Baedeker girls and young Brewer, who had his nose shot off in
Suggest:
  - Replace with: “Faustino”
  - Replace with: “Faustian”



Lint:    Spelling (63 priority)
Message: |
    1895 | the war, and Mr. Albrucksburger and Miss Haag, his fiancée, and Ardita
         |                  ^~~~~~~~~~~~~~ Did you mean to spell `Albrucksburger` this way?



Lint:    Spelling (63 priority)
Message: |
    1895 | the war, and Mr. Albrucksburger and Miss Haag, his fiancée, and Ardita
         |                                          ^~~~ Did you mean to spell `Haag` this way?
    1896 | Fitz-Peters and Mr. P. Jewett, once head of the American Legion, and Miss
Suggest:
  - Replace with: “Hag”
  - Replace with: “Haas”
  - Replace with: “Ha's”



Lint:    Spelling (63 priority)
Message: |
    1895 | the war, and Mr. Albrucksburger and Miss Haag, his fiancée, and Ardita
         |                                                    ^~~~~~~ Did you mean to spell `fiancée` this way?
    1896 | Fitz-Peters and Mr. P. Jewett, once head of the American Legion, and Miss
Suggest:
  - Replace with: “fiance”
  - Replace with: “fiancee”
  - Replace with: “finance”



Lint:    Spelling (63 priority)
Message: |
    1895 | the war, and Mr. Albrucksburger and Miss Haag, his fiancée, and Ardita
         |                                                                 ^~~~~~ Did you mean to spell `Ardita` this way?
    1896 | Fitz-Peters and Mr. P. Jewett, once head of the American Legion, and Miss
Suggest:
  - Replace with: “Akita”
  - Replace with: “Anita”



Lint:    Spelling (63 priority)
Message: |
    1895 | the war, and Mr. Albrucksburger and Miss Haag, his fiancée, and Ardita
    1896 | Fitz-Peters and Mr. P. Jewett, once head of the American Legion, and Miss
         | ^~~~ Did you mean to spell `Fitz` this way?
Suggest:
  - Replace with: “Fit”
  - Replace with: “Fritz”
  - Replace with: “Ditz”



Lint:    Spelling (63 priority)
Message: |
    1896 | Fitz-Peters and Mr. P. Jewett, once head of the American Legion, and Miss
         |                     ^~ Did you mean to spell `P.` this way?
Suggest:
  - Replace with: “Pt”
  - Replace with: “P”
  - Replace with: “Pa”



Lint:    Spelling (63 priority)
Message: |
    1896 | Fitz-Peters and Mr. P. Jewett, once head of the American Legion, and Miss
         |                        ^~~~~~ Did you mean to spell `Jewett` this way?
Suggest:
  - Replace with: “Jewell”
  - Replace with: “Jewess”
  - Replace with: “Dewitt”



Lint:    Readability (127 priority)
Message: |
    1911 | He was balancing himself on the dashboard of his car with that resourcefulness
         | ^~~~~~~~~~~~~~~~~~~~~~~~~~~~~~~~~~~~~~~~~~~~~~~~~~~~~~~~~~~~~~~~~~~~~~~~~~~~~~~
    1912 | of movement that is so peculiarly American—that comes, I suppose, with the
         | ~~~~~~~~~~~~~~~~~~~~~~~~~~~~~~~~~~~~~~~~~~~~~~~~~~~~~~~~~~~~~~~~~~~~~~~~~~~
    1913 | absence of lifting work in youth and, even more, with the formless grace of our
         | ~~~~~~~~~~~~~~~~~~~~~~~~~~~~~~~~~~~~~~~~~~~~~~~~~~~~~~~~~~~~~~~~~~~~~~~~~~~~~~~~
    1914 | nervous, sporadic games. This quality was continually breaking through his
         | ~~~~~~~~~~~~~~~~~~~~~~~~ This sentence is 44 words long.



Lint:    WordChoice (127 priority)
Message: |
    1951 | “I’ll tell you God’s truth.” His right hand suddenly ordered divine retribution
         |            ^~~ The possessive version of this word is more common in this context.
Suggest:
  - Replace with: “your”
  - Replace with: “you're a”
  - Replace with: “you're an”



Lint:    Readability (127 priority)
Message: |
    1974 | “After that I lived like a young rajah in all the capitals of Europe—Paris,
         |  ^~~~~~~~~~~~~~~~~~~~~~~~~~~~~~~~~~~~~~~~~~~~~~~~~~~~~~~~~~~~~~~~~~~~~~~~~~~
    1975 | Venice, Rome—collecting jewels, chiefly rubies, hunting big game, painting a
         | ~~~~~~~~~~~~~~~~~~~~~~~~~~~~~~~~~~~~~~~~~~~~~~~~~~~~~~~~~~~~~~~~~~~~~~~~~~~~~
    1976 | little, things for myself only, and trying to forget something very sad that had
         | ~~~~~~~~~~~~~~~~~~~~~~~~~~~~~~~~~~~~~~~~~~~~~~~~~~~~~~~~~~~~~~~~~~~~~~~~~~~~~~~~~
    1977 | happened to me long ago.”
         | ~~~~~~~~~~~~~~~~~~~~~~~~ This sentence is 45 words long.



Lint:    Spelling (63 priority)
Message: |
    1981 | “character” leaking sawdust at every pore as he pursued a tiger through the Bois
         |                                                                             ^~~~ Did you mean to spell `Bois` this way?
    1982 | de Boulogne.
Suggest:
  - Replace with: “Bogs”
  - Replace with: “Boris”
  - Replace with: “Bis”



Lint:    Spelling (63 priority)
Message: |
    1981 | “character” leaking sawdust at every pore as he pursued a tiger through the Bois
    1982 | de Boulogne.
         | ^~ Did you mean to spell `de` this way?
Suggest:
  - Replace with: “d”
  - Replace with: “db”
  - Replace with: “dc”



Lint:    Spelling (63 priority)
Message: |
    1981 | “character” leaking sawdust at every pore as he pursued a tiger through the Bois
    1982 | de Boulogne.
         |    ^~~~~~~~ Did you mean `Cologne`?
Suggest:
  - Replace with: “Cologne”



Lint:    Style (31 priority)
Message: |
    1988 | side of us where the infantry couldn’t advance. We stayed there two days and two
    1989 | nights, a hundred and thirty men with sixteen Lewis guns, and when the infantry
         |           ^~~~~~~ An Oxford comma is necessary here.
Suggest:
  - Insert “,”



Lint:    Spelling (63 priority)
Message: |
    2006 | To my astonishment, the thing had an authentic look. “Orderi di Danilo,” ran the
         |                                                       ^~~~~~ Did you mean to spell `Orderi` this way?
    2007 | circular legend, “Montenegro, Nicolas Rex.”
Suggest:
  - Replace with: “Order”
  - Replace with: “Oder”
  - Replace with: “Orders”



Lint:    Spelling (63 priority)
Message: |
    2006 | To my astonishment, the thing had an authentic look. “Orderi di Danilo,” ran the
         |                                                              ^~ Did you mean to spell `di` this way?
    2007 | circular legend, “Montenegro, Nicolas Rex.”
Suggest:
  - Replace with: “d”
  - Replace with: “db”
  - Replace with: “dc”



Lint:    Spelling (63 priority)
Message: |
    2006 | To my astonishment, the thing had an authentic look. “Orderi di Danilo,” ran the
         |                                                                 ^~~~~~ Did you mean to spell `Danilo` this way?
    2007 | circular legend, “Montenegro, Nicolas Rex.”
Suggest:
  - Replace with: “Danial”
  - Replace with: “Daniel”
  - Replace with: “Daniels”



Lint:    Spelling (63 priority)
Message: |
    2011 | “Major Jay Gatsby,” I read, “For Valour Extraordinary.”
         |                                  ^~~~~~ Did you mean to spell `Valour` this way?
Suggest:
  - Replace with: “Valor”
  - Replace with: “Valium”
  - Replace with: “Valois”



Lint:    Spelling (63 priority)
Message: |
    2014 | Trinity Quad—the man on my left is now the Earl of Doncaster.”
         |                                                    ^~~~~~~~~ Did you mean to spell `Doncaster` this way?
Suggest:
  - Replace with: “Lancaster”
  - Replace with: “Podcaster”



Lint:    Spelling (63 priority)
Message: |
    2021 | Grand Canal; I saw him opening a chest of rubies to ease, with their
    2022 | crimson-lighted depths, the gnawings of his broken heart.
         |                             ^~~~~~~~ Did you mean to spell `gnawings` this way?
Suggest:
  - Replace with: “gnawing”
  - Replace with: “gearings”
  - Replace with: “gratings”



Lint:    Spelling (63 priority)
Message: |
    2047 | ships, and sped along a cobbled slum lined with the dark, undeserted saloons of
         |                                                           ^~~~~~~~~~ Did you mean to spell `undeserted` this way?
    2048 | the faded-gilt nineteen-hundreds. Then the valley of ashes opened out on both
Suggest:
  - Replace with: “undeserved”
  - Replace with: “undefeated”
  - Replace with: “undesired”



Lint:    Readability (127 priority)
Message: |
    2067 | Over the great bridge, with the sunlight through the girders making a constant
         | ^~~~~~~~~~~~~~~~~~~~~~~~~~~~~~~~~~~~~~~~~~~~~~~~~~~~~~~~~~~~~~~~~~~~~~~~~~~~~~~
    2068 | flicker upon the moving cars, with the city rising up across the river in white
         | ~~~~~~~~~~~~~~~~~~~~~~~~~~~~~~~~~~~~~~~~~~~~~~~~~~~~~~~~~~~~~~~~~~~~~~~~~~~~~~~~
    2069 | heaps and sugar lumps all built with a wish out of non-olfactory money. The city
         | ~~~~~~~~~~~~~~~~~~~~~~~~~~~~~~~~~~~~~~~~~~~~~~~~~~~~~~~~~~~~~~~~~~~~~~~ This sentence is 42 words long.



Lint:    Spelling (63 priority)
Message: |
    2069 | heaps and sugar lumps all built with a wish out of non-olfactory money. The city
    2070 | seen from the Queensboro Bridge is always the city seen for the first time, in
         |               ^~~~~~~~~~ Did you mean `Greensboro`?
Suggest:
  - Replace with: “Greensboro”



Lint:    Spelling (63 priority)
Message: |
    2076 | Europe, and I was glad that the sight of Gatsby’s splendid car was included in
    2077 | their sombre holiday. As we crossed Blackwell’s Island a limousine passed us,
         |       ^~~~~~ Did you mean to spell `sombre` this way?
Suggest:
  - Replace with: “somber”
  - Replace with: “hombre”
  - Replace with: “some”



Lint:    Spelling (63 priority)
Message: |
    2078 | driven by a white chauffeur, in which sat three modish negroes, two bucks and a
         |                                                        ^~~~~~~ Did you mean to spell `negroes` this way?
    2079 | girl. I laughed aloud as the yolks of their eyeballs rolled toward us in haughty
Suggest:
  - Replace with: “Negroes”
  - Replace with: “Negro's”
  - Replace with: “Negros”



Lint:    Spelling (63 priority)
Message: |
    2091 | “Mr. Carraway, this is my friend Mr. Wolfshiem.”
         |      ^~~~~~~~ Did you mean to spell `Carraway` this way?
Suggest:
  - Replace with: “Caraway”
  - Replace with: “Faraway”



Lint:    Spelling (63 priority)
Message: |
    2091 | “Mr. Carraway, this is my friend Mr. Wolfshiem.”
         |                                      ^~~~~~~~~ Did you mean `Bolshie`?
Suggest:
  - Replace with: “Bolshie”



Lint:    Spelling (63 priority)
Message: |
    2097 | “So I took one look at him,” said Mr. Wolfshiem, shaking my hand earnestly, “and
         |                                       ^~~~~~~~~ Did you mean `Bolshie`?
    2098 | what do you think I did?”
Suggest:
  - Replace with: “Bolshie”



Lint:    Spelling (63 priority)
Message: |
    2105 | “I handed the money to Katspaugh and I sid: ‘All right, Katspaugh, don’t pay him
         |                        ^~~~~~~~~ Did you mean to spell `Katspaugh` this way?



Lint:    Spelling (63 priority)
Message: |
    2105 | “I handed the money to Katspaugh and I sid: ‘All right, Katspaugh, don’t pay him
         |                                        ^~~ Did you mean to spell `sid` this way?
Suggest:
  - Replace with: “sad”
  - Replace with: “said”
  - Replace with: “sic”



Lint:    Spelling (63 priority)
Message: |
    2105 | “I handed the money to Katspaugh and I sid: ‘All right, Katspaugh, don’t pay him
         |                                                         ^~~~~~~~~ Did you mean to spell `Katspaugh` this way?
    2106 | a penny till he shuts his mouth.’ He shut it then and there.”



Lint:    Spelling (63 priority)
Message: |
    2109 | whereupon Mr. Wolfshiem swallowed a new sentence he was starting and lapsed into
         |               ^~~~~~~~~ Did you mean `Bolshie`?
Suggest:
  - Replace with: “Bolshie”



Lint:    Spelling (63 priority)
Message: |
    2109 | whereupon Mr. Wolfshiem swallowed a new sentence he was starting and lapsed into
    2110 | a somnambulatory abstraction.
         |   ^~~~~~~~~~~~~~ Did you mean `ambulatory`?
Suggest:
  - Replace with: “ambulatory”



Lint:    WordChoice (63 priority)
Message: |
    2112 | “Highballs?” asked the head waiter.
         |                        ^~~~~~~~~~~ Did you mean the closed compound noun “headwaiter”?
Suggest:
  - Replace with: “headwaiter”



Lint:    Spelling (63 priority)
Message: |
    2114 | “This is a nice restaurant here,” said Mr. Wolfshiem, looking at the
         |                                            ^~~~~~~~~ Did you mean `Bolshie`?
    2115 | Presbyterian nymphs on the ceiling. “But I like across the street better!”
Suggest:
  - Replace with: “Bolshie”



Lint:    Spelling (63 priority)
Message: |
    2117 | “Yes, highballs,” agreed Gatsby, and then to Mr. Wolfshiem: “It’s too hot over
         |                                                  ^~~~~~~~~ Did you mean `Bolshie`?
Suggest:
  - Replace with: “Bolshie”



Lint:    Spelling (63 priority)
Message: |
    2120 | “Hot and small—yes,” said Mr. Wolfshiem, “but full of memories.”
         |                               ^~~~~~~~~ Did you mean `Bolshie`?
Suggest:
  - Replace with: “Bolshie”



Lint:    Spelling (63 priority)
Message: |
    2124 | “The old Metropole.”
         |          ^~~~~~~~~ Did you mean to spell `Metropole` this way?
Suggest:
  - Replace with: “Metronome”
  - Replace with: “Metropolis”



Lint:    Spelling (63 priority)
Message: |
    2126 | “The old Metropole,” brooded Mr. Wolfshiem gloomily. “Filled with faces dead and
         |          ^~~~~~~~~ Did you mean to spell `Metropole` this way?
Suggest:
  - Replace with: “Metronome”
  - Replace with: “Metropolis”



Lint:    Spelling (63 priority)
Message: |
    2126 | “The old Metropole,” brooded Mr. Wolfshiem gloomily. “Filled with faces dead and
         |                                  ^~~~~~~~~ Did you mean `Bolshie`?
Suggest:
  - Replace with: “Bolshie”



Lint:    Spelling (63 priority)
Message: |
    2142 | “Sure he went.” Mr. Wolfshiem’s nose flashed at me indignantly. “He turned
         |                     ^~~~~~~~~~~ Did you mean to spell `Wolfshiem’s` this way?
Suggest:
  - Replace with: “Welshmen's”
  - Replace with: “Wolfe's”
  - Replace with: “Wolsey's”



Lint:    Spelling (63 priority)
Message: |
    2150 | understand you’re looking for a business gonnegtion.”
         |                                          ^~~~~~~~~~ Did you mean `connection`?
Suggest:
  - Replace with: “connection”



Lint:    Spelling (63 priority)
Message: |
    2156 | “No?” Mr. Wolfshiem seemed disappointed.
         |           ^~~~~~~~~ Did you mean `Bolshie`?
Suggest:
  - Replace with: “Bolshie”



Lint:    Spelling (63 priority)
Message: |
    2160 | “I beg your pardon,” said Mr. Wolfshiem, “I had a wrong man.”
         |                               ^~~~~~~~~ Did you mean `Bolshie`?
Suggest:
  - Replace with: “Bolshie”



Lint:    Spelling (63 priority)
Message: |
    2162 | A succulent hash arrived, and Mr. Wolfshiem, forgetting the more sentimental
         |                                   ^~~~~~~~~ Did you mean `Bolshie`?
    2163 | atmosphere of the old Metropole, began to eat with ferocious delicacy. His eyes,
Suggest:
  - Replace with: “Bolshie”



Lint:    Spelling (63 priority)
Message: |
    2162 | A succulent hash arrived, and Mr. Wolfshiem, forgetting the more sentimental
    2163 | atmosphere of the old Metropole, began to eat with ferocious delicacy. His eyes,
         |                       ^~~~~~~~~ Did you mean to spell `Metropole` this way?
Suggest:
  - Replace with: “Metronome”
  - Replace with: “Metropolis”



Lint:    Spelling (63 priority)
Message: |
    2181 | me with Mr. Wolfshiem at the table.
         |             ^~~~~~~~~ Did you mean `Bolshie`?
Suggest:
  - Replace with: “Bolshie”



Lint:    Spelling (63 priority)
Message: |
    2183 | “He has to telephone,” said Mr. Wolfshiem, following him with his eyes. “Fine
         |                                 ^~~~~~~~~ Did you mean `Bolshie`?
Suggest:
  - Replace with: “Bolshie”



Lint:    Spelling (63 priority)
Message: |
    2188 | “He’s an Oggsford man.”
         |          ^~~~~~~~ Did you mean to spell `Oggsford` this way?
Suggest:
  - Replace with: “Oxford”
  - Replace with: “Osborn”
  - Replace with: “Osgood”



Lint:    Spelling (63 priority)
Message: |
    2192 | “He went to Oggsford College in England. You know Oggsford College?”
         |             ^~~~~~~~ Did you mean to spell `Oggsford` this way?
Suggest:
  - Replace with: “Oxford”
  - Replace with: “Osborn”
  - Replace with: “Osgood”



Lint:    Spelling (63 priority)
Message: |
    2192 | “He went to Oggsford College in England. You know Oggsford College?”
         |                                                   ^~~~~~~~ Did you mean to spell `Oggsford` this way?
Suggest:
  - Replace with: “Oxford”
  - Replace with: “Osborn”
  - Replace with: “Osgood”



Lint:    Spelling (63 priority)
Message: |
    2218 | Mr. Wolfshiem drank his coffee with a jerk and got to his feet.
         |     ^~~~~~~~~ Did you mean `Bolshie`?
Suggest:
  - Replace with: “Bolshie”



Lint:    WordChoice (127 priority)
Message: |
    2220 | “I have enjoyed my lunch,” he said, “and I’m going to run off from you two young
         |                                                                    ^~~ The possessive version of this word is more common in this context.
    2221 | men before I outstay my welcome.”
Suggest:
  - Replace with: “your”
  - Replace with: “you're a”
  - Replace with: “you're an”



Lint:    Spelling (63 priority)
Message: |
    2223 | “Don’t hurry, Meyer,” said Gatsby, without enthusiasm. Mr. Wolfshiem raised his
         |                                                            ^~~~~~~~~ Did you mean `Bolshie`?
    2224 | hand in a sort of benediction.
Suggest:
  - Replace with: “Bolshie”



Lint:    Spelling (63 priority)
Message: |
    2243 | “Meyer Wolfshiem? No, he’s a gambler.” Gatsby hesitated, then added coolly:
         |        ^~~~~~~~~ Did you mean `Bolshie`?
Suggest:
  - Replace with: “Bolshie”



Lint:    Miscellaneous (31 priority)
Message: |
    2265 | “Come along with me for a minute,” I said; “I’ve got to say hello to some one.”
         |                                                                      ^~~~~~~~ Did you mean the closed compound `someone`?
Suggest:
  - Replace with: “someone”



Lint:    Spelling (63 priority)
Message: |
    2269 | “Where’ve you been?” he demanded eagerly. “Daisy’s furious because you haven’t
         |  ^~~~~~~~ Did you mean to spell `Where’ve` this way?
Suggest:
  - Replace with: “Where'd”
  - Replace with: “Where's”
  - Replace with: “Wherever”



Lint:    Spelling (63 priority)
Message: |
    2277 | “How’ve you been, anyhow?” demanded Tom of me. “How’d you happen to come up this
         |  ^~~~~~ Did you mean to spell `How’ve` this way?
Suggest:
  - Replace with: “How're”
  - Replace with: “Howe”



Lint:    Readability (127 priority)
Message: |
    2291 | with rubber nobs on the soles that bit into the soft ground. I had on a new
         |                                                              ^~~~~~~~~~~~~~~
    2292 | plaid skirt also that blew a little in the wind, and whenever this happened the
         | ~~~~~~~~~~~~~~~~~~~~~~~~~~~~~~~~~~~~~~~~~~~~~~~~~~~~~~~~~~~~~~~~~~~~~~~~~~~~~~~~
    2293 | red, white, and blue banners in front of all the houses stretched out stiff and
         | ~~~~~~~~~~~~~~~~~~~~~~~~~~~~~~~~~~~~~~~~~~~~~~~~~~~~~~~~~~~~~~~~~~~~~~~~~~~~~~~~
    2294 | said tut-tut-tut-tut, in a disapproving way.
         | ~~~~~~~~~~~~~~~~~~~~~~~~~~~~~~~~~~~~~~~~~~~~ This sentence is 44 words long.



Lint:    Repetition (63 priority)
Message: |
    2314 | girl wants to be looked at sometime, and because it seemed romantic to me I have
         |                                                                        ^~~~ There are too many personal pronouns in sequence here.
    2315 | remembered the incident ever since. His name was Jay Gatsby, and I didn’t lay
Suggest:
  - Replace with: “me”
  - Replace with: “I”



Lint:    Spelling (63 priority)
Message: |
    2319 | That was nineteen-seventeen. By the next year I had a few beaux myself, and I
         |                                                           ^~~~~ Did you mean to spell `beaux` this way?
    2320 | began to play in tournaments, so I didn’t see Daisy very often. She went with a
Suggest:
  - Replace with: “beau”
  - Replace with: “beaus”
  - Replace with: “beaut”



Lint:    Spelling (63 priority)
Message: |
    2329 | By the next autumn she was gay again, gay as ever. She had a début after the
         |                                                              ^~~~~ Did you mean to spell `début` this way?
    2330 | armistice, and in February she was presumably engaged to a man from New Orleans.
Suggest:
  - Replace with: “debut”
  - Replace with: “debit”
  - Replace with: “debt”



Lint:    Readability (127 priority)
Message: |
    2332 | than Louisville ever knew before. He came down with a hundred people in four
         |                                   ^~~~~~~~~~~~~~~~~~~~~~~~~~~~~~~~~~~~~~~~~~~
    2333 | private cars, and hired a whole floor of the Muhlbach Hotel, and the day before
         | ~~~~~~~~~~~~~~~~~~~~~~~~~~~~~~~~~~~~~~~~~~~~~~~~~~~~~~~~~~~~~~~~~~~~~~~~~~~~~~~~
    2334 | the wedding he gave her a string of pearls valued at three hundred and fifty
         | ~~~~~~~~~~~~~~~~~~~~~~~~~~~~~~~~~~~~~~~~~~~~~~~~~~~~~~~~~~~~~~~~~~~~~~~~~~~~~
    2335 | thousand dollars.
         | ~~~~~~~~~~~~~~~~~ This sentence is 41 words long.



Lint:    Spelling (63 priority)
Message: |
    2333 | private cars, and hired a whole floor of the Muhlbach Hotel, and the day before
         |                                              ^~~~~~~~ Did you mean to spell `Muhlbach` this way?
    2334 | the wedding he gave her a string of pearls valued at three hundred and fifty
Suggest:
  - Replace with: “Fullback”
  - Replace with: “Pullback”



Lint:    Spelling (63 priority)
Message: |
    2339 | dress—and as drunk as a monkey. She had a bottle of Sauterne in one hand and a
         |                                                     ^~~~~~~~ Did you mean to spell `Sauterne` this way?
    2340 | letter in the other.
Suggest:
  - Replace with: “Sauternes”
  - Replace with: “Sterne”



Lint:    Spelling (63 priority)
Message: |
    2342 | “’Gratulate me,” she muttered. “Never had a drink before, but oh how I do enjoy
         |   ^~~~~~~~~ Did you mean `Granulate`?
Suggest:
  - Replace with: “Granulate”



Lint:    Spelling (63 priority)
Message: |
    2349 | “Here, deares’.” She groped around in a wastebasket she had with her on the bed
         |        ^~~~~~ Did you mean to spell `deares` this way?
Suggest:
  - Replace with: “dear's”
  - Replace with: “deaves”
  - Replace with: “dares”



Lint:    Repetition (63 priority)
Message: |
    2351 | whoever they belong to. Tell ’em all Daisy’s change’ her mine. Say: ‘Daisy’s
         |                                                      ^~~~~~~~ There are too many personal pronouns in sequence here.
Suggest:
  - Replace with: “her”
  - Replace with: “mine”



Lint:    Repetition (63 priority)
Message: |
    2351 | whoever they belong to. Tell ’em all Daisy’s change’ her mine. Say: ‘Daisy’s
    2352 | change’ her mine!’”
         |         ^~~~~~~~ There are too many personal pronouns in sequence here.
Suggest:
  - Replace with: “her”
  - Replace with: “mine”



Lint:    Readability (127 priority)
Message: |
    2360 | But she didn’t say another word. We gave her spirits of ammonia and put ice on
         |                                  ^~~~~~~~~~~~~~~~~~~~~~~~~~~~~~~~~~~~~~~~~~~~~~
    2361 | her forehead and hooked her back into her dress, and half an hour later, when we
         | ~~~~~~~~~~~~~~~~~~~~~~~~~~~~~~~~~~~~~~~~~~~~~~~~~~~~~~~~~~~~~~~~~~~~~~~~~~~~~~~~~
    2362 | walked out of the room, the pearls were around her neck and the incident was
         | ~~~~~~~~~~~~~~~~~~~~~~~~~~~~~~~~~~~~~~~~~~~~~~~~~~~~~~~~~~~~~~~~~~~~~~~~~~~~~
    2363 | over. Next day at five o’clock she married Tom Buchanan without so much as a
         | ~~~~~ This sentence is 42 words long.



Lint:    Spelling (63 priority)
Message: |
    2373 | week after I left Santa Barbara Tom ran into a wagon on the Ventura road one
         |                                                             ^~~~~~~ Did you mean to spell `Ventura` this way?
    2374 | night, and ripped a front wheel off his car. The girl who was with him got into
Suggest:
  - Replace with: “Venture”
  - Replace with: “Century”
  - Replace with: “Denture”



Lint:    Spelling (63 priority)
Message: |
    2379 | saw them one spring in Cannes, and later in Deauville, and then they came back
         |                                             ^~~~~~~~~ Did you mean to spell `Deauville` this way?
    2380 | to Chicago to settle down. Daisy was popular in Chicago, as you know. They moved
Suggest:
  - Replace with: “Danville”
  - Replace with: “Melville”
  - Replace with: “Neville”



Lint:    Spelling (63 priority)
Message: |
    2395 | When Jordan Baker had finished telling all this we had left the Plaza for half
    2396 | an hour and were driving in a victoria through Central Park. The sun had gone
         |                               ^~~~~~~~ Did you mean to spell `victoria` this way?
Suggest:
  - Replace with: “Victoria”
  - Replace with: “victor”
  - Replace with: “victor's”



Lint:    Spelling (63 priority)
Message: |
    2401 | > “I’m the Sheik of Araby. Your love belongs to me. At night when you’re asleep
         |            ^~~~~ Did you mean to spell `Sheik` this way?
Suggest:
  - Replace with: “Sheikh”
  - Replace with: “Sabik”
  - Replace with: “Seiko”



Lint:    WordChoice (31 priority)
Message: |
    2447 | “When I said you were a particular friend of Tom’s, he started to abandon the
         |                  ^~~~ Use the contraction or separate the words instead.
Suggest:
  - Replace with: “we're”
  - Replace with: “we are”



Lint:    Spelling (63 priority)
Message: |
    2455 | hard, limited person, who dealt in universal scepticism, and who leaned back
         |                                              ^~~~~~~~~~ Did you mean to spell `scepticism` this way?
    2456 | jauntily just within the circle of my arm. A phrase began to beat in my ears
Suggest:
  - Replace with: “skepticism”
  - Replace with: “asceticism”



Lint:    Miscellaneous (55 priority)
Message: |
    2462 | “Does she want to see Gatsby?”
         |           ^~~~ Did you mean `wants`?
Suggest:
  - Replace with: “wants”



Lint:    Spelling (63 priority)
Message: |
    2467 | We passed a barrier of dark trees, and then the façade of Fifty-ninth Street, a
         |                                                 ^~~~~~ Did you mean to spell `façade` this way?
    2468 | block of delicate pale light, beamed down into the park. Unlike Gatsby and Tom
Suggest:
  - Replace with: “facade”
  - Replace with: “fade”
  - Replace with: “facades”



Lint:    Spelling (63 priority)
Message: |
    2492 | some of the rooms. Let’s go to Coney Island, old sport. In my car.”
         |                                ^~~~~ Did you mean to spell `Coney` this way?
Suggest:
  - Replace with: “Cone”
  - Replace with: “Conley”
  - Replace with: “Corey”



Lint:    Spelling (63 priority)
Message: |
    2555 | “You wouldn’t have to do any business with Wolfshiem.” Evidently he thought that
         |                                            ^~~~~~~~~ Did you mean `Bolshie`?
Suggest:
  - Replace with: “Bolshie”



Lint:    Spelling (63 priority)
Message: |
    2555 | “You wouldn’t have to do any business with Wolfshiem.” Evidently he thought that
    2556 | I was shying away from the “gonnegtion” mentioned at lunch, but I assured him he
         |                             ^~~~~~~~~~ Did you mean `connection`?
Suggest:
  - Replace with: “connection”



Lint:    Spelling (63 priority)
Message: |
    2561 | sleep as I entered my front door. So I don’t know whether or not Gatsby went to
    2562 | Coney Island, or for how many hours he “glanced into rooms” while his house
         | ^~~~~ Did you mean to spell `Coney` this way?
Suggest:
  - Replace with: “Cone”
  - Replace with: “Conley”
  - Replace with: “Corey”



Lint:    Enhancement (31 priority)
Message: |
    2594 | “Looks very good,” he remarked vaguely. “One of the papers said they thought the
         |        ^~~~~~~~~ Vocabulary enhancement: use `excellent` instead of `very good`
Suggest:
  - Replace with: “excellent”



Lint:    Capitalization (31 priority)
Message: |
    2603 | “Of course, of course! They’re fine!” and he added hollowly, “. . . old sport.”
         |                                                                     ^~~ This sentence does not start with a capital letter
Suggest:
  - Replace with: “Old”



Lint:    Readability (127 priority)
Message: |
    2606 | thin drops swam like dew. Gatsby looked with vacant eyes through a copy of
         |                           ^~~~~~~~~~~~~~~~~~~~~~~~~~~~~~~~~~~~~~~~~~~~~~~~~
    2607 | Clay’s “Economics,” starting at the Finnish tread that shook the kitchen floor,
         | ~~~~~~~~~~~~~~~~~~~~~~~~~~~~~~~~~~~~~~~~~~~~~~~~~~~~~~~~~~~~~~~~~~~~~~~~~~~~~~~~
    2608 | and peering toward the bleared windows from time to time as if a series of
         | ~~~~~~~~~~~~~~~~~~~~~~~~~~~~~~~~~~~~~~~~~~~~~~~~~~~~~~~~~~~~~~~~~~~~~~~~~~~
    2609 | invisible but alarming happenings were taking place outside. Finally he got up
         | ~~~~~~~~~~~~~~~~~~~~~~~~~~~~~~~~~~~~~~~~~~~~~~~~~~~~~~~~~~~~ This sentence is 44 words long.



Lint:    Spelling (63 priority)
Message: |
    2607 | Clay’s “Economics,” starting at the Finnish tread that shook the kitchen floor,
    2608 | and peering toward the bleared windows from time to time as if a series of
         |                        ^~~~~~~ Did you mean to spell `bleared` this way?
Suggest:
  - Replace with: “blared”
  - Replace with: “bleated”
  - Replace with: “beard”



Lint:    Style (31 priority)
Message: |
    2629 | The exhilarating ripple of her voice was a wild tonic in the rain. I had to
    2630 | follow the sound of it for a moment, up and down, with my ear alone, before any
         |                                      ^~ An Oxford comma is necessary here.
Suggest:
  - Insert “,”



Lint:    Spelling (63 priority)
Message: |
    2638 | “That’s the secret of Castle Rackrent. Tell your chauffeur to go far away and
         |                              ^~~~~~~~ Did you mean `Backrest`?
Suggest:
  - Replace with: “Backrest”



Lint:    Spelling (63 priority)
Message: |
    2641 | “Come back in an hour, Ferdie.” Then in a grave murmur: “His name is Ferdie.”
         |                        ^~~~~~ Did you mean to spell `Ferdie` this way?
Suggest:
  - Replace with: “Fermi”
  - Replace with: “Ferris”
  - Replace with: “Freddie”



Lint:    Spelling (63 priority)
Message: |
    2641 | “Come back in an hour, Ferdie.” Then in a grave murmur: “His name is Ferdie.”
         |                                                                      ^~~~~~ Did you mean to spell `Ferdie` this way?
Suggest:
  - Replace with: “Fermi”
  - Replace with: “Ferris”
  - Replace with: “Freddie”



Lint:    Readability (127 priority)
Message: |
    2673 | a strained counterfeit of perfect ease, even of boredom. His head leaned back so
         |                                                          ^~~~~~~~~~~~~~~~~~~~~~~~
    2674 | far that it rested against the face of a defunct mantelpiece clock, and from
         | ~~~~~~~~~~~~~~~~~~~~~~~~~~~~~~~~~~~~~~~~~~~~~~~~~~~~~~~~~~~~~~~~~~~~~~~~~~~~~
    2675 | this position his distraught eyes stared down at Daisy, who was sitting,
         | ~~~~~~~~~~~~~~~~~~~~~~~~~~~~~~~~~~~~~~~~~~~~~~~~~~~~~~~~~~~~~~~~~~~~~~~~~
    2676 | frightened but graceful, on the edge of a stiff chair.
         | ~~~~~~~~~~~~~~~~~~~~~~~~~~~~~~~~~~~~~~~~~~~~~~~~~~~~~~ This sentence is 41 words long.



Lint:    Readability (127 priority)
Message: |
    2737 | I walked out the back way—just as Gatsby had when he had made his nervous
         | ^~~~~~~~~~~~~~~~~~~~~~~~~~~~~~~~~~~~~~~~~~~~~~~~~~~~~~~~~~~~~~~~~~~~~~~~~~
    2738 | circuit of the house half an hour before—and ran for a huge black knotted tree,
         | ~~~~~~~~~~~~~~~~~~~~~~~~~~~~~~~~~~~~~~~~~~~~~~~~~~~~~~~~~~~~~~~~~~~~~~~~~~~~~~~~
    2739 | whose massed leaves made a fabric against the rain. Once more it was pouring,
         | ~~~~~~~~~~~~~~~~~~~~~~~~~~~~~~~~~~~~~~~~~~~~~~~~~~~ This sentence is 41 words long.



Lint:    WordChoice (63 priority)
Message: |
    2737 | I walked out the back way—just as Gatsby had when he had made his nervous
         |                  ^~~~~~~~ Did you mean the closed compound noun “backway”?
Suggest:
  - Replace with: “backway”



Lint:    Readability (127 priority)
Message: |
    2743 | steeple, for half an hour. A brewer had built it early in the “period” craze, a
         |                            ^~~~~~~~~~~~~~~~~~~~~~~~~~~~~~~~~~~~~~~~~~~~~~~~~~~~~
    2744 | decade before, and there was a story that he’d agreed to pay five years’ taxes
         | ~~~~~~~~~~~~~~~~~~~~~~~~~~~~~~~~~~~~~~~~~~~~~~~~~~~~~~~~~~~~~~~~~~~~~~~~~~~~~~~
    2745 | on all the neighboring cottages if the owners would have their roofs thatched
         | ~~~~~~~~~~~~~~~~~~~~~~~~~~~~~~~~~~~~~~~~~~~~~~~~~~~~~~~~~~~~~~~~~~~~~~~~~~~~~~
    2746 | with straw. Perhaps their refusal took the heart out of his plan to Found a
         | ~~~~~~~~~~~ This sentence is 41 words long.



Lint:    WordChoice (126 priority)
Message: |
    2764 | face was smeared with tears, and when I came in she jumped up and began wiping
         |                                                 ^~~ Use the correct pronoun form after prepositions.
    2765 | at it with her handkerchief before a mirror. But there was a change in Gatsby
Suggest:
  - Replace with: “her”



Lint:    WordChoice (63 priority)
Message: |
    2775 | twinkle-bells of sunshine in the room, he smiled like a weather man, like an
         |                                                         ^~~~~~~~~~~ Did you mean the closed compound noun “weatherman”?
    2776 | ecstatic patron of recurrent light, and repeated the news to Daisy. “What do you
Suggest:
  - Replace with: “weatherman”



Lint:    WordChoice (126 priority)
Message: |
    2805 | I think he hardly knew what he was saying, for when I asked him what business he
    2806 | was in he answered: ‘‘That’s my affair,” before he realized that it wasn’t an
         |        ^~ Use the correct pronoun form after prepositions.
Suggest:
  - Replace with: “him”



Lint:    Style (31 priority)
Message: |
    2823 | “I keep it always full of interesting people, night and day. People who do
         |                                               ^~~~~ An Oxford comma is necessary here.
Suggest:
  - Insert “,”



Lint:    Spelling (63 priority)
Message: |
    2826 | Instead of taking the short cut along the Sound we went down to the road and
    2827 | entered by the big postern. With enchanting murmurs Daisy admired this aspect or
         |                    ^~~~~~~ Did you mean to spell `postern` this way?
Suggest:
  - Replace with: “poster”
  - Replace with: “posters”
  - Replace with: “pastern”



Lint:    Readability (127 priority)
Message: |
    2827 | entered by the big postern. With enchanting murmurs Daisy admired this aspect or
         |                             ^~~~~~~~~~~~~~~~~~~~~~~~~~~~~~~~~~~~~~~~~~~~~~~~~~~~~
    2828 | that of the feudal silhouette against the sky, admired the gardens, the
         | ~~~~~~~~~~~~~~~~~~~~~~~~~~~~~~~~~~~~~~~~~~~~~~~~~~~~~~~~~~~~~~~~~~~~~~~~
    2829 | sparkling odor of jonquils and the frothy odor of hawthorn and plum blossoms and
         | ~~~~~~~~~~~~~~~~~~~~~~~~~~~~~~~~~~~~~~~~~~~~~~~~~~~~~~~~~~~~~~~~~~~~~~~~~~~~~~~~~
    2830 | the pale gold odor of kiss-me-at-the-gate. It was strange to reach the marble
         | ~~~~~~~~~~~~~~~~~~~~~~~~~~~~~~~~~~~~~~~~~~ This sentence is 44 words long.



Lint:    Readability (127 priority)
Message: |
    2840 | We went up-stairs, through period bedrooms swathed in rose and lavender silk and
         | ^~~~~~~~~~~~~~~~~~~~~~~~~~~~~~~~~~~~~~~~~~~~~~~~~~~~~~~~~~~~~~~~~~~~~~~~~~~~~~~~~
    2841 | vivid with new flowers, through dressing-rooms and poolrooms, and bathrooms with
         | ~~~~~~~~~~~~~~~~~~~~~~~~~~~~~~~~~~~~~~~~~~~~~~~~~~~~~~~~~~~~~~~~~~~~~~~~~~~~~~~~~
    2842 | sunken baths—intruding into one chamber where a dishevelled man in pajamas was
         | ~~~~~~~~~~~~~~~~~~~~~~~~~~~~~~~~~~~~~~~~~~~~~~~~~~~~~~~~~~~~~~~~~~~~~~~~~~~~~~~
    2843 | doing liver exercises on the floor. It was Mr. Klipspringer, the ‘‘boarder.” I
         | ~~~~~~~~~~~~~~~~~~~~~~~~~~~~~~~~~~~ This sentence is 45 words long.



Lint:    Spelling (63 priority)
Message: |
    2842 | sunken baths—intruding into one chamber where a dishevelled man in pajamas was
         |                                                 ^~~~~~~~~~~ Did you mean `disheveled`?
    2843 | doing liver exercises on the floor. It was Mr. Klipspringer, the ‘‘boarder.” I
Suggest:
  - Replace with: “disheveled”



Lint:    Spelling (63 priority)
Message: |
    2843 | doing liver exercises on the floor. It was Mr. Klipspringer, the ‘‘boarder.” I
         |                                                ^~~~~~~~~~~~ Did you mean to spell `Klipspringer` this way?



Lint:    Style (31 priority)
Message: |
    2844 | had seen him wandering hungrily about the beach that morning. Finally we came to
    2845 | Gatsby’s own apartment, a bedroom and a bath, and an Adam’s study, where we sat
         |                           ^~~~~~~ An Oxford comma is necessary here.
Suggest:
  - Insert “,”



Lint:    Spelling (63 priority)
Message: |
    2866 | intensity. Now, in the reaction, he was running down like an overwound clock.
         |                                                              ^~~~~~~~~ Did you mean to spell `overwound` this way?
Suggest:
  - Replace with: “overground”
  - Replace with: “overfond”
  - Replace with: “overfund”



Lint:    Style (31 priority)
Message: |
    2872 | “I’ve got a man in England who buys me clothes. He sends over a selection of
    2873 | things at the beginning of each season, spring and fall.”
         |                                         ^~~~~~ An Oxford comma is necessary here.
Suggest:
  - Insert “,”



Lint:    Readability (127 priority)
Message: |
    2875 | He took out a pile of shirts and began throwing them, one by one, before us,
         | ^~~~~~~~~~~~~~~~~~~~~~~~~~~~~~~~~~~~~~~~~~~~~~~~~~~~~~~~~~~~~~~~~~~~~~~~~~~~~
    2876 | shirts of sheer linen and thick silk and fine flannel, which lost their folds as
         | ~~~~~~~~~~~~~~~~~~~~~~~~~~~~~~~~~~~~~~~~~~~~~~~~~~~~~~~~~~~~~~~~~~~~~~~~~~~~~~~~~
    2877 | they fell and covered the table in many colored disarray. While we admired he
         | ~~~~~~~~~~~~~~~~~~~~~~~~~~~~~~~~~~~~~~~~~~~~~~~~~~~~~~~~~ This sentence is 41 words long.



Lint:    Spelling (63 priority)
Message: |
    2878 | brought more and the soft rich heap mounted higher—shirts with stripes and
    2879 | scrolls and plaids in coral and applegreen and lavender and faint orange, with
         |                                 ^~~~~~~~~~ Did you mean to spell `applegreen` this way?
    2880 | monograms of Indian blue. Suddenly, with a strained sound, Daisy bent her head
Suggest:
  - Replace with: “Appleseed”
  - Replace with: “allergen”
  - Replace with: “appeared”



Lint:    Readability (127 priority)
Message: |
    2887 | After the house, we were to see the grounds and the swimming-pool, and the
         | ^~~~~~~~~~~~~~~~~~~~~~~~~~~~~~~~~~~~~~~~~~~~~~~~~~~~~~~~~~~~~~~~~~~~~~~~~~~
    2888 | hydroplane and the midsummer flowers—but outside Gatsby’s window it began to
         | ~~~~~~~~~~~~~~~~~~~~~~~~~~~~~~~~~~~~~~~~~~~~~~~~~~~~~~~~~~~~~~~~~~~~~~~~~~~~~
    2889 | rain again, so we stood in a row looking at the corrugated surface of the Sound.
         | ~~~~~~~~~~~~~~~~~~~~~~~~~~~~~~~~~~~~~~~~~~~~~~~~~~~~~~~~~~~~~~~~~~~~~~~~~~~~~~~~ This sentence is 43 words long.



Lint:    Spelling (63 priority)
Message: |
    2940 | “I know what we'll do,” said Gatsby, “we'll have Klipspringer play the piano.”
         |                                                  ^~~~~~~~~~~~ Did you mean to spell `Klipspringer` this way?



Lint:    Spelling (63 priority)
Message: |
    2949 | “I was asleep,” cried Mr. Klipspringer, in a spasm of embarrassment. “That is,
         |                           ^~~~~~~~~~~~ Did you mean to spell `Klipspringer` this way?



Lint:    Formatting (63 priority)
Message: |
    2950 | I’d been asleep. Then I got up . . .”
         |                               ^ Unnecessary space at the end of the sentence.
Suggest:
  - Remove error



Lint:    Spelling (63 priority)
Message: |
    2952 | “Klipspringer plays the piano,” said Gatsby, cutting him off. “Don’t you, Ewing,
         |  ^~~~~~~~~~~~ Did you mean to spell `Klipspringer` this way?



Lint:    Spelling (63 priority)
Message: |
    2955 | “I don’t play well. I don’t—I hardly play at all. I’m all out of prac———”
         |                                                                  ^~~~ Did you mean to spell `prac` this way?
Suggest:
  - Replace with: “pray”
  - Replace with: “prat”
  - Replace with: “pram”



Lint:    Spelling (63 priority)
Message: |
    2965 | When Klipspringer had played “The Love Nest” he turned around on the bench and
         |      ^~~~~~~~~~~~ Did you mean to spell `Klipspringer` this way?



Lint:    WordChoice (127 priority)
Message: |
    2968 | “I’m all out of practice, you see. I told you I couldn’t play. I’m all out of
         |                                           ^~~ The possessive version of this word is more common in this context.
Suggest:
  - Replace with: “your”
  - Replace with: “you're a”
  - Replace with: “you're an”



Lint:    Repetition (63 priority)
Message: |
    2968 | “I’m all out of practice, you see. I told you I couldn’t play. I’m all out of
         |                                           ^~~~~ There are too many personal pronouns in sequence here.
Suggest:
  - Replace with: “you”
  - Replace with: “I”



Lint:    Spelling (63 priority)
Message: |
    2968 | “I’m all out of practice, you see. I told you I couldn’t play. I’m all out of
    2969 | prac—”
         | ^~~~ Did you mean to spell `prac` this way?
Suggest:
  - Replace with: “pray”
  - Replace with: “prat”
  - Replace with: “pram”



Lint:    WordChoice (126 priority)
Message: |
    2983 | As I went over to say good-by I saw that the expression of bewilderment had come
         |                               ^ Use the correct pronoun form after prepositions.
Suggest:
  - Replace with: “ME”



Lint:    Readability (127 priority)
Message: |
    3020 | short of being news. Contemporary legends such as the “underground pipe-line to
         |                      ^~~~~~~~~~~~~~~~~~~~~~~~~~~~~~~~~~~~~~~~~~~~~~~~~~~~~~~~~~~
    3021 | Canada” attached themselves to him, and there was one persistent story that he
         | ~~~~~~~~~~~~~~~~~~~~~~~~~~~~~~~~~~~~~~~~~~~~~~~~~~~~~~~~~~~~~~~~~~~~~~~~~~~~~~~
    3022 | didn’t live in a house at all, but in a boat that looked like a house and was
         | ~~~~~~~~~~~~~~~~~~~~~~~~~~~~~~~~~~~~~~~~~~~~~~~~~~~~~~~~~~~~~~~~~~~~~~~~~~~~~~
    3023 | moved secretly up and down the Long Island shore. Just why these inventions were
         | ~~~~~~~~~~~~~~~~~~~~~~~~~~~~~~~~~~~~~~~~~~~~~~~~~ This sentence is 49 words long.



Lint:    Spelling (63 priority)
Message: |
    3023 | moved secretly up and down the Long Island shore. Just why these inventions were
    3024 | a source of satisfaction to James Gatz of North Dakota, isn’t easy to say.
         |                                   ^~~~ Did you mean to spell `Gatz` this way?
Suggest:
  - Replace with: “Ga's”
  - Replace with: “Gate”
  - Replace with: “GHz”



Lint:    Spelling (63 priority)
Message: |
    3026 | James Gatz—that was really, or at least legally, his name. He had changed it at
         |       ^~~~ Did you mean to spell `Gatz` this way?
Suggest:
  - Replace with: “Ga's”
  - Replace with: “Gate”
  - Replace with: “GHz”



Lint:    Readability (127 priority)
Message: |
    3029 | on Lake Superior. It was James Gatz who had been loafing along the beach that
         |                   ^~~~~~~~~~~~~~~~~~~~~~~~~~~~~~~~~~~~~~~~~~~~~~~~~~~~~~~~~~~~
    3030 | afternoon in a torn green jersey and a pair of canvas pants, but it was already
         | ~~~~~~~~~~~~~~~~~~~~~~~~~~~~~~~~~~~~~~~~~~~~~~~~~~~~~~~~~~~~~~~~~~~~~~~~~~~~~~~~
    3031 | Jay Gatsby who borrowed a rowboat, pulled out to the Tuolomee, and informed Cody
         | ~~~~~~~~~~~~~~~~~~~~~~~~~~~~~~~~~~~~~~~~~~~~~~~~~~~~~~~~~~~~~~~~~~~~~~~~~~~~~~~~~
    3032 | that a wind might catch him and break him up in half an hour.
         | ~~~~~~~~~~~~~~~~~~~~~~~~~~~~~~~~~~~~~~~~~~~~~~~~~~~~~~~~~~~~~ This sentence is 56 words long.



Lint:    Spelling (63 priority)
Message: |
    3029 | on Lake Superior. It was James Gatz who had been loafing along the beach that
         |                                ^~~~ Did you mean to spell `Gatz` this way?
Suggest:
  - Replace with: “Ga's”
  - Replace with: “Gate”
  - Replace with: “GHz”



Lint:    Spelling (63 priority)
Message: |
    3031 | Jay Gatsby who borrowed a rowboat, pulled out to the Tuolomee, and informed Cody
         |                                                      ^~~~~~~~ Did you mean to spell `Tuolomee` this way?
    3032 | that a wind might catch him and break him up in half an hour.
Suggest:
  - Replace with: “Togolese”
  - Replace with: “Tolkien”
  - Replace with: “Toltec”



Lint:    Spelling (63 priority)
Message: |
    3048 | were ignorant, of the others because they were hysterical about things which in
    3049 | his overwhelming self-absorbtion he took for granted.
         |                       ^~~~~~~~~~ Did you mean to spell `absorbtion` this way?
Suggest:
  - Replace with: “absorption”
  - Replace with: “abortion”
  - Replace with: “adsorption”



Lint:    WordChoice (31 priority)
Message: |
    3057 | an outlet for his imagination; they were a satisfactory hint of the unreality of
         |                                     ^~~~ Use the contraction or separate the words instead.
Suggest:
  - Replace with: “we're”
  - Replace with: “we are”



Lint:    WordChoice (63 priority)
Message: |
    3073 | tried to separate him from his money. The none too savory ramifications by which
    3074 | Ella Kaye, the newspaper woman, played Madame de Maintenon to his weakness and
         |                ^~~~~~~~~~~~~~~ Did you mean the closed compound noun “newspaperwoman”?
Suggest:
  - Replace with: “newspaperwoman”



Lint:    Spelling (63 priority)
Message: |
    3074 | Ella Kaye, the newspaper woman, played Madame de Maintenon to his weakness and
         |                                               ^~ Did you mean to spell `de` this way?
    3075 | sent him to sea in a yacht, were common property of the turgid journalism
Suggest:
  - Replace with: “d”
  - Replace with: “db”
  - Replace with: “dc”



Lint:    Spelling (63 priority)
Message: |
    3074 | Ella Kaye, the newspaper woman, played Madame de Maintenon to his weakness and
         |                                                  ^~~~~~~~~ Did you mean to spell `Maintenon` this way?
    3075 | sent him to sea in a yacht, were common property of the turgid journalism
Suggest:
  - Replace with: “Maintop”
  - Replace with: “Maine's”
  - Replace with: “Mainer's”



Lint:    Spelling (63 priority)
Message: |
    3076 | of 1902. He had been coasting along all too hospitable shores for five years
    3077 | when he turned up as James Gatz’s destiny in Little Girl Bay.
         |                            ^~~~~~ Did you mean to spell `Gatz’s` this way?
Suggest:
  - Replace with: “Ga's”
  - Replace with: “Gaea's”
  - Replace with: “Gael's”



Lint:    Spelling (63 priority)
Message: |
    3079 | To young Gatz, resting on his oars and looking up at the railed deck, that yacht
         |          ^~~~ Did you mean to spell `Gatz` this way?
Suggest:
  - Replace with: “Ga's”
  - Replace with: “Gate”
  - Replace with: “GHz”



Lint:    Spelling (63 priority)
Message: |
    3085 | and a yachting cap. And when the Tuolomee left for the West Indies and the
         |                                  ^~~~~~~~ Did you mean to spell `Tuolomee` this way?
    3086 | Barbary Coast Gatsby left too.
Suggest:
  - Replace with: “Togolese”
  - Replace with: “Tolkien”
  - Replace with: “Toltec”



Lint:    Readability (127 priority)
Message: |
    3088 | He was employed in a vague personal capacity—while he remained with Cody he was
         | ^~~~~~~~~~~~~~~~~~~~~~~~~~~~~~~~~~~~~~~~~~~~~~~~~~~~~~~~~~~~~~~~~~~~~~~~~~~~~~~~
    3089 | in turn steward, mate, skipper, secretary, and even jailor, for Dan Cody sober
         | ~~~~~~~~~~~~~~~~~~~~~~~~~~~~~~~~~~~~~~~~~~~~~~~~~~~~~~~~~~~~~~~~~~~~~~~~~~~~~~~
    3090 | knew what lavish doings Dan Cody drunk might soon be about, and he provided for
         | ~~~~~~~~~~~~~~~~~~~~~~~~~~~~~~~~~~~~~~~~~~~~~~~~~~~~~~~~~~~~~~~~~~~~~~~~~~~~~~~~
    3091 | such contingencies by reposing more and more trust in Gatsby. The arrangement
         | ~~~~~~~~~~~~~~~~~~~~~~~~~~~~~~~~~~~~~~~~~~~~~~~~~~~~~~~~~~~~~ This sentence is 53 words long.



Lint:    Spelling (63 priority)
Message: |
    3089 | in turn steward, mate, skipper, secretary, and even jailor, for Dan Cody sober
         |                                                     ^~~~~~ Did you mean to spell `jailor` this way?
    3090 | knew what lavish doings Dan Cody drunk might soon be about, and he provided for
Suggest:
  - Replace with: “jailer”
  - Replace with: “sailor”
  - Replace with: “tailor”



Lint:    Readability (127 priority)
Message: |
    3096 | I remember the portrait of him up in Gatsby’s bedroom, a gray, florid man with a
         | ^~~~~~~~~~~~~~~~~~~~~~~~~~~~~~~~~~~~~~~~~~~~~~~~~~~~~~~~~~~~~~~~~~~~~~~~~~~~~~~~~
    3097 | hard, empty face—the pioneer debauchee, who during one phase of American life
         | ~~~~~~~~~~~~~~~~~~~~~~~~~~~~~~~~~~~~~~~~~~~~~~~~~~~~~~~~~~~~~~~~~~~~~~~~~~~~~~
    3098 | brought back to the Eastern seaboard the savage violence of the frontier brothel
         | ~~~~~~~~~~~~~~~~~~~~~~~~~~~~~~~~~~~~~~~~~~~~~~~~~~~~~~~~~~~~~~~~~~~~~~~~~~~~~~~~~
    3099 | and saloon. It was indirectly due to Cody that Gatsby drank so little. Sometimes
         | ~~~~~~~~~~~ This sentence is 44 words long.



Lint:    Spelling (63 priority)
Message: |
    3106 | left with his singularly appropriate education; the vague contour of Jay Gatsby
    3107 | had filled out to the substantiality of a man.
         |                       ^~~~~~~~~~~~~~ Did you mean `substantially`?
Suggest:
  - Replace with: “substantially”



Lint:    Punctuation (31 priority)
Message: |
    3111 | faintly true. Moreover he told it to me at a time of confusion, when I had
         |               ^~~~~~~~ Discourse markers at the beginning of a sentence should be followed by a comma.
Suggest:
  - Insert “,”



Lint:    Readability (127 priority)
Message: |
    3116 | It was a halt, too, in my association with his affairs. For several weeks I
         |                                                         ^~~~~~~~~~~~~~~~~~~~
    3117 | didn’t see him or hear his voice on the phone—mostly I was in New York, trotting
         | ~~~~~~~~~~~~~~~~~~~~~~~~~~~~~~~~~~~~~~~~~~~~~~~~~~~~~~~~~~~~~~~~~~~~~~~~~~~~~~~~~
    3118 | around with Jordan and trying to ingratiate myself with her senile aunt—but
         | ~~~~~~~~~~~~~~~~~~~~~~~~~~~~~~~~~~~~~~~~~~~~~~~~~~~~~~~~~~~~~~~~~~~~~~~~~~~~
    3119 | finally I went over to his house one Sunday afternoon. I hadn’t been there two
         | ~~~~~~~~~~~~~~~~~~~~~~~~~~~~~~~~~~~~~~~~~~~~~~~~~~~~~~ This sentence is 44 words long.



Lint:    WordChoice (31 priority)
Message: |
    3123 | They were a party of three on horseback—Tom and a man named Sloane and a pretty
         |      ^~~~ Use the contraction or separate the words instead.
Suggest:
  - Replace with: “we're”
  - Replace with: “we are”



Lint:    Repetition (127 priority)
Message: |
    3135 | uneasy anyhow until he had given them something, realizing in a vague way that
         |                                                                           ^~~~~
    3136 | that was all they came for. Mr. Sloane wanted nothing. A lemonade? No, thanks. A
         | ~~~~ Did you mean to repeat this word?
Suggest:
  - Replace with: “that”



Lint:    Repetition (126 priority)
Message: |
    3135 | uneasy anyhow until he had given them something, realizing in a vague way that
         |                                                                           ^~~~~
    3136 | that was all they came for. Mr. Sloane wanted nothing. A lemonade? No, thanks. A
         | ~~~~ “that that” sometimes means “that which”, which is clearer.
Suggest:
  - Replace with: “that which”



Lint:    Enhancement (31 priority)
Message: |
    3141 | “Very good roads around here.”
         |  ^~~~~~~~~ Vocabulary enhancement: use `excellent` instead of `very good`
Suggest:
  - Replace with: “Excellent”



Lint:    Spelling (63 priority)
Message: |
    3180 | “Be ver’ nice,” said Mr. Sloane, without gratitude. “Well—think ought to be
         |     ^~~ Did you mean to spell `ver` this way?
Suggest:
  - Replace with: “var”
  - Replace with: “veer”
  - Replace with: “verb”



Lint:    Readability (127 priority)
Message: |
    3235 | in my memory from Gatsby’s other parties that summer. There were the same
         |                                                       ^~~~~~~~~~~~~~~~~~~~
    3236 | people, or at least the same sort of people, the same profusion of champagne,
         | ~~~~~~~~~~~~~~~~~~~~~~~~~~~~~~~~~~~~~~~~~~~~~~~~~~~~~~~~~~~~~~~~~~~~~~~~~~~~~~
    3237 | the same many-colored, many-keyed commotion, but I felt an unpleasantness in the
         | ~~~~~~~~~~~~~~~~~~~~~~~~~~~~~~~~~~~~~~~~~~~~~~~~~~~~~~~~~~~~~~~~~~~~~~~~~~~~~~~~~
    3238 | air, a pervading harshness that hadn’t been there before. Or perhaps I had
         | ~~~~~~~~~~~~~~~~~~~~~~~~~~~~~~~~~~~~~~~~~~~~~~~~~~~~~~~~~ This sentence is 41 words long.



Lint:    WordChoice (31 priority)
Message: |
    3235 | in my memory from Gatsby’s other parties that summer. There were the same
         |                                                             ^~~~ Use the contraction or separate the words instead.
    3236 | people, or at least the same sort of people, the same profusion of champagne,
Suggest:
  - Replace with: “we're”
  - Replace with: “we are”



Lint:    Readability (127 priority)
Message: |
    3238 | air, a pervading harshness that hadn’t been there before. Or perhaps I had
         |                                                           ^~~~~~~~~~~~~~~~~
    3239 | merely grown used to it, grown to accept West Egg as a world complete in itself,
         | ~~~~~~~~~~~~~~~~~~~~~~~~~~~~~~~~~~~~~~~~~~~~~~~~~~~~~~~~~~~~~~~~~~~~~~~~~~~~~~~~~
    3240 | with its own standards and its own great figures, second to nothing because it
         | ~~~~~~~~~~~~~~~~~~~~~~~~~~~~~~~~~~~~~~~~~~~~~~~~~~~~~~~~~~~~~~~~~~~~~~~~~~~~~~~
    3241 | had no consciousness of being so, and now I was looking at it again, through
         | ~~~~~~~~~~~~~~~~~~~~~~~~~~~~~~~~~~~~~~~~~~~~~~~~~~~~~~~~~~~~~~~~~~~~~~~~~~~~~
    3242 | Daisy’s eyes. It is invariably saddening to look through new eyes at things upon
         | ~~~~~~~~~~~~~ This sentence is 51 words long.



Lint:    Spelling (63 priority)
Message: |
    3254 | “I’m looking around. I’m having a marvellous—”
         |                                   ^~~~~~~~~~ Did you mean `marvelous`?
Suggest:
  - Replace with: “marvelous”



Lint:    Formatting (63 priority)
Message: |
    3274 | “Mrs. Buchanan . . . and Mr. Buchanan—” After an instant’s hesitation he added:
         |               ^ Unnecessary space at the end of the sentence.
Suggest:
  - Remove error



Lint:    Capitalization (31 priority)
Message: |
    3274 | “Mrs. Buchanan . . . and Mr. Buchanan—” After an instant’s hesitation he added:
         |                      ^~~ This sentence does not start with a capital letter
Suggest:
  - Replace with: “And”



Lint:    Spelling (63 priority)
Message: |
    3316 | “Wha’?”
         |  ^~~ Did you mean to spell `Wha` this way?
Suggest:
  - Replace with: “What”
  - Replace with: “Wham”
  - Replace with: “Aha”



Lint:    Spelling (63 priority)
Message: |
    3319 | at the local club to-morrow, spoke in Miss Baedeker’s defence:
         |                                                       ^~~~~~~ Did you mean to spell `defence` this way?
Suggest:
  - Replace with: “defense”
  - Replace with: “decency”
  - Replace with: “deface”



Lint:    WordChoice (63 priority)
Message: |
    3337 | “Speak for yourself!” cried Miss Baedeker violently. “Your hand shakes. I
         |                                                            ^~~~~~~~~~~ Did you mean the closed compound noun “handshakes”?
Suggest:
  - Replace with: “handshakes”



Lint:    Spelling (63 priority)
Message: |
    3349 | But the rest offended her—and inarguably, because it wasn’t a gesture but an
         |                               ^~~~~~~~~~ Did you mean to spell `inarguably` this way?
Suggest:
  - Replace with: “inarguable”
  - Replace with: “unarguably”
  - Replace with: “arguably”



Lint:    Readability (127 priority)
Message: |
    3350 | emotion. She was appalled by West Egg, this unprecedented “place” that Broadway
         |          ^~~~~~~~~~~~~~~~~~~~~~~~~~~~~~~~~~~~~~~~~~~~~~~~~~~~~~~~~~~~~~~~~~~~~~~
    3351 | had begotten upon a Long Island fishing village—appalled by its raw vigor that
         | ~~~~~~~~~~~~~~~~~~~~~~~~~~~~~~~~~~~~~~~~~~~~~~~~~~~~~~~~~~~~~~~~~~~~~~~~~~~~~~~
    3352 | chafed under the old euphemisms and by the too obtrusive fate that herded its
         | ~~~~~~~~~~~~~~~~~~~~~~~~~~~~~~~~~~~~~~~~~~~~~~~~~~~~~~~~~~~~~~~~~~~~~~~~~~~~~~
    3353 | inhabitants along a short-cut from nothing to nothing. She saw something awful
         | ~~~~~~~~~~~~~~~~~~~~~~~~~~~~~~~~~~~~~~~~~~~~~~~~~~~~~~ This sentence is 48 words long.



Lint:    Spelling (63 priority)
Message: |
    3389 | Daisy began to sing with the music in a husky, rythmic whisper, bringing out a
         |                                                ^~~~~~~ Did you mean to spell `rythmic` this way?
    3390 | meaning in each word that it had never had before and would never have again.
Suggest:
  - Replace with: “rhythmic”
  - Replace with: “mythic”



Lint:    Readability (127 priority)
Message: |
    3414 | dim, incalculable hours? Perhaps some unbelievable guest would arrive, a person
         |                          ^~~~~~~~~~~~~~~~~~~~~~~~~~~~~~~~~~~~~~~~~~~~~~~~~~~~~~~
    3415 | infinitely rare and to be marvelled at, some authentically radiant young girl
         | ~~~~~~~~~~~~~~~~~~~~~~~~~~~~~~~~~~~~~~~~~~~~~~~~~~~~~~~~~~~~~~~~~~~~~~~~~~~~~~
    3416 | who with one fresh glance at Gatsby, one moment of magical encounter, would blot
         | ~~~~~~~~~~~~~~~~~~~~~~~~~~~~~~~~~~~~~~~~~~~~~~~~~~~~~~~~~~~~~~~~~~~~~~~~~~~~~~~~~
    3417 | out those five years of unwavering devotion.
         | ~~~~~~~~~~~~~~~~~~~~~~~~~~~~~~~~~~~~~~~~~~~~ This sentence is 41 words long.



Lint:    Spelling (63 priority)
Message: |
    3414 | dim, incalculable hours? Perhaps some unbelievable guest would arrive, a person
    3415 | infinitely rare and to be marvelled at, some authentically radiant young girl
         |                           ^~~~~~~~~ Did you mean `marveled`?
Suggest:
  - Replace with: “marveled”



Lint:    Readability (127 priority)
Message: |
    3419 | I stayed late that night, Gatsby asked me to wait until he was free, and I
         | ^~~~~~~~~~~~~~~~~~~~~~~~~~~~~~~~~~~~~~~~~~~~~~~~~~~~~~~~~~~~~~~~~~~~~~~~~~~
    3420 | lingered in the garden until the inevitable swimming party had run up, chilled
         | ~~~~~~~~~~~~~~~~~~~~~~~~~~~~~~~~~~~~~~~~~~~~~~~~~~~~~~~~~~~~~~~~~~~~~~~~~~~~~~~
    3421 | and exalted, from the black beach, until the lights were extinguished in the
         | ~~~~~~~~~~~~~~~~~~~~~~~~~~~~~~~~~~~~~~~~~~~~~~~~~~~~~~~~~~~~~~~~~~~~~~~~~~~~~
    3422 | guest-rooms overhead. When he came down the steps at last the tanned skin was
         | ~~~~~~~~~~~~~~~~~~~~~ This sentence is 45 words long.



Lint:    Readability (127 priority)
Message: |
    3474 | Out of the corner of his eye Gatsby saw that the blocks of the sidewalks really
         | ^~~~~~~~~~~~~~~~~~~~~~~~~~~~~~~~~~~~~~~~~~~~~~~~~~~~~~~~~~~~~~~~~~~~~~~~~~~~~~~~
    3475 | formed a ladder and mounted to a secret place above the trees—he could climb to
         | ~~~~~~~~~~~~~~~~~~~~~~~~~~~~~~~~~~~~~~~~~~~~~~~~~~~~~~~~~~~~~~~~~~~~~~~~~~~~~~~~
    3476 | it, if he climbed alone, and once there he could suck on the pap of life, gulp
         | ~~~~~~~~~~~~~~~~~~~~~~~~~~~~~~~~~~~~~~~~~~~~~~~~~~~~~~~~~~~~~~~~~~~~~~~~~~~~~~~
    3477 | down the incomparable milk of wonder.
         | ~~~~~~~~~~~~~~~~~~~~~~~~~~~~~~~~~~~~~ This sentence is 55 words long.



Lint:    WordChoice (63 priority)
Message: |
    3479 | His heart beat faster and faster as Daisy’s white face came up to his own. He
         |     ^~~~~~~~~~ Did you mean the closed compound noun “heartbeat”?
Suggest:
  - Replace with: “heartbeat”



Lint:    Spelling (63 priority)
Message: |
    3490 | them than a wisp of startled air. But they made no sound, and what I had almost
    3491 | remembered was uncommunicable forever.
         |                ^~~~~~~~~~~~~~ Did you mean to spell `uncommunicable` this way?
Suggest:
  - Replace with: “incommunicable”
  - Replace with: “communicable”
  - Replace with: “noncommunicable”



Lint:    Spelling (63 priority)
Message: |
    3496 | house failed to go on one Saturday night—and, as obscurely as it had begun, his
    3497 | career as Trimalchio was over. Only gradually did I become aware that the
         |           ^~~~~~~~~~ Did you mean to spell `Trimalchio` this way?



Lint:    Spelling (63 priority)
Message: |
    3507 | “I hadn’t seen him around, and I was rather worried. Tell him Mr. Carraway came
         |                                                                   ^~~~~~~~ Did you mean to spell `Carraway` this way?
    3508 | over.”
Suggest:
  - Replace with: “Caraway”
  - Replace with: “Faraway”



Lint:    Spelling (63 priority)
Message: |
    3512 | “Carraway.”
         |  ^~~~~~~~ Did you mean to spell `Carraway` this way?
Suggest:
  - Replace with: “Caraway”
  - Replace with: “Faraway”



Lint:    Spelling (63 priority)
Message: |
    3514 | “Carraway. All right, I'll tell him.”
         |  ^~~~~~~~ Did you mean to spell `Carraway` this way?
Suggest:
  - Replace with: “Caraway”
  - Replace with: “Faraway”



Lint:    Readability (127 priority)
Message: |
    3518 | My Finn informed me that Gatsby had dismissed every servant in his house a week
         | ^~~~~~~~~~~~~~~~~~~~~~~~~~~~~~~~~~~~~~~~~~~~~~~~~~~~~~~~~~~~~~~~~~~~~~~~~~~~~~~~
    3519 | ago and replaced them with half a dozen others, who never went into West Egg
         | ~~~~~~~~~~~~~~~~~~~~~~~~~~~~~~~~~~~~~~~~~~~~~~~~~~~~~~~~~~~~~~~~~~~~~~~~~~~~~
    3520 | Village to be bribed by the tradesmen, but ordered moderate supplies over the
         | ~~~~~~~~~~~~~~~~~~~~~~~~~~~~~~~~~~~~~~~~~~~~~~~~~~~~~~~~~~~~~~~~~~~~~~~~~~~~~~
    3521 | telephone. The grocery boy reported that the kitchen looked like a pigsty, and
         | ~~~~~~~~~~ This sentence is 44 words long.



Lint:    Spelling (63 priority)
Message: |
    3539 | “They’re some people Wolfshiem wanted to do something for. They’re all brothers
         |                      ^~~~~~~~~ Did you mean `Bolshie`?
Suggest:
  - Replace with: “Bolshie”



Lint:    Readability (127 priority)
Message: |
    3553 | of the National Biscuit Company broke the simmering hush at noon. The straw
         |                                                                   ^~~~~~~~~~
    3554 | seats of the car hovered on the edge of combustion; the woman next to me
         | ~~~~~~~~~~~~~~~~~~~~~~~~~~~~~~~~~~~~~~~~~~~~~~~~~~~~~~~~~~~~~~~~~~~~~~~~~
    3555 | perspired delicately for a while into her white shirtwaist, and then, as her
         | ~~~~~~~~~~~~~~~~~~~~~~~~~~~~~~~~~~~~~~~~~~~~~~~~~~~~~~~~~~~~~~~~~~~~~~~~~~~~~
    3556 | newspaper dampened under her fingers, lapsed despairingly into deep heat with a
         | ~~~~~~~~~~~~~~~~~~~~~~~~~~~~~~~~~~~~~~~~~~~~~~~~~~~~~~~~~~~~~~~~~~~~~~~~~~~~~~~~
    3557 | desolate cry. Her pocket-book slapped to the floor.
         | ~~~~~~~~~~~~~ This sentence is 44 words long.



Lint:    Readability (127 priority)
Message: |
    3561 | I picked it up with a weary bend and handed it back to her, holding it at arm’s
         | ^~~~~~~~~~~~~~~~~~~~~~~~~~~~~~~~~~~~~~~~~~~~~~~~~~~~~~~~~~~~~~~~~~~~~~~~~~~~~~~~
    3562 | length and by the extreme tip of the corners to indicate that I had no designs
         | ~~~~~~~~~~~~~~~~~~~~~~~~~~~~~~~~~~~~~~~~~~~~~~~~~~~~~~~~~~~~~~~~~~~~~~~~~~~~~~~
    3563 | upon it—but every one near by, including the woman, suspected me just the same.
         | ~~~~~~~~~~~~~~~~~~~~~~~~~~~~~~~~~~~~~~~~~~~~~~~~~~~~~~~~~~~~~~~~~~~~~~~~~~~~~~~ This sentence is 49 words long.



Lint:    Miscellaneous (31 priority)
Message: |
    3562 | length and by the extreme tip of the corners to indicate that I had no designs
    3563 | upon it—but every one near by, including the woman, suspected me just the same.
         |             ^~~~~~~~~ Did you mean the closed compound `everyone`?
Suggest:
  - Replace with: “everyone”



Lint:    Formatting (63 priority)
Message: |
    3566 | Hot! . . . Hot! . . . Is it hot enough for you? Is it hot? Is it . . .?”
         |                                                                 ^ Unnecessary space at the end of the sentence.
Suggest:
  - Remove error



Lint:    Spelling (63 priority)
Message: |
    3572 | . . . Through the hall of the Buchanans’ house blew a faint wind, carrying the
         |                               ^~~~~~~~~ Did you mean to spell `Buchanans` this way?
Suggest:
  - Replace with: “Buchanan's”
  - Replace with: “Buchanan”



Lint:    Formatting (63 priority)
Message: |
    3578 | What he really said was: “Yes . . . Yes . . . I’ll see.”
         |                              ^ Unnecessary space at the end of the sentence.
Suggest:
  - Remove error



Lint:    Formatting (63 priority)
Message: |
    3578 | What he really said was: “Yes . . . Yes . . . I’ll see.”
         |                                        ^ Unnecessary space at the end of the sentence.
Suggest:
  - Remove error



Lint:    Spelling (63 priority)
Message: |
    3599 | Gatsby stood in the centre of the crimson carpet and gazed around with
         |                     ^~~~~~ Did you mean to spell `centre` this way?
Suggest:
  - Replace with: “center”
  - Replace with: “censure”
  - Replace with: “cent”



Lint:    Formatting (63 priority)
Message: |
    3606 | then, I won’t sell you the car at all. . . . I’m under no obligations to you at
    3607 | all . . . and as for your bothering me about it at lunch time, I won’t stand
         |    ^ Unnecessary space at the end of the sentence.
Suggest:
  - Remove error



Lint:    Capitalization (31 priority)
Message: |
    3607 | all . . . and as for your bothering me about it at lunch time, I won’t stand
         |           ^~~ This sentence does not start with a capital letter
Suggest:
  - Replace with: “And”



Lint:    Spelling (63 priority)
Message: |
    3612 | “No, he’s not,” I assured her. “It’s a bona-fide deal. I happen to know about
         |                                        ^~~~ Did you mean to spell `bona` this way?
Suggest:
  - Replace with: “boa”
  - Replace with: “bond”
  - Replace with: “bone”



Lint:    Spelling (63 priority)
Message: |
    3612 | “No, he’s not,” I assured her. “It’s a bona-fide deal. I happen to know about
         |                                             ^~~~ Did you mean to spell `fide` this way?
Suggest:
  - Replace with: “fade”
  - Replace with: “fife”
  - Replace with: “file”



Lint:    Spelling (63 priority)
Message: |
    3640 | “Bles-sed pre-cious,” she crooned, holding out her arms. “Come to your own
         |  ^~~~ Did you mean to spell `Bles` this way?
Suggest:
  - Replace with: “B's”
  - Replace with: “BB's”
  - Replace with: “BC's”



Lint:    Spelling (63 priority)
Message: |
    3640 | “Bles-sed pre-cious,” she crooned, holding out her arms. “Come to your own
         |       ^~~ Did you mean to spell `sed` this way?
Suggest:
  - Replace with: “sad”
  - Replace with: “sea”
  - Replace with: “sec”



Lint:    Spelling (63 priority)
Message: |
    3640 | “Bles-sed pre-cious,” she crooned, holding out her arms. “Come to your own
         |               ^~~~~ Did you mean to spell `cious` this way?
Suggest:
  - Replace with: “pious”
  - Replace with: “chorus”
  - Replace with: “circus”



Lint:    Spelling (63 priority)
Message: |
    3646 | “The bles-sed pre-cious! Did mother get powder on your old yellowy hair? Stand
         |      ^~~~ Did you mean to spell `bles` this way?
Suggest:
  - Replace with: “bless”
  - Replace with: “bales”
  - Replace with: “bees”



Lint:    Spelling (63 priority)
Message: |
    3646 | “The bles-sed pre-cious! Did mother get powder on your old yellowy hair? Stand
         |           ^~~ Did you mean to spell `sed` this way?
Suggest:
  - Replace with: “sad”
  - Replace with: “sea”
  - Replace with: “sec”



Lint:    Spelling (63 priority)
Message: |
    3646 | “The bles-sed pre-cious! Did mother get powder on your old yellowy hair? Stand
         |                   ^~~~~ Did you mean to spell `cious` this way?
Suggest:
  - Replace with: “pious”
  - Replace with: “chorus”
  - Replace with: “circus”



Lint:    Spelling (63 priority)
Message: |
    3646 | “The bles-sed pre-cious! Did mother get powder on your old yellowy hair? Stand
    3647 | up now, and say—How-de-do.”
         |                     ^~ Did you mean to spell `de` this way?
Suggest:
  - Replace with: “d”
  - Replace with: “db”
  - Replace with: “dc”



Lint:    Spelling (63 priority)
Message: |
    3672 | “Come, Pammy.”
         |        ^~~~~ Did you mean to spell `Pammy` this way?
Suggest:
  - Replace with: “Mammy”
  - Replace with: “Sammy”
  - Replace with: “Tammy”



Lint:    Spelling (63 priority)
Message: |
    3677 | hand and was pulled out the door, just as Tom came back, preceding four gin
    3678 | rickeys that clicked full of ice.
         | ^~~~~~~ Did you mean to spell `rickeys` this way?
Suggest:
  - Replace with: “rickets”
  - Replace with: “Rickey's”
  - Replace with: “rice's”



Lint:    Spelling (63 priority)
Message: |
    3709 | We had luncheon in the dining-room, darkened too against the heat, and drank
    3710 | down nervous gayety with the cold ale.
         |              ^~~~~~ Did you mean to spell `gayety` this way?
Suggest:
  - Replace with: “gaiety”
  - Replace with: “gamely”
  - Replace with: “gamete”



Lint:    Spelling (63 priority)
Message: |
    3712 | “What’ll we do with ourselves this afternoon?” cried Daisy, “and the day after
         |  ^~~~~~~ Did you mean `That'll`?
Suggest:
  - Replace with: “That'll”



Lint:    Miscellaneous (31 priority)
Message: |
    3736 | mouth opened a little, and he looked at Gatsby, and then back at Daisy as if he
    3737 | had just recognized her as some one he knew a long time ago.
         |                            ^~~~~~~~ Did you mean the closed compound `someone`?
Suggest:
  - Replace with: “someone”



Lint:    Spelling (63 priority)
Message: |
    3809 | “Well, you take my coupé and let me drive your car to town.”
         |                    ^~~~~ Did you mean to spell `coupé` this way?
Suggest:
  - Replace with: “coup”
  - Replace with: “coupe”
  - Replace with: “coups”



Lint:    WordChoice (126 priority)
Message: |
    3815 | “Plenty of gas,” said Tom boisterously. He looked at the gauge. “And if it runs
    3816 | out I can stop at a drug-store. You can buy anything at a drug-store nowadays.”
         |     ^ Use the correct pronoun form after prepositions.
Suggest:
  - Replace with: “ME”



Lint:    Spelling (63 priority)
Message: |
    3828 | “You take Nick and Jordan. We’ll follow you in the coupé.”
         |                                                    ^~~~~ Did you mean to spell `coupé` this way?
Suggest:
  - Replace with: “coup”
  - Replace with: “coupe”
  - Replace with: “coups”



Lint:    Miscellaneous (31 priority)
Message: |
    3841 | “You think I’m pretty dumb, don’t you?” he suggested. “Perhaps I am, but I have
    3842 | a—almost a second sight, sometimes, that tells me what to do. Maybe you don’t
         | ^ Incorrect indefinite article.
Suggest:
  - Replace with: “an”



Lint:    Punctuation (31 priority)
Message: |
    3864 | “Nevertheless he’s an Oxford man.”
         |  ^~~~~~~~~~~~ Discourse markers at the beginning of a sentence should be followed by a comma.
Suggest:
  - Insert “,”



Lint:    Spelling (63 priority)
Message: |
    3874 | while in silence. Then as Doctor T. J. Eckleburg’s faded eyes came into sight
         |                                  ^~ Did you mean to spell `T.` this way?
Suggest:
  - Replace with: “Tr”
  - Replace with: “T”
  - Replace with: “Tb”



Lint:    Spelling (63 priority)
Message: |
    3874 | while in silence. Then as Doctor T. J. Eckleburg’s faded eyes came into sight
         |                                     ^~ Did you mean to spell `J.` this way?
Suggest:
  - Replace with: “Jr”
  - Replace with: “J”
  - Replace with: “Jg”



Lint:    Spelling (63 priority)
Message: |
    3874 | while in silence. Then as Doctor T. J. Eckleburg’s faded eyes came into sight
         |                                        ^~~~~~~~~~~ Did you mean to spell `Eckleburg’s` this way?
    3875 | down the road, I remembered Gatsby’s caution about gasoline.
Suggest:
  - Replace with: “Excalibur's”
  - Replace with: “Vicksburg's”
  - Replace with: “Iceberg's”



Lint:    Spelling (63 priority)
Message: |
    3923 | The coupé flashed by us with a flurry of dust and the flash of a waving hand.
         |     ^~~~~ Did you mean to spell `coupé` this way?
Suggest:
  - Replace with: “coup”
  - Replace with: “coupe”
  - Replace with: “coups”



Lint:    Readability (127 priority)
Message: |
    3937 | world, and the shock had made him physically sick. I stared at him and then at
         |                                                    ^~~~~~~~~~~~~~~~~~~~~~~~~~~~
    3938 | Tom, who had made a parallel discovery less than an hour before—and it occurred
         | ~~~~~~~~~~~~~~~~~~~~~~~~~~~~~~~~~~~~~~~~~~~~~~~~~~~~~~~~~~~~~~~~~~~~~~~~~~~~~~~~
    3939 | to me that there was no difference between men, in intelligence or race, so
         | ~~~~~~~~~~~~~~~~~~~~~~~~~~~~~~~~~~~~~~~~~~~~~~~~~~~~~~~~~~~~~~~~~~~~~~~~~~~~
    3940 | profound as the difference between the sick and the well. Wilson was so sick
         | ~~~~~~~~~~~~~~~~~~~~~~~~~~~~~~~~~~~~~~~~~~~~~~~~~~~~~~~~~ This sentence is 46 words long.



Lint:    Spelling (63 priority)
Message: |
    3948 | behind. Over the ashheaps the giant eyes of Doctor T. J. Eckleburg kept their
         |                  ^~~~~~~~ Did you mean to spell `ashheaps` this way?
Suggest:
  - Replace with: “asthma's”
  - Replace with: “airheads”
  - Replace with: “ashcans”



Lint:    Spelling (63 priority)
Message: |
    3948 | behind. Over the ashheaps the giant eyes of Doctor T. J. Eckleburg kept their
         |                                                    ^~ Did you mean to spell `T.` this way?
Suggest:
  - Replace with: “Tr”
  - Replace with: “T”
  - Replace with: “Tb”



Lint:    Spelling (63 priority)
Message: |
    3948 | behind. Over the ashheaps the giant eyes of Doctor T. J. Eckleburg kept their
         |                                                       ^~ Did you mean to spell `J.` this way?
Suggest:
  - Replace with: “Jr”
  - Replace with: “J”
  - Replace with: “Jg”



Lint:    Spelling (63 priority)
Message: |
    3948 | behind. Over the ashheaps the giant eyes of Doctor T. J. Eckleburg kept their
         |                                                          ^~~~~~~~~ Did you mean to spell `Eckleburg` this way?
    3949 | vigil, but I perceived, after a moment, that other eyes were regarding us with
Suggest:
  - Replace with: “Excalibur”
  - Replace with: “Vicksburg”
  - Replace with: “Iceberg”



Lint:    Readability (127 priority)
Message: |
    3955 | into her face like objects into a slowly developing picture. Her expression was
         |                                                              ^~~~~~~~~~~~~~~~~~~
    3956 | curiously familiar—it was an expression I had often seen on women’s faces, but
         | ~~~~~~~~~~~~~~~~~~~~~~~~~~~~~~~~~~~~~~~~~~~~~~~~~~~~~~~~~~~~~~~~~~~~~~~~~~~~~~~
    3957 | on Myrtle Wilson’s face it seemed purposeless and inexplicable until I realized
         | ~~~~~~~~~~~~~~~~~~~~~~~~~~~~~~~~~~~~~~~~~~~~~~~~~~~~~~~~~~~~~~~~~~~~~~~~~~~~~~~~
    3958 | that her eyes, wide with jealous terror, were fixed not on Tom, but on Jordan
         | ~~~~~~~~~~~~~~~~~~~~~~~~~~~~~~~~~~~~~~~~~~~~~~~~~~~~~~~~~~~~~~~~~~~~~~~~~~~~~~
    3959 | Baker, whom she took to be his wife.
         | ~~~~~~~~~~~~~~~~~~~~~~~~~~~~~~~~~~~~ This sentence is 52 words long.



Lint:    Readability (127 priority)
Message: |
    3963 | ago secure and inviolate, were slipping precipitately from his control. Instinct
         |                                                                         ^~~~~~~~~
    3964 | made him step on the accelerator with the double purpose of overtaking Daisy and
         | ~~~~~~~~~~~~~~~~~~~~~~~~~~~~~~~~~~~~~~~~~~~~~~~~~~~~~~~~~~~~~~~~~~~~~~~~~~~~~~~~~
    3965 | leaving Wilson behind, and we sped along toward Astoria at fifty miles an hour,
         | ~~~~~~~~~~~~~~~~~~~~~~~~~~~~~~~~~~~~~~~~~~~~~~~~~~~~~~~~~~~~~~~~~~~~~~~~~~~~~~~~
    3966 | until, among the spidery girders of the elevated, we came in sight of the
         | ~~~~~~~~~~~~~~~~~~~~~~~~~~~~~~~~~~~~~~~~~~~~~~~~~~~~~~~~~~~~~~~~~~~~~~~~~~
    3967 | easy-going blue coupé.
         | ~~~~~~~~~~~~~~~~~~~~~~ This sentence is 47 words long.



Lint:    Spelling (63 priority)
Message: |
    3966 | until, among the spidery girders of the elevated, we came in sight of the
    3967 | easy-going blue coupé.
         |                 ^~~~~ Did you mean to spell `coupé` this way?
Suggest:
  - Replace with: “coup”
  - Replace with: “coupe”
  - Replace with: “coups”



Lint:    Spelling (63 priority)
Message: |
    3974 | The word “sensuous” had the effect of further disquieting Tom, but before he
    3975 | could invent a protest the coupé came to a stop, and Daisy signalled us to draw
         |                            ^~~~~ Did you mean to spell `coupé` this way?
Suggest:
  - Replace with: “coup”
  - Replace with: “coupe”
  - Replace with: “coups”



Lint:    Spelling (63 priority)
Message: |
    3975 | could invent a protest the coupé came to a stop, and Daisy signalled us to draw
         |                                                            ^~~~~~~~~ Did you mean to spell `signalled` this way?
    3976 | up alongside.
Suggest:
  - Replace with: “signaled”
  - Replace with: “signaler”
  - Replace with: “signalized”



Lint:    Readability (127 priority)
Message: |
    3997 | The prolonged and tumultuous argument that ended by herding us into that room
         | ^~~~~~~~~~~~~~~~~~~~~~~~~~~~~~~~~~~~~~~~~~~~~~~~~~~~~~~~~~~~~~~~~~~~~~~~~~~~~~
    3998 | eludes me, though I have a sharp physical memory that, in the course of it, my
         | ~~~~~~~~~~~~~~~~~~~~~~~~~~~~~~~~~~~~~~~~~~~~~~~~~~~~~~~~~~~~~~~~~~~~~~~~~~~~~~~
    3999 | underwear kept climbing like a damp snake around my legs and intermittent beads
         | ~~~~~~~~~~~~~~~~~~~~~~~~~~~~~~~~~~~~~~~~~~~~~~~~~~~~~~~~~~~~~~~~~~~~~~~~~~~~~~~~
    4000 | of sweat raced cool across my back. The notion originated with Daisy’s
         | ~~~~~~~~~~~~~~~~~~~~~~~~~~~~~~~~~~~ This sentence is 49 words long.



Lint:    Formatting (63 priority)
Message: |
    4004 | thought, or pretended to think, that we were being very funny . . .
         |                                                              ^ Unnecessary space at the end of the sentence.
Suggest:
  - Remove error



Lint:    Miscellaneous (31 priority)
Message: |
    4010 | “It’s a swell suite,” whispered Jordan respectfully, and every one laughed.
         |                                                          ^~~~~~~~~ Did you mean the closed compound `everyone`?
Suggest:
  - Replace with: “everyone”



Lint:    Spelling (63 priority)
Message: |
    4016 | “Well, we’d better telephone for an axe———”
         |                                     ^~~ Did you mean to spell `axe` this way?
Suggest:
  - Replace with: “aye”
  - Replace with: “ace”
  - Replace with: “age”



Lint:    Spelling (63 priority)
Message: |
    4054 | “Biloxi,” he answered shortly.
         |  ^~~~~~ Did you mean to spell `Biloxi` this way?
Suggest:
  - Replace with: “Biko's”
  - Replace with: “Bilbo's”
  - Replace with: “Biro's”



Lint:    Spelling (63 priority)
Message: |
    4056 | “A man named Biloxi. ‘Blocks’ Biloxi, and he made boxes—that’s a fact—and he was
         |              ^~~~~~ Did you mean to spell `Biloxi` this way?
Suggest:
  - Replace with: “Biko's”
  - Replace with: “Bilbo's”
  - Replace with: “Biro's”



Lint:    Spelling (63 priority)
Message: |
    4056 | “A man named Biloxi. ‘Blocks’ Biloxi, and he made boxes—that’s a fact—and he was
         |                               ^~~~~~ Did you mean to spell `Biloxi` this way?
Suggest:
  - Replace with: “Biko's”
  - Replace with: “Bilbo's”
  - Replace with: “Biro's”



Lint:    Spelling (63 priority)
Message: |
    4056 | “A man named Biloxi. ‘Blocks’ Biloxi, and he made boxes—that’s a fact—and he was
    4057 | from Biloxi, Tennessee.”
         |      ^~~~~~ Did you mean to spell `Biloxi` this way?
Suggest:
  - Replace with: “Biko's”
  - Replace with: “Bilbo's”
  - Replace with: “Biro's”



Lint:    Spelling (63 priority)
Message: |
    4064 | “I used to know a Bill Biloxi from Memphis,” I remarked.
         |                        ^~~~~~ Did you mean to spell `Biloxi` this way?
Suggest:
  - Replace with: “Biko's”
  - Replace with: “Bilbo's”
  - Replace with: “Biro's”



Lint:    Spelling (63 priority)
Message: |
    4073 | “We're getting old,” said Daisy. “lf we were young we’d rise and dance.”
         |                                   ^~ Did you mean to spell `lf` this way?
Suggest:
  - Replace with: “l”
  - Replace with: “la”
  - Replace with: “lb”



Lint:    Spelling (63 priority)
Message: |
    4075 | “Remember Biloxi,” Jordan warned her. ‘‘Where’d you know him, Tom?”
         |           ^~~~~~ Did you mean to spell `Biloxi` this way?
Suggest:
  - Replace with: “Biko's”
  - Replace with: “Bilbo's”
  - Replace with: “Biro's”



Lint:    Spelling (63 priority)
Message: |
    4077 | “Biloxi?” He concentrated with an effort. “I didn’t know him. He was a friend of
         |  ^~~~~~ Did you mean to spell `Biloxi` this way?
Suggest:
  - Replace with: “Biko's”
  - Replace with: “Bilbo's”
  - Replace with: “Biro's”



Lint:    Spelling (63 priority)
Message: |
    4083 | “Well, he said he knew you. He said he was raised in Louisville. Asa Bird
         |                                                                  ^~~ Did you mean to spell `Asa` this way?
    4084 | brought him around at the last minute and asked if we had room for him.”
Suggest:
  - Replace with: “Ass”
  - Replace with: “Ada”
  - Replace with: “Ala”



Lint:    Spelling (63 priority)
Message: |
    4093 | “Biloxi?”
         |  ^~~~~~ Did you mean to spell `Biloxi` this way?
Suggest:
  - Replace with: “Biko's”
  - Replace with: “Bilbo's”
  - Replace with: “Biro's”



Lint:    Spelling (63 priority)
Message: |
    4109 | “You must have gone there about the time Biloxi went to New Haven.”
         |                                          ^~~~~~ Did you mean to spell `Biloxi` this way?
Suggest:
  - Replace with: “Biko's”
  - Replace with: “Bilbo's”
  - Replace with: “Biro's”



Lint:    WordChoice (127 priority)
Message: |
    4115 | “I told you I went there,” said Gatsby.
         |         ^~~ The possessive version of this word is more common in this context.
Suggest:
  - Replace with: “your”
  - Replace with: “you're a”
  - Replace with: “you're an”



Lint:    Repetition (63 priority)
Message: |
    4115 | “I told you I went there,” said Gatsby.
         |         ^~~~~ There are too many personal pronouns in sequence here.
Suggest:
  - Replace with: “you”
  - Replace with: “I”



Lint:    Readability (127 priority)
Message: |
    4185 | At this point Jordan and I tried to go, but Tom and Gatsby insisted with
         | ^~~~~~~~~~~~~~~~~~~~~~~~~~~~~~~~~~~~~~~~~~~~~~~~~~~~~~~~~~~~~~~~~~~~~~~~~
    4186 | competitive firmness that we remain—as though neither of them had anything to
         | ~~~~~~~~~~~~~~~~~~~~~~~~~~~~~~~~~~~~~~~~~~~~~~~~~~~~~~~~~~~~~~~~~~~~~~~~~~~~~~
    4187 | conceal and it would be a privilege to partake vicariously of their emotions.
         | ~~~~~~~~~~~~~~~~~~~~~~~~~~~~~~~~~~~~~~~~~~~~~~~~~~~~~~~~~~~~~~~~~~~~~~~~~~~~~ This sentence is 41 words long.



Lint:    WordChoice (127 priority)
Message: |
    4192 | “I told you what’s been going on,” said Gatsby. “Going on for five years—and you
         |         ^~~ The possessive version of this word is more common in this context.
Suggest:
  - Replace with: “your”
  - Replace with: “you're a”
  - Replace with: “you're an”



Lint:    WordChoice (63 priority)
Message: |
    4209 | a mile of her unless you brought the groceries to the back door. But all the
         |                                                       ^~~~~~~~~ Did you mean the closed compound noun “backdoor”?
Suggest:
  - Replace with: “backdoor”



Lint:    Spelling (63 priority)
Message: |
    4241 | “Not at Kapiolani?” demanded Tom suddenly.
         |         ^~~~~~~~~ Did you mean to spell `Kapiolani` this way?
Suggest:
  - Replace with: “Kaitlin”
  - Replace with: “Kaposi”
  - Replace with: “Capillary”



Lint:    Spelling (63 priority)
Message: |
    4265 | Why—there’re things between Daisy and me that you’ll never know, things that
         |     ^~~~~~~~ Did you mean to spell `there’re` this way?
Suggest:
  - Replace with: “there's”
  - Replace with: “there'd”
  - Replace with: “there'll”



Lint:    Spelling (63 priority)
Message: |
    4300 | “Who are you, anyhow?” broke out Tom. “You’re one of that bunch that hangs
    4301 | around with Meyer Wolfshiem—that much I happen to know. I’ve made a little
         |                   ^~~~~~~~~ Did you mean `Bolshie`?
Suggest:
  - Replace with: “Bolshie”



Lint:    Spelling (63 priority)
Message: |
    4307 | “He and this Wolfshiem bought up a lot of side-street drug-stores here and in
         |              ^~~~~~~~~ Did you mean `Bolshie`?
Suggest:
  - Replace with: “Bolshie”



Lint:    Spelling (63 priority)
Message: |
    4321 | have you up on the betting laws too, but Wolfshiem scared him into shutting his
         |                                          ^~~~~~~~~ Did you mean `Bolshie`?
    4322 | mouth.”
Suggest:
  - Replace with: “Bolshie”



Lint:    Readability (127 priority)
Message: |
    4337 | defending his name against accusations that had not been made. But with every
         |                                                                ^~~~~~~~~~~~~~~
    4338 | word she was drawing further and further into herself, so he gave that up, and
         | ~~~~~~~~~~~~~~~~~~~~~~~~~~~~~~~~~~~~~~~~~~~~~~~~~~~~~~~~~~~~~~~~~~~~~~~~~~~~~~~
    4339 | only the dead dream fought on as the afternoon slipped away, trying to touch
         | ~~~~~~~~~~~~~~~~~~~~~~~~~~~~~~~~~~~~~~~~~~~~~~~~~~~~~~~~~~~~~~~~~~~~~~~~~~~~~
    4340 | what was no longer tangible, struggling unhappily, undespairingly, toward that
         | ~~~~~~~~~~~~~~~~~~~~~~~~~~~~~~~~~~~~~~~~~~~~~~~~~~~~~~~~~~~~~~~~~~~~~~~~~~~~~~~
    4341 | lost voice across the room.
         | ~~~~~~~~~~~~~~~~~~~~~~~~~~~ This sentence is 47 words long.



Lint:    Spelling (63 priority)
Message: |
    4340 | what was no longer tangible, struggling unhappily, undespairingly, toward that
         |                                                    ^~~~~~~~~~~~~~ Did you mean `despairingly`?
    4341 | lost voice across the room.
Suggest:
  - Replace with: “despairingly”



Lint:    Repetition (127 priority)
Message: |
    4347 | Her frightened eyes told that whatever intentions, whatever courage she had had,
         |                                                                         ^~~~~~~ Did you mean to repeat this word?
    4348 | were definitely gone.
Suggest:
  - Replace with: “had”



Lint:    WordChoice (127 priority)
Message: |
    4350 | “You two start on home, Daisy,” said Tom. “In Mr. Gatsby’s car.”
         |  ^~~ The possessive version of this word is more common in this context.
Suggest:
  - Replace with: “Your”
  - Replace with: “You're a”
  - Replace with: “You're an”



Lint:    Formatting (63 priority)
Message: |
    4373 | “No . . . I just remembered that to-day’s my birthday.”
         |    ^ Unnecessary space at the end of the sentence.
Suggest:
  - Remove error



Lint:    Spelling (63 priority)
Message: |
    4377 | It was seven o’clock when we got into the coupé with him and started for Long
         |                                           ^~~~~ Did you mean to spell `coupé` this way?
    4378 | Island. Tom talked incessantly, exulting and laughing, but his voice was as
Suggest:
  - Replace with: “coup”
  - Replace with: “coupe”
  - Replace with: “coups”



Lint:    Spelling (63 priority)
Message: |
    4391 | The young Greek, Michaelis, who ran the coffee joint beside the ashheaps was the
         |                  ^~~~~~~~~ Did you mean `Michael`?
Suggest:
  - Replace with: “Michael”



Lint:    Spelling (63 priority)
Message: |
    4391 | The young Greek, Michaelis, who ran the coffee joint beside the ashheaps was the
         |                                                                 ^~~~~~~~ Did you mean to spell `ashheaps` this way?
    4392 | principal witness at the inquest. He had slept through the heat until after
Suggest:
  - Replace with: “asthma's”
  - Replace with: “airheads”
  - Replace with: “ashcans”



Lint:    Spelling (63 priority)
Message: |
    4394 | office—really sick, pale as his own pale hair and shaking all over. Michaelis
         |                                                                     ^~~~~~~~~ Did you mean `Michael`?
    4395 | advised him to go to bed, but Wilson refused, saying that he’d miss a lot of
Suggest:
  - Replace with: “Michael”



Lint:    Spelling (63 priority)
Message: |
    4402 | Michaelis was astonished; they had been neighbors for four years, and Wilson had
         | ^~~~~~~~~ Did you mean `Michael`?
Suggest:
  - Replace with: “Michael”



Lint:    Spelling (63 priority)
Message: |
    4409 | So naturally Michaelis tried to find out what had happened, but Wilson wouldn’t
         |              ^~~~~~~~~ Did you mean `Michael`?
Suggest:
  - Replace with: “Michael”



Lint:    Spelling (63 priority)
Message: |
    4412 | latter was getting uneasy, some workmen came past the door bound for his
    4413 | restaurant, and Michaelis took the opportunity to get away, intending to come
         |                 ^~~~~~~~~ Did you mean `Michael`?
Suggest:
  - Replace with: “Michael”



Lint:    Style (31 priority)
Message: |
    4416 | he heard Mrs. Wilson’s voice, loud and scolding, down-stairs in the garage.
         |                               ^~~~ An Oxford comma is necessary here.
Suggest:
  - Insert “,”



Lint:    Spelling (63 priority)
Message: |
    4426 | the next bend. Mavromichaelis wasn’t even sure of its color—he told the first
         |                ^~~~~~~~~~~~~~ Did you mean `Carmichael's`?
Suggest:
  - Replace with: “Carmichael's”



Lint:    Readability (127 priority)
Message: |
    4427 | policeman that it was light green. The other car, the one going toward New York,
         |                                    ^~~~~~~~~~~~~~~~~~~~~~~~~~~~~~~~~~~~~~~~~~~~~~
    4428 | came to rest a hundred yards beyond, and it’s driver hurried back to where
         | ~~~~~~~~~~~~~~~~~~~~~~~~~~~~~~~~~~~~~~~~~~~~~~~~~~~~~~~~~~~~~~~~~~~~~~~~~~~
    4429 | Myrtle Wilson, her life violently extinguished, knelt in the road and mingled
         | ~~~~~~~~~~~~~~~~~~~~~~~~~~~~~~~~~~~~~~~~~~~~~~~~~~~~~~~~~~~~~~~~~~~~~~~~~~~~~~
    4430 | her thick dark blood with the dust.
         | ~~~~~~~~~~~~~~~~~~~~~~~~~~~~~~~~~~~ This sentence is 42 words long.



Lint:    Spelling (63 priority)
Message: |
    4432 | Michaelis and this man reached her first, but when they had torn open her
         | ^~~~~~~~~ Did you mean `Michael`?
Suggest:
  - Replace with: “Michael”



Lint:    Readability (127 priority)
Message: |
    4432 | Michaelis and this man reached her first, but when they had torn open her
         | ^~~~~~~~~~~~~~~~~~~~~~~~~~~~~~~~~~~~~~~~~~~~~~~~~~~~~~~~~~~~~~~~~~~~~~~~~~
    4433 | shirtwaist, still damp with perspiration, they saw that her left breast was
         | ~~~~~~~~~~~~~~~~~~~~~~~~~~~~~~~~~~~~~~~~~~~~~~~~~~~~~~~~~~~~~~~~~~~~~~~~~~~~
    4434 | swinging loose like a flap, and there was no need to listen for the heart
         | ~~~~~~~~~~~~~~~~~~~~~~~~~~~~~~~~~~~~~~~~~~~~~~~~~~~~~~~~~~~~~~~~~~~~~~~~~~
    4435 | beneath. The mouth was wide open and ripped a little at the corners, as though
         | ~~~~~~~~ This sentence is 42 words long.



Lint:    Spelling (63 priority)
Message: |
    4442 | “Wreck!” said Tom. “That’s good. Wilson’ll have a little business at last.”
         |                                  ^~~~~~~~~ Did you mean `Wilson`?
Suggest:
  - Replace with: “Wilson”



Lint:    Spelling (63 priority)
Message: |
    4451 | garage, a sound which as we got out of the coupé and walked toward the door
         |                                            ^~~~~ Did you mean to spell `coupé` this way?
    4452 | resolved itself into the words “Oh, my God!” uttered over and over in a gasping
Suggest:
  - Replace with: “coup”
  - Replace with: “coupe”
  - Replace with: “coups”



Lint:    Readability (127 priority)
Message: |
    4466 | Myrtle Wilson’s body, wrapped in a blanket, and then in another blanket, as
         | ^~~~~~~~~~~~~~~~~~~~~~~~~~~~~~~~~~~~~~~~~~~~~~~~~~~~~~~~~~~~~~~~~~~~~~~~~~~~
    4467 | though she suffered from a chill in the hot night, lay on a work-table by the
         | ~~~~~~~~~~~~~~~~~~~~~~~~~~~~~~~~~~~~~~~~~~~~~~~~~~~~~~~~~~~~~~~~~~~~~~~~~~~~~~
    4468 | wall, and Tom, with his back to us, was bending over it, motionless. Next to him
         | ~~~~~~~~~~~~~~~~~~~~~~~~~~~~~~~~~~~~~~~~~~~~~~~~~~~~~~~~~~~~~~~~~~~~ This sentence is 43 words long.



Lint:    Readability (127 priority)
Message: |
    4470 | a little book. At first I couldn’t find the source of the high, groaning words
         |                ^~~~~~~~~~~~~~~~~~~~~~~~~~~~~~~~~~~~~~~~~~~~~~~~~~~~~~~~~~~~~~~~
    4471 | that echoed clamorously through the bare garage—then I saw Wilson standing on
         | ~~~~~~~~~~~~~~~~~~~~~~~~~~~~~~~~~~~~~~~~~~~~~~~~~~~~~~~~~~~~~~~~~~~~~~~~~~~~~~
    4472 | the raised threshold of his office, swaying back and forth and holding to the
         | ~~~~~~~~~~~~~~~~~~~~~~~~~~~~~~~~~~~~~~~~~~~~~~~~~~~~~~~~~~~~~~~~~~~~~~~~~~~~~~
    4473 | doorposts with both hands. Some man was talking to him in a low voice and
         | ~~~~~~~~~~~~~~~~~~~~~~~~~~ This sentence is 43 words long.



Lint:    Spelling (63 priority)
Message: |
    4470 | a little book. At first I couldn’t find the source of the high, groaning words
    4471 | that echoed clamorously through the bare garage—then I saw Wilson standing on
         |             ^~~~~~~~~~~ Did you mean to spell `clamorously` this way?
Suggest:
  - Replace with: “glamorously”
  - Replace with: “clamorous”
  - Replace with: “clangorously”



Lint:    Spelling (63 priority)
Message: |
    4479 | “Oh, my Ga-od! Oh, my Ga-od! Oh, Ga-od! Oh, my Ga-od!”
         |            ^~ Did you mean to spell `od` this way?
Suggest:
  - Replace with: “odd”
  - Replace with: “ode”
  - Replace with: “of”



Lint:    Spelling (63 priority)
Message: |
    4479 | “Oh, my Ga-od! Oh, my Ga-od! Oh, Ga-od! Oh, my Ga-od!”
         |                          ^~ Did you mean to spell `od` this way?
Suggest:
  - Replace with: “odd”
  - Replace with: “ode”
  - Replace with: “of”



Lint:    Spelling (63 priority)
Message: |
    4479 | “Oh, my Ga-od! Oh, my Ga-od! Oh, Ga-od! Oh, my Ga-od!”
         |                                     ^~ Did you mean to spell `od` this way?
Suggest:
  - Replace with: “odd”
  - Replace with: “ode”
  - Replace with: “of”



Lint:    Spelling (63 priority)
Message: |
    4479 | “Oh, my Ga-od! Oh, my Ga-od! Oh, Ga-od! Oh, my Ga-od!”
         |                                                   ^~ Did you mean to spell `od` this way?
Suggest:
  - Replace with: “odd”
  - Replace with: “ode”
  - Replace with: “of”



Lint:    Spelling (63 priority)
Message: |
    4484 | “M-a-v—” the policeman was saying, “—o———”
         |                                      ^ Did you mean to spell `o` this way?
Suggest:
  - Replace with: “ob”
  - Replace with: “of”
  - Replace with: “oh”



Lint:    Spelling (63 priority)
Message: |
    4486 | “No, r—” corrected the man, “M-a-v-r-o———”
         |                                      ^ Did you mean to spell `o` this way?
Suggest:
  - Replace with: “ob”
  - Replace with: “of”
  - Replace with: “oh”



Lint:    Spelling (63 priority)
Message: |
    4490 | “r—” said the policeman, “o———”
         |                           ^ Did you mean to spell `o` this way?
Suggest:
  - Replace with: “ob”
  - Replace with: “of”
  - Replace with: “oh”



Lint:    Spelling (63 priority)
Message: |
    4499 | “Auto hit her. Ins’antly killed.”
         |                ^~~~~~~~~ Did you mean `Instantly`?
Suggest:
  - Replace with: “Instantly”



Lint:    Spelling (63 priority)
Message: |
    4503 | “She ran out ina road. Son-of-a-bitch didn’t even stopus car.”
         |              ^~~ Did you mean to spell `ina` this way?
Suggest:
  - Replace with: “int”
  - Replace with: “in”
  - Replace with: “inc”



Lint:    Spelling (63 priority)
Message: |
    4503 | “She ran out ina road. Son-of-a-bitch didn’t even stopus car.”
         |                                                   ^~~~~~ Did you mean to spell `stopus` this way?
Suggest:
  - Replace with: “stop's”
  - Replace with: “stops”
  - Replace with: “stomp's”



Lint:    Spelling (63 priority)
Message: |
    4505 | “There was two cars,” said Michaelis, “one comin’, one goin’, see?”
         |                            ^~~~~~~~~ Did you mean `Michael`?
Suggest:
  - Replace with: “Michael”



Lint:    Spelling (63 priority)
Message: |
    4505 | “There was two cars,” said Michaelis, “one comin’, one goin’, see?”
         |                                            ^~~~~ Did you mean to spell `comin` this way?
Suggest:
  - Replace with: “coin”
  - Replace with: “comic”
  - Replace with: “coming”



Lint:    Spelling (63 priority)
Message: |
    4505 | “There was two cars,” said Michaelis, “one comin’, one goin’, see?”
         |                                                        ^~~~ Did you mean to spell `goin` this way?
Suggest:
  - Replace with: “gain”
  - Replace with: “gin”
  - Replace with: “going”



Lint:    Spelling (63 priority)
Message: |
    4509 | “One goin’ each way. Well, she”—his hand rose toward the blankets but stopped
         |      ^~~~ Did you mean to spell `goin` this way?
Suggest:
  - Replace with: “gain”
  - Replace with: “gin”
  - Replace with: “going”



Lint:    Miscellaneous (31 priority)
Message: |
    4510 | half way and fell to his side—“she ran out there an’ the one comin’ from N’York
         |                                                  ^~ Incorrect indefinite article.
    4511 | knock right into her, goin’ thirty or forty miles an hour.”
Suggest:
  - Replace with: “a”



Lint:    Spelling (63 priority)
Message: |
    4510 | half way and fell to his side—“she ran out there an’ the one comin’ from N’York
         |                                                              ^~~~~ Did you mean to spell `comin` this way?
    4511 | knock right into her, goin’ thirty or forty miles an hour.”
Suggest:
  - Replace with: “coin”
  - Replace with: “comic”
  - Replace with: “coming”



Lint:    Spelling (63 priority)
Message: |
    4510 | half way and fell to his side—“she ran out there an’ the one comin’ from N’York
         |                                                                          ^~~~~~ Did you mean to spell `N’York` this way?
    4511 | knock right into her, goin’ thirty or forty miles an hour.”
Suggest:
  - Replace with: “York”
  - Replace with: “Nanook”
  - Replace with: “Newark”



Lint:    Spelling (63 priority)
Message: |
    4510 | half way and fell to his side—“she ran out there an’ the one comin’ from N’York
    4511 | knock right into her, goin’ thirty or forty miles an hour.”
         |                       ^~~~ Did you mean to spell `goin` this way?
Suggest:
  - Replace with: “gain”
  - Replace with: “gin”
  - Replace with: “going”



Lint:    Spelling (63 priority)
Message: |
    4523 | “No, but the car passed me down the road, going faster’n forty. Going fifty,
         |                                                 ^~~~~~~~ Did you mean to spell `faster’n` this way?
Suggest:
  - Replace with: “falter's”
  - Replace with: “feaster's”
  - Replace with: “fester's”



Lint:    Spelling (63 priority)
Message: |
    4544 | New York. I was bringing you that coupé we’ve been talking about. That yellow
         |                                   ^~~~~ Did you mean to spell `coupé` this way?
Suggest:
  - Replace with: “coup”
  - Replace with: “coupe”
  - Replace with: “coups”



Lint:    Spelling (63 priority)
Message: |
    4560 | “It’s a blue car, a coupé.”
         |                     ^~~~~ Did you mean to spell `coupé` this way?
Suggest:
  - Replace with: “coup”
  - Replace with: “coupe”
  - Replace with: “coups”



Lint:    Miscellaneous (31 priority)
Message: |
    4564 | Some one who had been driving a little behind us confirmed this, and the
         | ^~~~~~~~ Did you mean the closed compound `someone`?
Suggest:
  - Replace with: “Someone”



Lint:    Spelling (63 priority)
Message: |
    4572 | “If somebody’ll come here and sit with him,” he snapped authoritatively. He
         |     ^~~~~~~~~~~ Did you mean `somebody's`?
Suggest:
  - Replace with: “somebody's”



Lint:    Spelling (63 priority)
Message: |
    4582 | Tom drove slowly until we were beyond the bend—then his foot came down hard, and
    4583 | the coupé raced along through the night. In a little while I heard a low husky
         |     ^~~~~ Did you mean to spell `coupé` this way?
Suggest:
  - Replace with: “coup”
  - Replace with: “coupe”
  - Replace with: “coups”



Lint:    Spelling (63 priority)
Message: |
    4588 | The Buchanans’ house floated suddenly toward us through the dark rustling trees.
         |     ^~~~~~~~~ Did you mean to spell `Buchanans` this way?
Suggest:
  - Replace with: “Buchanan's”
  - Replace with: “Buchanan”



Lint:    Spelling (63 priority)
Message: |
    4635 | the house in a moment; I wouldn’t have been surprised to see sinister faces, the
    4636 | faces of “Wolfshiem’s people,” behind him in the dark shrubbery.
         |           ^~~~~~~~~~~ Did you mean to spell `Wolfshiem’s` this way?
Suggest:
  - Replace with: “Welshmen's”
  - Replace with: “Wolfe's”
  - Replace with: “Wolsey's”



Lint:    Readability (127 priority)
Message: |
    4739 | Toward dawn I heard a taxi go up Gatsby’s drive, and immediately I jumped out of
         | ^~~~~~~~~~~~~~~~~~~~~~~~~~~~~~~~~~~~~~~~~~~~~~~~~~~~~~~~~~~~~~~~~~~~~~~~~~~~~~~~~
    4740 | bed and began to dress—I felt that I had something to tell him, something to
         | ~~~~~~~~~~~~~~~~~~~~~~~~~~~~~~~~~~~~~~~~~~~~~~~~~~~~~~~~~~~~~~~~~~~~~~~~~~~~~
    4741 | warn him about, and morning would be too late.
         | ~~~~~~~~~~~~~~~~~~~~~~~~~~~~~~~~~~~~~~~~~~~~~~ This sentence is 41 words long.



Lint:    Readability (127 priority)
Message: |
    4768 | It was this night that he told me the strange story of his youth with Dan
         | ^~~~~~~~~~~~~~~~~~~~~~~~~~~~~~~~~~~~~~~~~~~~~~~~~~~~~~~~~~~~~~~~~~~~~~~~~~
    4769 | Cody—told it to me because “Jay Gatsby” had broken up like glass against Tom’s
         | ~~~~~~~~~~~~~~~~~~~~~~~~~~~~~~~~~~~~~~~~~~~~~~~~~~~~~~~~~~~~~~~~~~~~~~~~~~~~~~~
    4770 | hard malice, and the long secret extravaganza was played out. I think that he
         | ~~~~~~~~~~~~~~~~~~~~~~~~~~~~~~~~~~~~~~~~~~~~~~~~~~~~~~~~~~~~~ This sentence is 41 words long.



Lint:    Readability (127 priority)
Message: |
    4780 | her as his tent out at camp was to him. There was a ripe mystery about it, a
         |                                         ^~~~~~~~~~~~~~~~~~~~~~~~~~~~~~~~~~~~~
    4781 | hint of bedrooms up-stairs more beautiful and cool than other bedrooms, of gay
         | ~~~~~~~~~~~~~~~~~~~~~~~~~~~~~~~~~~~~~~~~~~~~~~~~~~~~~~~~~~~~~~~~~~~~~~~~~~~~~~~
    4782 | and radiant activities taking place through its corridors, and of romances that
         | ~~~~~~~~~~~~~~~~~~~~~~~~~~~~~~~~~~~~~~~~~~~~~~~~~~~~~~~~~~~~~~~~~~~~~~~~~~~~~~~~
    4783 | were not musty and laid away already in lavender but fresh and breathing and
         | ~~~~~~~~~~~~~~~~~~~~~~~~~~~~~~~~~~~~~~~~~~~~~~~~~~~~~~~~~~~~~~~~~~~~~~~~~~~~~
    4784 | redolent of this year’s shining motor-cars and of dances whose flowers were
         | ~~~~~~~~~~~~~~~~~~~~~~~~~~~~~~~~~~~~~~~~~~~~~~~~~~~~~~~~~~~~~~~~~~~~~~~~~~~~
    4785 | scarcely withered. It excited him, too, that many men had already loved Daisy—it
         | ~~~~~~~~~~~~~~~~~~ This sentence is 63 words long.



Lint:    Readability (127 priority)
Message: |
    4797 | pretenses. I don’t mean that he had traded on his phantom millions, but he had
         |            ^~~~~~~~~~~~~~~~~~~~~~~~~~~~~~~~~~~~~~~~~~~~~~~~~~~~~~~~~~~~~~~~~~~~
    4798 | deliberately given Daisy a sense of security; he let her believe that he was a
         | ~~~~~~~~~~~~~~~~~~~~~~~~~~~~~~~~~~~~~~~~~~~~~~~~~~~~~~~~~~~~~~~~~~~~~~~~~~~~~~~
    4799 | person from much the same strata as herself—that he was fully able to take care
         | ~~~~~~~~~~~~~~~~~~~~~~~~~~~~~~~~~~~~~~~~~~~~~~~~~~~~~~~~~~~~~~~~~~~~~~~~~~~~~~~~
    4800 | of her. As a matter of fact, he had no such facilities—he had no comfortable
         | ~~~~~~~ This sentence is 47 words long.



Lint:    Readability (127 priority)
Message: |
    4814 | kissed her curious and lovely mouth. She had caught a cold, and it made her
         |                                      ^~~~~~~~~~~~~~~~~~~~~~~~~~~~~~~~~~~~~~~
    4815 | voice huskier and more charming than ever, and Gatsby was overwhelmingly aware
         | ~~~~~~~~~~~~~~~~~~~~~~~~~~~~~~~~~~~~~~~~~~~~~~~~~~~~~~~~~~~~~~~~~~~~~~~~~~~~~~~
    4816 | of the youth and mystery that wealth imprisons and preserves, of the freshness
         | ~~~~~~~~~~~~~~~~~~~~~~~~~~~~~~~~~~~~~~~~~~~~~~~~~~~~~~~~~~~~~~~~~~~~~~~~~~~~~~~
    4817 | of many clothes, and of Daisy, gleaming like silver, safe and proud above the
         | ~~~~~~~~~~~~~~~~~~~~~~~~~~~~~~~~~~~~~~~~~~~~~~~~~~~~~~~~~~~~~~~~~~~~~~~~~~~~~~
    4818 | hot struggles of the poor.
         | ~~~~~~~~~~~~~~~~~~~~~~~~~~ This sentence is 53 words long.



Lint:    WordChoice (126 priority)
Message: |
    4820 | “I can’t describe to you how surprised I was to find out I loved her, old sport.
         |                                                          ^ Use the correct pronoun form after prepositions.
Suggest:
  - Replace with: “ME”



Lint:    Formatting (63 priority)
Message: |
    4822 | was in love with me too. She thought I knew a lot because I knew different
    4823 | things from her . . . Well, there I was, ’way off my ambitions, getting deeper
         |                ^ Unnecessary space at the end of the sentence.
Suggest:
  - Remove error



Lint:    Readability (127 priority)
Message: |
    4833 | They had never been closer in their month of love, nor communicated more
         | ^~~~~~~~~~~~~~~~~~~~~~~~~~~~~~~~~~~~~~~~~~~~~~~~~~~~~~~~~~~~~~~~~~~~~~~~~
    4834 | profoundly one with another, than when she brushed silent lips against his
         | ~~~~~~~~~~~~~~~~~~~~~~~~~~~~~~~~~~~~~~~~~~~~~~~~~~~~~~~~~~~~~~~~~~~~~~~~~~~
    4835 | coat’s shoulder or when he touched the end of her fingers, gently, as though she
         | ~~~~~~~~~~~~~~~~~~~~~~~~~~~~~~~~~~~~~~~~~~~~~~~~~~~~~~~~~~~~~~~~~~~~~~~~~~~~~~~~~
    4836 | were asleep.
         | ~~~~~~~~~~~~ This sentence is 42 words long.



Lint:    Spelling (63 priority)
Message: |
    4850 | saxophones wailed the hopeless comment of the “Beale Street Blues” while a
         |                                                ^~~~~ Did you mean to spell `Beale` this way?
    4851 | hundred pairs of golden and silver slippers shuffled the shining dust. At the
Suggest:
  - Replace with: “Bale”
  - Replace with: “Beadle”
  - Replace with: “Berle”



Lint:    Readability (127 priority)
Message: |
    4856 | Through this twilight universe Daisy began to move again with the season;
         | ^~~~~~~~~~~~~~~~~~~~~~~~~~~~~~~~~~~~~~~~~~~~~~~~~~~~~~~~~~~~~~~~~~~~~~~~~~
    4857 | suddenly she was again keeping half a dozen dates a day with half a dozen men,
         | ~~~~~~~~~~~~~~~~~~~~~~~~~~~~~~~~~~~~~~~~~~~~~~~~~~~~~~~~~~~~~~~~~~~~~~~~~~~~~~~
    4858 | and drowsing asleep at dawn with the beads and chiffon of an evening dress
         | ~~~~~~~~~~~~~~~~~~~~~~~~~~~~~~~~~~~~~~~~~~~~~~~~~~~~~~~~~~~~~~~~~~~~~~~~~~~
    4859 | tangled among dying orchids on the floor beside her bed. And all the time
         | ~~~~~~~~~~~~~~~~~~~~~~~~~~~~~~~~~~~~~~~~~~~~~~~~~~~~~~~~ This sentence is 52 words long.



Lint:    Spelling (63 priority)
Message: |
    4875 | “I don’t think she ever loved him.” Gatsby turned around from a window and
    4876 | looked at me challengingly. “You must remember, old sport, she was very excited
         |              ^~~~~~~~~~~~~ Did you mean `challenging`?
Suggest:
  - Replace with: “challenging”



Lint:    Spelling (63 priority)
Message: |
    4921 | “I’m going to drain the pool to-day, Mr. Gatsby. Leaves’ll start falling pretty
         |                                                  ^~~~~~~~~ Did you mean to spell `Leaves’ll` this way?
    4922 | soon, and then there’s always trouble with the pipes.”
Suggest:
  - Replace with: “Leakey's”
  - Replace with: “Leave's”
  - Replace with: “Leaven's”



Lint:    Spelling (63 priority)
Message: |
    4943 | “I suppose Daisy’ll call too.” He looked at me anxiously, as if he hoped I’d
         |            ^~~~~~~~ Did you mean `Daisy's`?
Suggest:
  - Replace with: “Daisy's”



Lint:    Spelling (63 priority)
Message: |
    4980 | “I’ve left Daisy’s house,” she said. “I’m at Hempstead, and I’m going down to
         |                                              ^~~~~~~~~ Did you mean to spell `Hempstead` this way?
    4981 | Southampton this afternoon.”
Suggest:
  - Replace with: “Homestead”
  - Replace with: “Bedstead”
  - Replace with: “Demisted”



Lint:    Spelling (63 priority)
Message: |
    5015 | When I passed the ashheaps on the train that morning I had crossed deliberately
         |                   ^~~~~~~~ Did you mean to spell `ashheaps` this way?
Suggest:
  - Replace with: “asthma's”
  - Replace with: “airheads”
  - Replace with: “ashcans”



Lint:    Readability (127 priority)
Message: |
    5016 | to the other side of the car. I supposed there’d be a curious crowd around there
         |                               ^~~~~~~~~~~~~~~~~~~~~~~~~~~~~~~~~~~~~~~~~~~~~~~~~~~
    5017 | all day with little boys searching for dark spots in the dust, and some
         | ~~~~~~~~~~~~~~~~~~~~~~~~~~~~~~~~~~~~~~~~~~~~~~~~~~~~~~~~~~~~~~~~~~~~~~~~
    5018 | garrulous man telling over and over what had happened, until it became less and
         | ~~~~~~~~~~~~~~~~~~~~~~~~~~~~~~~~~~~~~~~~~~~~~~~~~~~~~~~~~~~~~~~~~~~~~~~~~~~~~~~~
    5019 | less real even to him and he could tell it no longer, and Myrtle Wilson’s tragic
         | ~~~~~~~~~~~~~~~~~~~~~~~~~~~~~~~~~~~~~~~~~~~~~~~~~~~~~~~~~~~~~~~~~~~~~~~~~~~~~~~~~
    5020 | achievement was forgotten. Now I want to go back a little and tell what happened
         | ~~~~~~~~~~~~~~~~~~~~~~~~~~ This sentence is 56 words long.



Lint:    Miscellaneous (31 priority)
Message: |
    5027 | intolerable part of the affair. Some one, kind or curious, took her in his car
         |                                 ^~~~~~~~ Did you mean the closed compound `someone`?
Suggest:
  - Replace with: “Someone”



Lint:    Miscellaneous (31 priority)
Message: |
    5032 | For a while the door of the office was open, and every one who came into the
         |                                                  ^~~~~~~~~ Did you mean the closed compound `everyone`?
    5033 | garage glanced irresistibly through it. Finally some one said it was a shame,
Suggest:
  - Replace with: “everyone”



Lint:    Miscellaneous (31 priority)
Message: |
    5033 | garage glanced irresistibly through it. Finally some one said it was a shame,
         |                                                 ^~~~~~~~ Did you mean the closed compound `someone`?
    5034 | and closed the door. Michaelis and several other men were with him; first, four
Suggest:
  - Replace with: “someone”



Lint:    Spelling (63 priority)
Message: |
    5034 | and closed the door. Michaelis and several other men were with him; first, four
         |                      ^~~~~~~~~ Did you mean `Michael`?
Suggest:
  - Replace with: “Michael”



Lint:    Style (31 priority)
Message: |
    5034 | and closed the door. Michaelis and several other men were with him; first, four
         |                                                                            ^~~~ An Oxford comma is necessary here.
    5035 | or five men, later two or three men. Still later Michaelis had to ask the last
Suggest:
  - Insert “,”



Lint:    Spelling (63 priority)
Message: |
    5035 | or five men, later two or three men. Still later Michaelis had to ask the last
         |                                                  ^~~~~~~~~ Did you mean `Michael`?
    5036 | stranger to wait there fifteen minutes longer, while he went back to his own
Suggest:
  - Replace with: “Michael”



Lint:    Readability (127 priority)
Message: |
    5041 | quieter and began to talk about the yellow car. He announced that he had a way
         |                                                 ^~~~~~~~~~~~~~~~~~~~~~~~~~~~~~~
    5042 | of finding out whom the yellow car belonged to, and then he blurted out that a
         | ~~~~~~~~~~~~~~~~~~~~~~~~~~~~~~~~~~~~~~~~~~~~~~~~~~~~~~~~~~~~~~~~~~~~~~~~~~~~~~~
    5043 | couple of months ago his wife had come from the city with her face bruised and
         | ~~~~~~~~~~~~~~~~~~~~~~~~~~~~~~~~~~~~~~~~~~~~~~~~~~~~~~~~~~~~~~~~~~~~~~~~~~~~~~~
    5044 | her nose swollen.
         | ~~~~~~~~~~~~~~~~~ This sentence is 42 words long.



Lint:    Spelling (63 priority)
Message: |
    5047 | again in his groaning voice. Michaelis made a clumsy attempt to distract him.
         |                              ^~~~~~~~~ Did you mean `Michael`?
Suggest:
  - Replace with: “Michael”



Lint:    Spelling (63 priority)
Message: |
    5057 | The hard brown beetles kept thudding against the dull light, and whenever
    5058 | Michaelis heard a car go tearing along the road outside it sounded to him like
         | ^~~~~~~~~ Did you mean `Michael`?
Suggest:
  - Replace with: “Michael”



Lint:    WordChoice (63 priority)
Message: |
    5057 | The hard brown beetles kept thudding against the dull light, and whenever
    5058 | Michaelis heard a car go tearing along the road outside it sounded to him like
         |                   ^~~~~~ Did you mean the closed compound noun “cargo”?
Suggest:
  - Replace with: “cargo”



Lint:    Readability (127 priority)
Message: |
    5059 | the car that hadn’t stopped a few hours before. He didn’t like to go into the
         |                                                 ^~~~~~~~~~~~~~~~~~~~~~~~~~~~~~
    5060 | garage, because the work bench was stained where the body had been lying, so he
         | ~~~~~~~~~~~~~~~~~~~~~~~~~~~~~~~~~~~~~~~~~~~~~~~~~~~~~~~~~~~~~~~~~~~~~~~~~~~~~~~~
    5061 | moved uncomfortably around the office—he knew every object in it before
         | ~~~~~~~~~~~~~~~~~~~~~~~~~~~~~~~~~~~~~~~~~~~~~~~~~~~~~~~~~~~~~~~~~~~~~~~~
    5062 | morning—and from time to time sat down beside Wilson trying to keep him more
         | ~~~~~~~~~~~~~~~~~~~~~~~~~~~~~~~~~~~~~~~~~~~~~~~~~~~~~~~~~~~~~~~~~~~~~~~~~~~~~
    5063 | quiet.
         | ~~~~~~ This sentence is 50 words long.



Lint:    WordChoice (63 priority)
Message: |
    5059 | the car that hadn’t stopped a few hours before. He didn’t like to go into the
    5060 | garage, because the work bench was stained where the body had been lying, so he
         |                     ^~~~~~~~~~ Did you mean the closed compound noun “workbench”?
Suggest:
  - Replace with: “workbench”



Lint:    Spelling (63 priority)
Message: |
    5087 | Michaelis opened the drawer nearest his hand. There was nothing in it but a
         | ^~~~~~~~~ Did you mean `Michael`?
Suggest:
  - Replace with: “Michael”



Lint:    Spelling (63 priority)
Message: |
    5102 | Michaelis didn’t see anything odd in that, and he gave Wilson a dozen reasons
         | ^~~~~~~~~ Did you mean `Michael`?
Suggest:
  - Replace with: “Michael”



Lint:    Spelling (63 priority)
Message: |
    5121 | Wilson shook his head. His eyes narrowed and his mouth widened slightly with the
    5122 | ghost of a superior “Hm!”
         |                      ^~ Did you mean to spell `Hm` this way?
Suggest:
  - Replace with: “H”
  - Replace with: “Ham”
  - Replace with: “He”



Lint:    Spelling (63 priority)
Message: |
    5128 | Michaelis had seen this too, but it hadn’t occurred to him that there was any
         | ^~~~~~~~~ Did you mean `Michael`?
Suggest:
  - Replace with: “Michael”



Lint:    Spelling (63 priority)
Message: |
    5136 | He began to rock again, and Michaelis stood twisting the leash in his hand.
         |                             ^~~~~~~~~ Did you mean `Michael`?
Suggest:
  - Replace with: “Michael”



Lint:    Spelling (63 priority)
Message: |
    5146 | Wilson’s glazed eyes turned out to the ashheaps, where small gray clouds took on
         |                                        ^~~~~~~~ Did you mean to spell `ashheaps` this way?
    5147 | fantastic shapes and scurried here and there in the faint dawn wind.
Suggest:
  - Replace with: “asthma's”
  - Replace with: “airheads”
  - Replace with: “ashcans”



Lint:    Spelling (63 priority)
Message: |
    5155 | Standing behind him, Michaelis saw with a shock that he was looking at the eyes
         |                      ^~~~~~~~~ Did you mean `Michael`?
Suggest:
  - Replace with: “Michael”



Lint:    Spelling (63 priority)
Message: |
    5155 | Standing behind him, Michaelis saw with a shock that he was looking at the eyes
    5156 | of Doctor T. J. Eckleburg, which had just emerged, pale and enormous, from the
         |           ^~ Did you mean to spell `T.` this way?
Suggest:
  - Replace with: “Tr”
  - Replace with: “T”
  - Replace with: “Tb”



Lint:    Spelling (63 priority)
Message: |
    5156 | of Doctor T. J. Eckleburg, which had just emerged, pale and enormous, from the
         |              ^~ Did you mean to spell `J.` this way?
Suggest:
  - Replace with: “Jr”
  - Replace with: “J”
  - Replace with: “Jg”



Lint:    Spelling (63 priority)
Message: |
    5156 | of Doctor T. J. Eckleburg, which had just emerged, pale and enormous, from the
         |                 ^~~~~~~~~ Did you mean to spell `Eckleburg` this way?
Suggest:
  - Replace with: “Excalibur”
  - Replace with: “Vicksburg”
  - Replace with: “Iceberg”



Lint:    Spelling (63 priority)
Message: |
    5161 | “That’s an advertisement,” Michaelis assured him. Something made him turn away
         |                            ^~~~~~~~~ Did you mean `Michael`?
Suggest:
  - Replace with: “Michael”



Lint:    WordChoice (63 priority)
Message: |
    5162 | from the window and look back into the room. But Wilson stood there a long time,
    5163 | his face close to the window pane, nodding into the twilight.
         |                       ^~~~~~~~~~~ Did you mean the closed compound noun “windowpane”?
Suggest:
  - Replace with: “windowpane”



Lint:    Spelling (63 priority)
Message: |
    5165 | By six o’clock Michaelis was worn out, and grateful for the sound of a car
         |                ^~~~~~~~~ Did you mean `Michael`?
Suggest:
  - Replace with: “Michael”



Lint:    Spelling (63 priority)
Message: |
    5168 | man ate together. Wilson was quieter now, and Michaelis went home to sleep; when
         |                                               ^~~~~~~~~ Did you mean `Michael`?
Suggest:
  - Replace with: “Michael”



Lint:    Spelling (63 priority)
Message: |
    5171 | His movements—he was on foot all the time—were afterward traced to Port
    5172 | Roosevelt and then to Gad’s Hill, where he bought a sandwich that he didn’t eat,
         |                       ^~~~~ Did you mean to spell `Gad’s` this way?
Suggest:
  - Replace with: “Ga's”
  - Replace with: “Gd's”
  - Replace with: “Gab's”



Lint:    Spelling (63 priority)
Message: |
    5173 | and a cup of coffee. He must have been tired and walking slowly, for he didn’t
    5174 | reach Gad’s Hill until noon. Thus far there was no difficulty in accounting for
         |       ^~~~~ Did you mean to spell `Gad’s` this way?
Suggest:
  - Replace with: “Ga's”
  - Replace with: “Gd's”
  - Replace with: “Gab's”



Lint:    Spelling (63 priority)
Message: |
    5177 | hours he disappeared from view. The police, on the strength of what he said to
    5178 | Michaelis, that he “had a way of finding out,” supposed that he spent that time
         | ^~~~~~~~~ Did you mean `Michael`?
Suggest:
  - Replace with: “Michael”



Lint:    Miscellaneous (31 priority)
Message: |
    5181 | easier, surer way of finding out what he wanted to know. By half-past two he was
    5182 | in West Egg, where he asked some one the way to Gatsby’s house. So by that time
         |                             ^~~~~~~~ Did you mean the closed compound `someone`?
Suggest:
  - Replace with: “someone”



Lint:    Formatting (63 priority)
Message: |
    5204 | where poor ghosts, breathing dreams like air, drifted fortuitously about . . .
         |                                                                         ^ Unnecessary space at the end of the sentence.
Suggest:
  - Remove error



Lint:    Capitalization (31 priority)
Message: |
    5205 | like that ashen, fantastic figure gliding toward him through the amorphous
         | ^~~~ This sentence does not start with a capital letter
Suggest:
  - Replace with: “Like”



Lint:    Spelling (63 priority)
Message: |
    5208 | The chauffeur—he was one of Wolfshiem’s protégés—heard the shots—afterward he
         |                             ^~~~~~~~~~~ Did you mean to spell `Wolfshiem’s` this way?
Suggest:
  - Replace with: “Welshmen's”
  - Replace with: “Wolfe's”
  - Replace with: “Wolsey's”



Lint:    Spelling (63 priority)
Message: |
    5208 | The chauffeur—he was one of Wolfshiem’s protégés—heard the shots—afterward he
         |                                         ^~~~~~~~ Did you mean `proteges`?
    5209 | could only say that he hadn’t thought anything much about them. I drove from the
Suggest:
  - Replace with: “proteges”



Lint:    Readability (127 priority)
Message: |
    5230 | and out of Gatsby’s front door. A rope stretched across the main gate and a
         |                                 ^~~~~~~~~~~~~~~~~~~~~~~~~~~~~~~~~~~~~~~~~~~~
    5231 | policeman by it kept out the curious, but little boys soon discovered that they
         | ~~~~~~~~~~~~~~~~~~~~~~~~~~~~~~~~~~~~~~~~~~~~~~~~~~~~~~~~~~~~~~~~~~~~~~~~~~~~~~~~
    5232 | could enter through my yard, and there were always a few of them clustered
         | ~~~~~~~~~~~~~~~~~~~~~~~~~~~~~~~~~~~~~~~~~~~~~~~~~~~~~~~~~~~~~~~~~~~~~~~~~~~
    5233 | open-mouthed about the pool. Some one with a positive manner, perhaps a
         | ~~~~~~~~~~~~~~~~~~~~~~~~~~~~ This sentence is 42 words long.



Lint:    Miscellaneous (31 priority)
Message: |
    5233 | open-mouthed about the pool. Some one with a positive manner, perhaps a
         |                              ^~~~~~~~ Did you mean the closed compound `someone`?
Suggest:
  - Replace with: “Someone”



Lint:    Spelling (63 priority)
Message: |
    5239 | untrue. When Michaelis’s testimony at the inquest brought to light Wilson’s
         |              ^~~~~~~~~~~ Did you mean to spell `Michaelis’s` this way?
Suggest:
  - Replace with: “Michael's”
  - Replace with: “Michaela's”
  - Replace with: “Michaelmas's”



Lint:    Spelling (63 priority)
Message: |
    5240 | suspicions of his wife I thought the whole tale would shortly be served up in
    5241 | racy pasquinade—but Catherine, who might have said anything, didn’t say a word.
         |      ^~~~~~~~~~ Did you mean `masquerade`?
Suggest:
  - Replace with: “masquerade”



Lint:    Readability (127 priority)
Message: |
    5242 | She showed a surprising amount of character about it too—looked at the coroner
         | ^~~~~~~~~~~~~~~~~~~~~~~~~~~~~~~~~~~~~~~~~~~~~~~~~~~~~~~~~~~~~~~~~~~~~~~~~~~~~~~
    5243 | with determined eyes under that corrected brow of hers, and swore that her
         | ~~~~~~~~~~~~~~~~~~~~~~~~~~~~~~~~~~~~~~~~~~~~~~~~~~~~~~~~~~~~~~~~~~~~~~~~~~~
    5244 | sister had never seen Gatsby, that her sister was completely happy with her
         | ~~~~~~~~~~~~~~~~~~~~~~~~~~~~~~~~~~~~~~~~~~~~~~~~~~~~~~~~~~~~~~~~~~~~~~~~~~~~
    5245 | husband, that her sister had been into no mischief whatever. She convinced
         | ~~~~~~~~~~~~~~~~~~~~~~~~~~~~~~~~~~~~~~~~~~~~~~~~~~~~~~~~~~~~ This sentence is 50 words long.



Lint:    Readability (127 priority)
Message: |
    5253 | referred to me. At first I was surprised and confused; then, as he lay in his
         |                 ^~~~~~~~~~~~~~~~~~~~~~~~~~~~~~~~~~~~~~~~~~~~~~~~~~~~~~~~~~~~~~
    5254 | house and didn’t move or breathe or speak, hour upon hour, it grew upon me that
         | ~~~~~~~~~~~~~~~~~~~~~~~~~~~~~~~~~~~~~~~~~~~~~~~~~~~~~~~~~~~~~~~~~~~~~~~~~~~~~~~~
    5255 | I was responsible, because no one else was interested—interested, I mean, with
         | ~~~~~~~~~~~~~~~~~~~~~~~~~~~~~~~~~~~~~~~~~~~~~~~~~~~~~~~~~~~~~~~~~~~~~~~~~~~~~~~
    5256 | that intense personal interest to which every one has some vague right at the
         | ~~~~~~~~~~~~~~~~~~~~~~~~~~~~~~~~~~~~~~~~~~~~~~~~~~~~~~~~~~~~~~~~~~~~~~~~~~~~~~
    5257 | end.
         | ~~~~ This sentence is 57 words long.



Lint:    Miscellaneous (31 priority)
Message: |
    5255 | I was responsible, because no one else was interested—interested, I mean, with
    5256 | that intense personal interest to which every one has some vague right at the
         |                                         ^~~~~~~~~ Did you mean the closed compound `everyone`?
    5257 | end.
Suggest:
  - Replace with: “everyone”



Lint:    Spelling (63 priority)
Message: |
    5279 | Meyer Wolfshiem’s name wasn’t in the phone book. The butler gave me his office
         |       ^~~~~~~~~~~ Did you mean to spell `Wolfshiem’s` this way?
Suggest:
  - Replace with: “Welshmen's”
  - Replace with: “Wolfe's”
  - Replace with: “Wolsey's”



Lint:    Miscellaneous (31 priority)
Message: |
    5299 | Some one started to ask me questions, but I broke away and going up-stairs
         | ^~~~~~~~ Did you mean the closed compound `someone`?
Suggest:
  - Replace with: “Someone”



Lint:    Spelling (63 priority)
Message: |
    5304 | Next morning I sent the butler to New York with a letter to Wolfshiem, which
         |                                                             ^~~~~~~~~ Did you mean `Bolshie`?
    5305 | asked for information and urged him to come out on the next train. That request
Suggest:
  - Replace with: “Bolshie”



Lint:    Spelling (63 priority)
Message: |
    5308 | neither a wire nor Mr. Wolfshiem arrived; no one arrived except more police and
         |                        ^~~~~~~~~ Did you mean `Bolshie`?
Suggest:
  - Replace with: “Bolshie”



Lint:    Spelling (63 priority)
Message: |
    5309 | photographers and newspaper men. When the butler brought back Wolfshiem’s answer
         |                                                               ^~~~~~~~~~~ Did you mean to spell `Wolfshiem’s` this way?
    5310 | I began to have a feeling of defiance, of scornful solidarity between Gatsby and
Suggest:
  - Replace with: “Welshmen's”
  - Replace with: “Wolfe's”
  - Replace with: “Wolsey's”



Lint:    Spelling (63 priority)
Message: |
    5313 | Dear Mr. Carraway. This has been one of the most terrible shocks of my life to
         |          ^~~~~~~~ Did you mean to spell `Carraway` this way?
Suggest:
  - Replace with: “Caraway”
  - Replace with: “Faraway”



Lint:    Repetition (63 priority)
Message: |
    5313 | Dear Mr. Carraway. This has been one of the most terrible shocks of my life to
    5314 | me I hardly can believe it that it is true at all. Such a mad act as that man
         | ^~~~ There are too many personal pronouns in sequence here.
Suggest:
  - Replace with: “me”
  - Replace with: “I”



Lint:    Spelling (63 priority)
Message: |
    5322 | >
    5323 | > Meyer Wolfshiem
         |         ^~~~~~~~~ Did you mean `Bolshie`?
Suggest:
  - Replace with: “Bolshie”



Lint:    Spelling (63 priority)
Message: |
    5327 | Let me know about the funeral etc do not know his family at all.
         |                               ^~~ Did you mean to spell `etc` this way?
Suggest:
  - Replace with: “eta”
  - Replace with: “etc.”
  - Replace with: “etch”



Lint:    Spelling (63 priority)
Message: |
    5333 | “This is Slagle speaking . . .”
         |          ^~~~~~ Did you mean to spell `Slagle` this way?
Suggest:
  - Replace with: “Beagle”
  - Replace with: “Eagle”
  - Replace with: “Plague”



Lint:    Formatting (63 priority)
Message: |
    5333 | “This is Slagle speaking . . .”
         |                         ^ Unnecessary space at the end of the sentence.
Suggest:
  - Remove error



Lint:    Spelling (63 priority)
Message: |
    5341 | “Young Parke’s in trouble,” he said rapidly. “They picked him up when he handed
         |        ^~~~~~~ Did you mean to spell `Parke’s` this way?
Suggest:
  - Replace with: “Parks's”
  - Replace with: “Parker's”
  - Replace with: “Paige's”



Lint:    Spelling (63 priority)
Message: |
    5343 | numbers just five minutes before. What d’you know about that, hey? You never can
         |                                        ^~~~~ Did you mean to spell `d’you` this way?
Suggest:
  - Replace with: “bayou”
  - Replace with: “you”



Lint:    Formatting (63 priority)
Message: |
    5349 | There was a long silence on the other end of the wire, followed by an
    5350 | exclamation . . . then a quick squawk as the connection was broken.
         |            ^ Unnecessary space at the end of the sentence.
Suggest:
  - Remove error



Lint:    Capitalization (31 priority)
Message: |
    5350 | exclamation . . . then a quick squawk as the connection was broken.
         |                   ^~~~ This sentence does not start with a capital letter
Suggest:
  - Replace with: “Then”



Lint:    Spelling (63 priority)
Message: |
    5352 | I think it was on the third day that a telegram signed Henry C. Gatz arrived
         |                                                              ^~ Did you mean to spell `C.` this way?
Suggest:
  - Replace with: “Cu”
  - Replace with: “C”
  - Replace with: “Cc”



Lint:    Spelling (63 priority)
Message: |
    5352 | I think it was on the third day that a telegram signed Henry C. Gatz arrived
         |                                                                 ^~~~ Did you mean to spell `Gatz` this way?
    5353 | from a town in Minnesota. It said only that the sender was leaving immediately
Suggest:
  - Replace with: “Ga's”
  - Replace with: “Gate”
  - Replace with: “GHz”



Lint:    WordChoice (63 priority)
Message: |
    5359 | hands he began to pull so incessantly at his sparse gray beard that I had
         |                                                     ^~~~~~~~~~ Did you mean the closed compound noun “graybeard”?
    5360 | difficulty in getting off his coat. He was on the point of collapse, so I took
Suggest:
  - Replace with: “graybeard”



Lint:    Spelling (63 priority)
Message: |
    5377 | “Carraway.”
         |  ^~~~~~~~ Did you mean to spell `Carraway` this way?
Suggest:
  - Replace with: “Caraway”
  - Replace with: “Faraway”



Lint:    Spelling (63 priority)
Message: |
    5385 | After a little while Mr. Gatz opened the door and came out, his mouth ajar, his
         |                          ^~~~ Did you mean to spell `Gatz` this way?
Suggest:
  - Replace with: “Ga's”
  - Replace with: “Gate”
  - Replace with: “GHz”



Lint:    Spelling (63 priority)
Message: |
    5386 | face flushed slightly, his eyes leaking isolated and unpunctual tears. He had
         |                                                      ^~~~~~~~~~ Did you mean `punctual`?
Suggest:
  - Replace with: “punctual”



Lint:    Readability (127 priority)
Message: |
    5386 | face flushed slightly, his eyes leaking isolated and unpunctual tears. He had
         |                                                                        ^~~~~~~
    5387 | reached an age where death no longer has the quality of ghastly surprise, and
         | ~~~~~~~~~~~~~~~~~~~~~~~~~~~~~~~~~~~~~~~~~~~~~~~~~~~~~~~~~~~~~~~~~~~~~~~~~~~~~~
    5388 | when he looked around him now for the first time and saw the height and splendor
         | ~~~~~~~~~~~~~~~~~~~~~~~~~~~~~~~~~~~~~~~~~~~~~~~~~~~~~~~~~~~~~~~~~~~~~~~~~~~~~~~~~
    5389 | of the hall and the great rooms opening out from it into other rooms, his grief
         | ~~~~~~~~~~~~~~~~~~~~~~~~~~~~~~~~~~~~~~~~~~~~~~~~~~~~~~~~~~~~~~~~~~~~~~~~~~~~~~~~
    5390 | began to be mixed with an awed pride. I helped him to a bedroom up-stairs; while
         | ~~~~~~~~~~~~~~~~~~~~~~~~~~~~~~~~~~~~~ This sentence is 56 words long.



Lint:    Spelling (63 priority)
Message: |
    5396 | “Gatz is my name.”
         |  ^~~~ Did you mean to spell `Gatz` this way?
Suggest:
  - Replace with: “Ga's”
  - Replace with: “Gate”
  - Replace with: “GHz”



Lint:    Spelling (63 priority)
Message: |
    5398 | “—Mr. Gatz. I thought you might want to take the body West.”
         |       ^~~~ Did you mean to spell `Gatz` this way?
Suggest:
  - Replace with: “Ga's”
  - Replace with: “Gate”
  - Replace with: “GHz”



Lint:    Miscellaneous (31 priority)
Message: |
    5405 | “We were close friends.”
         |     ^~~~~ You may be missing a preposition here.



Lint:    Spelling (63 priority)
Message: |
    5412 | “If he’d of lived, he’d of been a great man. A man like James J. Hill. He’d of
         |                                                               ^~ Did you mean to spell `J.` this way?
Suggest:
  - Replace with: “Jr”
  - Replace with: “J”
  - Replace with: “Jg”



Lint:    Spelling (63 priority)
Message: |
    5423 | “This is Mr. Carraway,” I said.
         |              ^~~~~~~~ Did you mean to spell `Carraway` this way?
Suggest:
  - Replace with: “Caraway”
  - Replace with: “Faraway”



Lint:    Spelling (63 priority)
Message: |
    5425 | “Oh!” He sounded relieved. “This is Klipspringer.”
         |                                     ^~~~~~~~~~~~ Did you mean to spell `Klipspringer` this way?



Lint:    Spelling (63 priority)
Message: |
    5455 | and I’m sort of helpless without them. My address is care of B. F.———”
         |                                                              ^~ Did you mean to spell `B.` this way?
Suggest:
  - Replace with: “Bu”
  - Replace with: “Be”
  - Replace with: “Bk”



Lint:    Spelling (63 priority)
Message: |
    5455 | and I’m sort of helpless without them. My address is care of B. F.———”
         |                                                                 ^~ Did you mean to spell `F.` this way?
Suggest:
  - Replace with: “Ft”
  - Replace with: “F”
  - Replace with: “Fa”



Lint:    Spelling (63 priority)
Message: |
    5464 | The morning of the funeral I went up to New York to see Meyer Wolfshiem; I
         |                                                               ^~~~~~~~~ Did you mean `Bolshie`?
Suggest:
  - Replace with: “Bolshie”



Lint:    Spelling (63 priority)
Message: |
    5472 | “Nobody’s in,” she said. “Mr. Wolfshiem’s gone to Chicago.”
         |                               ^~~~~~~~~~~ Did you mean to spell `Wolfshiem’s` this way?
Suggest:
  - Replace with: “Welshmen's”
  - Replace with: “Wolfe's”
  - Replace with: “Wolsey's”



Lint:    Miscellaneous (31 priority)
Message: |
    5474 | The first part of this was obviously untrue, for some one had begun to whistle
         |                                                  ^~~~~~~~ Did you mean the closed compound `someone`?
    5475 | “The Rosary,” tunelessly, inside.
Suggest:
  - Replace with: “someone”



Lint:    Spelling (63 priority)
Message: |
    5477 | “Please say that Mr. Carraway wants to see him.”
         |                      ^~~~~~~~ Did you mean to spell `Carraway` this way?
Suggest:
  - Replace with: “Caraway”
  - Replace with: “Faraway”



Lint:    Spelling (63 priority)
Message: |
    5481 | At this moment a voice, unmistakably Wolfshiem’s, called “Stella!” from the
         |                                      ^~~~~~~~~~~ Did you mean to spell `Wolfshiem’s` this way?
Suggest:
  - Replace with: “Welshmen's”
  - Replace with: “Wolfe's”
  - Replace with: “Wolsey's”



Lint:    Spelling (63 priority)
Message: |
    5500 | She vanished. In a moment Meyer Wolfsheim stood solemnly in the doorway, holding
         |                                 ^~~~~~~~~ Did you mean to spell `Wolfsheim` this way?
    5501 | out both hands. He drew me into his office, remarking in a reverent voice that
Suggest:
  - Replace with: “Waldheim”
  - Replace with: “Wolfe's”
  - Replace with: “Wilhelm”



Lint:    Spelling (63 priority)
Message: |
    5507 | First time I saw him was when he come into Winebrenner’s poolroom at Forty-third
         |                                            ^~~~~~~~~~~~~ Did you mean to spell `Winebrenner’s` this way?
    5508 | Street and asked for a job. He hadn’t eat anything for a couple of days. ‘Come
Suggest:
  - Replace with: “Windbreaker's”
  - Replace with: “Icebreaker's”
  - Replace with: “Tiebreaker's”



Lint:    Spelling (63 priority)
Message: |
    5508 | Street and asked for a job. He hadn’t eat anything for a couple of days. ‘Come
    5509 | on have some lunch with me,’ I sid. He ate more than four dollars’ worth of food
         |                                ^~~ Did you mean to spell `sid` this way?
Suggest:
  - Replace with: “sad”
  - Replace with: “said”
  - Replace with: “sic”



Lint:    Spelling (63 priority)
Message: |
    5519 | was a fine-appearing, gentlemanly young man, and when he told me he was an
    5520 | Oggsford I knew I could use him good. I got him to join up in the American
         | ^~~~~~~~ Did you mean to spell `Oggsford` this way?
Suggest:
  - Replace with: “Oxford”
  - Replace with: “Osborn”
  - Replace with: “Osgood”



<<<<<<< HEAD
Lint:    WordChoice (126 priority)
Message: |
    5521 | Legion and he used to stand high there. Right off he did some work for a client
         |                                                   ^~ Use the correct pronoun form after prepositions.
    5522 | of mine up to Albany. We were so thick like that in everything”—he held up two
Suggest:
  - Replace with: “him”



Lint:    WordChoice (31 priority)
Message: |
    5528 | “Now he’s dead,” I said after a moment. “You were his closest friend, so I know
         |                                              ^~~~ Use the contraction or separate the words instead.
    5529 | you'll want to come to his funeral this afternoon.”
Suggest:
  - Replace with: “we're”
  - Replace with: “we are”



=======
>>>>>>> 1cef35cb
Lint:    Spelling (63 priority)
Message: |
    5552 | For a moment I thought he was going to suggest a “gonnegtion,” but he only
         |                                                   ^~~~~~~~~~ Did you mean `connection`?
    5553 | nodded and shook my hand.
Suggest:
  - Replace with: “connection”



Lint:    Spelling (63 priority)
Message: |
    5559 | drizzle. After changing my clothes I went next door and found Mr. Gatz walking
         |                                                                   ^~~~ Did you mean to spell `Gatz` this way?
    5560 | up and down excitedly in the hall. His pride in his son and in his son’s
Suggest:
  - Replace with: “Ga's”
  - Replace with: “Gate”
  - Replace with: “GHz”



Lint:    Agreement (30 priority)
Message: |
    5575 | “He come out to see me two years ago and bought me the house I live in now. Of
    5576 | course we was broke up when he run off from home, but I see now there was a
         |           ^~~ Make the verb agree with its subject.
Suggest:
  - Replace with: “were”



Lint:    Spelling (63 priority)
Message: |
    5582 | pocket a ragged old copy of a book called “Hopalong Cassidy.”
         |                                            ^~~~~~~~ Did you mean to spell `Hopalong` this way?
Suggest:
  - Replace with: “Along”
  - Replace with: “Oblong”
  - Replace with: “Coaling”



Lint:    Spelling (63 priority)
Message: |
    5601 | >
    5602 | > No wasting time at Shafters or [a name, indecipherable] No more smokeing or
         |                      ^~~~~~~~ Did you mean to spell `Shafters` this way?
Suggest:
  - Replace with: “Shaffer's”
  - Replace with: “Shatters”
  - Replace with: “Shifters”



Lint:    Spelling (63 priority)
Message: |
    5602 | > No wasting time at Shafters or [a name, indecipherable] No more smokeing or
         |                                                                   ^~~~~~~~ Did you mean to spell `smokeing` this way?
    5603 | > chewing. Bath every other day Read one improving book or magazine per week
Suggest:
  - Replace with: “smoking”
  - Replace with: “shoeing”
  - Replace with: “smocking”



Lint:    Repetition (63 priority)
Message: |
    5613 | great for that. He told me I et like a hog once, and I beat him for it.”
         |                         ^~~~ There are too many personal pronouns in sequence here.
Suggest:
  - Replace with: “me”
  - Replace with: “I”



Lint:    Spelling (63 priority)
Message: |
    5613 | great for that. He told me I et like a hog once, and I beat him for it.”
         |                              ^~ Did you mean to spell `et` this way?
Suggest:
  - Replace with: “e”
  - Replace with: “ea”
  - Replace with: “eat”



Lint:    Spelling (63 priority)
Message: |
    5629 | then Mr. Gatz and the minister and I in the limousine, and a little later four
         |          ^~~~ Did you mean to spell `Gatz` this way?
Suggest:
  - Replace with: “Ga's”
  - Replace with: “Gate”
  - Replace with: “GHz”



Lint:    Miscellaneous (31 priority)
Message: |
    5631 | wet to the skin. As we started through the gate into the cemetery I heard a car
    5632 | stop and then the sound of some one splashing after us over the soggy ground. I
         |                            ^~~~~~~~ Did you mean the closed compound `someone`?
Suggest:
  - Replace with: “someone”



Lint:    Spelling (63 priority)
Message: |
    5633 | looked around. It was the man with owl-eyed glasses whom I had found marvelling
         |                                                                      ^~~~~~~~~~ Did you mean `marveling`?
    5634 | over Gatsby’s books in the library one night three months before.
Suggest:
  - Replace with: “marveling”



Lint:    Miscellaneous (31 priority)
Message: |
    5642 | message or a flower. Dimly I heard some one murmur “Blessed are the dead that
         |                                    ^~~~~~~~ Did you mean the closed compound `someone`?
    5643 | the rain falls on,” and then the owl-eyed man said “Amen to that,” in a brave
Suggest:
  - Replace with: “someone”



Lint:    WordChoice (63 priority)
Message: |
    5642 | message or a flower. Dimly I heard some one murmur “Blessed are the dead that
    5643 | the rain falls on,” and then the owl-eyed man said “Amen to that,” in a brave
         |     ^~~~~~~~~~ Did you mean the closed compound noun “rainfalls”?
Suggest:
  - Replace with: “rainfalls”



Lint:    Capitalization (31 priority)
Message: |
    5653 | “Go on!” He started. “Why, my God! they used to go there by the hundreds.”
         |                                    ^~~~ This sentence does not start with a capital letter
Suggest:
  - Replace with: “They”



Lint:    Readability (127 priority)
Message: |
    5660 | from college at Christmas time. Those who went farther than Chicago would gather
         |                                 ^~~~~~~~~~~~~~~~~~~~~~~~~~~~~~~~~~~~~~~~~~~~~~~~~
    5661 | in the old dim Union Street station at six o’clock of a December evening, with a
         | ~~~~~~~~~~~~~~~~~~~~~~~~~~~~~~~~~~~~~~~~~~~~~~~~~~~~~~~~~~~~~~~~~~~~~~~~~~~~~~~~~
    5662 | few Chicago friends, already caught up into their own holiday gayeties, to bid
         | ~~~~~~~~~~~~~~~~~~~~~~~~~~~~~~~~~~~~~~~~~~~~~~~~~~~~~~~~~~~~~~~~~~~~~~~~~~~~~~~
    5663 | them a hasty good-by. I remember the fur coats of the girls returning from Miss
         | ~~~~~~~~~~~~~~~~~~~~~ This sentence is 42 words long.



Lint:    Spelling (63 priority)
Message: |
    5662 | few Chicago friends, already caught up into their own holiday gayeties, to bid
         |                                                               ^~~~~~~~ Did you mean to spell `gayeties` this way?
    5663 | them a hasty good-by. I remember the fur coats of the girls returning from Miss
Suggest:
  - Replace with: “gametes”
  - Replace with: “gazettes”
  - Replace with: “layettes”



Lint:    Readability (127 priority)
Message: |
    5663 | them a hasty good-by. I remember the fur coats of the girls returning from Miss
         |                       ^~~~~~~~~~~~~~~~~~~~~~~~~~~~~~~~~~~~~~~~~~~~~~~~~~~~~~~~~~
    5664 | This-or-That’s and the chatter of frozen breath and the hands waving overhead as
         | ~~~~~~~~~~~~~~~~~~~~~~~~~~~~~~~~~~~~~~~~~~~~~~~~~~~~~~~~~~~~~~~~~~~~~~~~~~~~~~~~~
    5665 | we caught sight of old acquaintances, and the matchings of invitations: “Are you
         | ~~~~~~~~~~~~~~~~~~~~~~~~~~~~~~~~~~~~~~~~~~~~~~~~~~~~~~~~~~~~~~~~~~~~~~~~~~~~~~~~~
    5666 | going to the Ordways’? the Herseys’? the Schultzes’?” and the long green tickets
         | ~~~~~~~~~~~~~~~~~~~~~~ This sentence is 43 words long.



Lint:    Spelling (63 priority)
Message: |
    5665 | we caught sight of old acquaintances, and the matchings of invitations: “Are you
         |                                               ^~~~~~~~~ Did you mean to spell `matchings` this way?
Suggest:
  - Replace with: “matching”
  - Replace with: “catchings”
  - Replace with: “machines”



Lint:    Spelling (63 priority)
Message: |
    5665 | we caught sight of old acquaintances, and the matchings of invitations: “Are you
    5666 | going to the Ordways’? the Herseys’? the Schultzes’?” and the long green tickets
         |              ^~~~~~~ Did you mean to spell `Ordways` this way?
Suggest:
  - Replace with: “Endways”
  - Replace with: “Midways”



Lint:    Spelling (63 priority)
Message: |
    5666 | going to the Ordways’? the Herseys’? the Schultzes’?” and the long green tickets
         |                            ^~~~~~~ Did you mean to spell `Herseys` this way?
Suggest:
  - Replace with: “Hersey's”
  - Replace with: “Hersey”
  - Replace with: “Hershey's”



Lint:    Spelling (63 priority)
Message: |
    5666 | going to the Ordways’? the Herseys’? the Schultzes’?” and the long green tickets
         |                                          ^~~~~~~~~ Did you mean `Schultz`?
Suggest:
  - Replace with: “Schultz”



Lint:    Readability (127 priority)
Message: |
    5671 | When we pulled out into the winter night and the real snow, our snow, began to
         | ^~~~~~~~~~~~~~~~~~~~~~~~~~~~~~~~~~~~~~~~~~~~~~~~~~~~~~~~~~~~~~~~~~~~~~~~~~~~~~~
    5672 | stretch out beside us and twinkle against the windows, and the dim lights of
         | ~~~~~~~~~~~~~~~~~~~~~~~~~~~~~~~~~~~~~~~~~~~~~~~~~~~~~~~~~~~~~~~~~~~~~~~~~~~~~
    5673 | small Wisconsin stations moved by, a sharp wild brace came suddenly into the
         | ~~~~~~~~~~~~~~~~~~~~~~~~~~~~~~~~~~~~~~~~~~~~~~~~~~~~~~~~~~~~~~~~~~~~~~~~~~~~~
    5674 | air. We drew in deep breaths of it as we walked back from dinner through the
         | ~~~~ This sentence is 44 words long.



Lint:    Readability (127 priority)
Message: |
    5678 | That’s my Middle West—not the wheat or the prairies or the lost Swede towns, but
         | ^~~~~~~~~~~~~~~~~~~~~~~~~~~~~~~~~~~~~~~~~~~~~~~~~~~~~~~~~~~~~~~~~~~~~~~~~~~~~~~~~
    5679 | the thrilling returning trains of my youth, and the street lamps and sleigh
         | ~~~~~~~~~~~~~~~~~~~~~~~~~~~~~~~~~~~~~~~~~~~~~~~~~~~~~~~~~~~~~~~~~~~~~~~~~~~~
    5680 | bells in the frosty dark and the shadows of holly wreaths thrown by lighted
         | ~~~~~~~~~~~~~~~~~~~~~~~~~~~~~~~~~~~~~~~~~~~~~~~~~~~~~~~~~~~~~~~~~~~~~~~~~~~~
    5681 | windows on the snow. I am part of that, a little solemn with the feel of those
         | ~~~~~~~~~~~~~~~~~~~~ This sentence is 47 words long.



Lint:    WordChoice (63 priority)
Message: |
    5679 | the thrilling returning trains of my youth, and the street lamps and sleigh
         |                                                     ^~~~~~~~~~~~ Did you mean the closed compound noun “streetlamps”?
    5680 | bells in the frosty dark and the shadows of holly wreaths thrown by lighted
Suggest:
  - Replace with: “streetlamps”



Lint:    Spelling (63 priority)
Message: |
    5682 | long winters, a little complacent from growing up in the Carraway house in a
         |                                                          ^~~~~~~~ Did you mean to spell `Carraway` this way?
    5683 | city where dwellings are still called through decades by a family’s name. I see
Suggest:
  - Replace with: “Caraway”
  - Replace with: “Faraway”



Lint:    Readability (127 priority)
Message: |
    5683 | city where dwellings are still called through decades by a family’s name. I see
         |                                                                           ^~~~~~
    5684 | now that this has been a story of the West, after all—Tom and Gatsby, Daisy and
         | ~~~~~~~~~~~~~~~~~~~~~~~~~~~~~~~~~~~~~~~~~~~~~~~~~~~~~~~~~~~~~~~~~~~~~~~~~~~~~~~~
    5685 | Jordan and I, were all Westerners, and perhaps we possessed some deficiency in
         | ~~~~~~~~~~~~~~~~~~~~~~~~~~~~~~~~~~~~~~~~~~~~~~~~~~~~~~~~~~~~~~~~~~~~~~~~~~~~~~~
    5686 | common which made us subtly unadaptable to Eastern life.
         | ~~~~~~~~~~~~~~~~~~~~~~~~~~~~~~~~~~~~~~~~~~~~~~~~~~~~~~~~ This sentence is 41 words long.



Lint:    Style (31 priority)
Message: |
    5684 | now that this has been a story of the West, after all—Tom and Gatsby, Daisy and
         |                                                                       ^~~~~ An Oxford comma is necessary here.
    5685 | Jordan and I, were all Westerners, and perhaps we possessed some deficiency in
Suggest:
  - Insert “,”



Lint:    Spelling (63 priority)
Message: |
    5685 | Jordan and I, were all Westerners, and perhaps we possessed some deficiency in
    5686 | common which made us subtly unadaptable to Eastern life.
         |                             ^~~~~~~~~~~ Did you mean `adaptable`?
Suggest:
  - Replace with: “adaptable”



Lint:    Readability (127 priority)
Message: |
    5688 | Even when the East excited me most, even when I was most keenly aware of its
         | ^~~~~~~~~~~~~~~~~~~~~~~~~~~~~~~~~~~~~~~~~~~~~~~~~~~~~~~~~~~~~~~~~~~~~~~~~~~~~
    5689 | superiority to the bored, sprawling, swollen towns beyond the Ohio, with their
         | ~~~~~~~~~~~~~~~~~~~~~~~~~~~~~~~~~~~~~~~~~~~~~~~~~~~~~~~~~~~~~~~~~~~~~~~~~~~~~~~
    5690 | interminable inquisitions which spared only the children and the very old—even
         | ~~~~~~~~~~~~~~~~~~~~~~~~~~~~~~~~~~~~~~~~~~~~~~~~~~~~~~~~~~~~~~~~~~~~~~~~~~~~~~~
    5691 | then it had always for me a quality of distortion. West Egg, especially, still
         | ~~~~~~~~~~~~~~~~~~~~~~~~~~~~~~~~~~~~~~~~~~~~~~~~~~ This sentence is 50 words long.



Lint:    Spelling (63 priority)
Message: |
    5692 | figures in my more fantastic dreams. I see it as a night scene by El Greco: a
         |                                                                   ^~ Did you mean to spell `El` this way?
Suggest:
  - Replace with: “Ea”
  - Replace with: “Ed”
  - Replace with: “En”



Lint:    Spelling (63 priority)
Message: |
    5692 | figures in my more fantastic dreams. I see it as a night scene by El Greco: a
         |                                                                      ^~~~~ Did you mean to spell `Greco` this way?
Suggest:
  - Replace with: “Geo”
  - Replace with: “Greece”
  - Replace with: “Greek”



Lint:    Spelling (63 priority)
Message: |
    5693 | hundred houses, at once conventional and grotesque, crouching under a sullen,
    5694 | overhanging sky and a lustreless moon. In the foreground four solemn men in
         |                       ^~~~~~~~~~ Did you mean `lusterless`?
Suggest:
  - Replace with: “lusterless”



Lint:    Readability (127 priority)
Message: |
    5712 | She was dressed to play golf, and I remember thinking she looked like a good
         | ^~~~~~~~~~~~~~~~~~~~~~~~~~~~~~~~~~~~~~~~~~~~~~~~~~~~~~~~~~~~~~~~~~~~~~~~~~~~~
    5713 | illustration, her chin raised a little jauntily, her hair the color of an autumn
         | ~~~~~~~~~~~~~~~~~~~~~~~~~~~~~~~~~~~~~~~~~~~~~~~~~~~~~~~~~~~~~~~~~~~~~~~~~~~~~~~~~
    5714 | leaf, her face the same brown tint as the fingerless glove on her knee. When I
         | ~~~~~~~~~~~~~~~~~~~~~~~~~~~~~~~~~~~~~~~~~~~~~~~~~~~~~~~~~~~~~~~~~~~~~~~ This sentence is 43 words long.



Lint:    Spelling (63 priority)
Message: |
    5714 | leaf, her face the same brown tint as the fingerless glove on her knee. When I
         |                                           ^~~~~~~~~~ Did you mean `linerless`?
Suggest:
  - Replace with: “linerless”



Lint:    Punctuation (31 priority)
Message: |
    5721 | “Nevertheless you did throw me over,” said Jordan suddenly. ‘‘You threw me over
         |  ^~~~~~~~~~~~ Discourse markers at the beginning of a sentence should be followed by a comma.
Suggest:
  - Insert “,”



Lint:    Readability (127 priority)
Message: |
    5743 | One afternoon late in October I saw Tom Buchanan. He was walking ahead of me
         |                                                   ^~~~~~~~~~~~~~~~~~~~~~~~~~~
    5744 | along Fifth Avenue in his alert, aggressive way, his hands out a little from his
         | ~~~~~~~~~~~~~~~~~~~~~~~~~~~~~~~~~~~~~~~~~~~~~~~~~~~~~~~~~~~~~~~~~~~~~~~~~~~~~~~~~
    5745 | body as if to fight off interference, his head moving sharply here and there,
         | ~~~~~~~~~~~~~~~~~~~~~~~~~~~~~~~~~~~~~~~~~~~~~~~~~~~~~~~~~~~~~~~~~~~~~~~~~~~~~~
    5746 | adapting itself to his restless eyes. Just as I slowed up to avoid overtaking
         | ~~~~~~~~~~~~~~~~~~~~~~~~~~~~~~~~~~~~~ This sentence is 41 words long.



Lint:    WordChoice (126 priority)
Message: |
    5764 | ready to leave, and when I sent down word that we weren’t in he tried to force
         |                                                              ^~ Use the correct pronoun form after prepositions.
    5765 | his way up-stairs. He was crazy enough to kill me if I hadn’t told him who owned
Suggest:
  - Replace with: “him”



Lint:    WordChoice (126 priority)
Message: |
    5768 | coming to him. He threw dust into your eyes just like he did in Daisy’s, but he
         |                                                       ^~ Use the correct pronoun form after prepositions.
    5769 | was a tough one. He ran over Myrtle like you’d run over a dog and never even
Suggest:
  - Replace with: “him”



Lint:    Readability (127 priority)
Message: |
    5775 | “And if you think I didn’t have my share of suffering—look here, when I went to
         |  ^~~~~~~~~~~~~~~~~~~~~~~~~~~~~~~~~~~~~~~~~~~~~~~~~~~~~~~~~~~~~~~~~~~~~~~~~~~~~~~
    5776 | give up that flat and saw that damn box of dog biscuits sitting there on the
         | ~~~~~~~~~~~~~~~~~~~~~~~~~~~~~~~~~~~~~~~~~~~~~~~~~~~~~~~~~~~~~~~~~~~~~~~~~~~~~
    5777 | sideboard, I sat down and cried like a baby. By God it was awful—”
         | ~~~~~~~~~~~~~~~~~~~~~~~~~~~~~~~~~~~~~~~~~~~~ This sentence is 42 words long.



Lint:    Readability (127 priority)
Message: |
    5780 | entirely justified. It was all very careless and confused. They were careless
         |                                                            ^~~~~~~~~~~~~~~~~~~
    5781 | people, Tom and Daisy—they smashed up things and creatures and then retreated
         | ~~~~~~~~~~~~~~~~~~~~~~~~~~~~~~~~~~~~~~~~~~~~~~~~~~~~~~~~~~~~~~~~~~~~~~~~~~~~~~
    5782 | back into their money or their vast carelessness, or whatever it was that kept
         | ~~~~~~~~~~~~~~~~~~~~~~~~~~~~~~~~~~~~~~~~~~~~~~~~~~~~~~~~~~~~~~~~~~~~~~~~~~~~~~~
    5783 | them together, and let other people clean up the mess they had made. . . .
         | ~~~~~~~~~~~~~~~~~~~~~~~~~~~~~~~~~~~~~~~~~~~~~~~~~~~~~~~~~~~~~~~~~~~~ This sentence is 43 words long.



Lint:    Style (31 priority)
Message: |
    5780 | entirely justified. It was all very careless and confused. They were careless
    5781 | people, Tom and Daisy—they smashed up things and creatures and then retreated
         |         ^~~ An Oxford comma is necessary here.
Suggest:
  - Insert “,”



Lint:    Readability (127 priority)
Message: |
    5791 | long as mine. One of the taxi drivers in the village never took a fare past the
         |               ^~~~~~~~~~~~~~~~~~~~~~~~~~~~~~~~~~~~~~~~~~~~~~~~~~~~~~~~~~~~~~~~~~
    5792 | entrance gate without stopping for a minute and pointing inside; perhaps it was
         | ~~~~~~~~~~~~~~~~~~~~~~~~~~~~~~~~~~~~~~~~~~~~~~~~~~~~~~~~~~~~~~~~~~~~~~~~~~~~~~~~
    5793 | he who drove Daisy and Gatsby over to East Egg the night of the accident, and
         | ~~~~~~~~~~~~~~~~~~~~~~~~~~~~~~~~~~~~~~~~~~~~~~~~~~~~~~~~~~~~~~~~~~~~~~~~~~~~~~
    5794 | perhaps he had made a story about it all his own. I didn’t want to hear it and I
         | ~~~~~~~~~~~~~~~~~~~~~~~~~~~~~~~~~~~~~~~~~~~~~~~~~ This sentence is 54 words long.



Lint:    Readability (127 priority)
Message: |
    5797 | I spent my Saturday nights in New York because those gleaming, dazzling parties
         | ^~~~~~~~~~~~~~~~~~~~~~~~~~~~~~~~~~~~~~~~~~~~~~~~~~~~~~~~~~~~~~~~~~~~~~~~~~~~~~~~
    5798 | of his were with me so vividly that I could still hear the music and the
         | ~~~~~~~~~~~~~~~~~~~~~~~~~~~~~~~~~~~~~~~~~~~~~~~~~~~~~~~~~~~~~~~~~~~~~~~~~
    5799 | laughter, faint and incessant, from his garden, and the cars going up and down
         | ~~~~~~~~~~~~~~~~~~~~~~~~~~~~~~~~~~~~~~~~~~~~~~~~~~~~~~~~~~~~~~~~~~~~~~~~~~~~~~~
    5800 | his drive. One night I did hear a material car there, and saw its lights stop at
         | ~~~~~~~~~~ This sentence is 45 words long.



Lint:    Spelling (63 priority)
Message: |
    5807 | out clearly in the moonlight, and I erased it, drawing my shoe raspingly along
         |                                                                ^~~~~~~~~ Did you mean to spell `raspingly` this way?
    5808 | the stone. Then I wandered down to the beach and sprawled out on the sand.
Suggest:
  - Replace with: “ragingly”
  - Replace with: “rasping”
  - Replace with: “dashingly”



Lint:    Readability (127 priority)
Message: |
    5814 | green breast of the new world. Its vanished trees, the trees that had made way
         |                                ^~~~~~~~~~~~~~~~~~~~~~~~~~~~~~~~~~~~~~~~~~~~~~~~
    5815 | for Gatsby’s house, had once pandered in whispers to the last and greatest of
         | ~~~~~~~~~~~~~~~~~~~~~~~~~~~~~~~~~~~~~~~~~~~~~~~~~~~~~~~~~~~~~~~~~~~~~~~~~~~~~~
    5816 | all human dreams; for a transitory enchanted moment man must have held his
         | ~~~~~~~~~~~~~~~~~~~~~~~~~~~~~~~~~~~~~~~~~~~~~~~~~~~~~~~~~~~~~~~~~~~~~~~~~~~
    5817 | breath in the presence of this continent, compelled into an esthetic
         | ~~~~~~~~~~~~~~~~~~~~~~~~~~~~~~~~~~~~~~~~~~~~~~~~~~~~~~~~~~~~~~~~~~~~~
    5818 | contemplation he neither understood nor desired, face to face for the last time
         | ~~~~~~~~~~~~~~~~~~~~~~~~~~~~~~~~~~~~~~~~~~~~~~~~~~~~~~~~~~~~~~~~~~~~~~~~~~~~~~~~
    5819 | in history with something commensurate to his capacity for wonder.
         | ~~~~~~~~~~~~~~~~~~~~~~~~~~~~~~~~~~~~~~~~~~~~~~~~~~~~~~~~~~~~~~~~~~ This sentence is 70 words long.



Lint:    WordChoice (63 priority)
Message: |
    5817 | breath in the presence of this continent, compelled into an esthetic
         |                                                          ^~~~~~~~~~~ It seems these words would go better together.
    5818 | contemplation he neither understood nor desired, face to face for the last time
Suggest:
  - Replace with: “anesthetic”



Lint:    Spelling (63 priority)
Message: |
    5817 | breath in the presence of this continent, compelled into an esthetic
         |                                                             ^~~~~~~~ Did you mean to spell `esthetic` this way?
    5818 | contemplation he neither understood nor desired, face to face for the last time
Suggest:
  - Replace with: “aesthetic”
  - Replace with: “aesthetics”
  - Replace with: “pathetic”



Lint:    Spelling (63 priority)
Message: |
    5828 | Gatsby believed in the green light, the orgastic future that year by year
         |                                         ^~~~~~~~ Did you mean to spell `orgastic` this way?
    5829 | recedes before us. It eluded us then, but that’s no matter—to-morrow we will run
Suggest:
  - Replace with: “orgasmic”
  - Replace with: “orgiastic”
  - Replace with: “organic”


<|MERGE_RESOLUTION|>--- conflicted
+++ resolved
@@ -7089,7 +7089,6 @@
 
 
 
-<<<<<<< HEAD
 Lint:    WordChoice (126 priority)
 Message: |
     5521 | Legion and he used to stand high there. Right off he did some work for a client
@@ -7100,19 +7099,6 @@
 
 
 
-Lint:    WordChoice (31 priority)
-Message: |
-    5528 | “Now he’s dead,” I said after a moment. “You were his closest friend, so I know
-         |                                              ^~~~ Use the contraction or separate the words instead.
-    5529 | you'll want to come to his funeral this afternoon.”
-Suggest:
-  - Replace with: “we're”
-  - Replace with: “we are”
-
-
-
-=======
->>>>>>> 1cef35cb
 Lint:    Spelling (63 priority)
 Message: |
     5552 | For a moment I thought he was going to suggest a “gonnegtion,” but he only

Lint:    Spelling (63 priority)
Message: |
       3 | BY F. SCOTT FITZGERALD
         |    ^~ Did you mean to spell `F.` this way?
Suggest:
  - Replace with: “Ft”
  - Replace with: “F”
  - Replace with: “Ff”



Lint:    Spelling (63 priority)
Message: |
       3 | BY F. SCOTT FITZGERALD
         |       ^~~~~ Did you mean to spell `SCOTT` this way?
Suggest:
  - Replace with: “Scott”
  - Replace with: “Scot”
  - Replace with: “Scots”



Lint:    Spelling (63 priority)
Message: |
       3 | BY F. SCOTT FITZGERALD
         |             ^~~~~~~~~~ Did you mean to spell `FITZGERALD` this way?



Lint:    Spelling (63 priority)
Message: |
      10 | “Whenever you feel like criticising any one,” he told me, “just remember that
         |                         ^~~~~~~~~~~ Did you mean `criticizing`?
Suggest:
  - Replace with: “criticizing”



Lint:    Redundancy (31 priority)
Message: |
      15 | consequence, I’m inclined to reserve all judgments, a habit that has opened up
      16 | many curious natures to me and also made me the victim of not a few veteran
         |                            ^~~~~~~~ Consider using just `and`.
Suggest:
  - Replace with: “and”



Lint:    Readability (127 priority)
Message: |
      17 | bores. The abnormal mind is quick to detect and attach itself to this quality
         |        ^~~~~~~~~~~~~~~~~~~~~~~~~~~~~~~~~~~~~~~~~~~~~~~~~~~~~~~~~~~~~~~~~~~~~~~
      18 | when it appears in a normal person, and so it came about that in college I was
         | ~~~~~~~~~~~~~~~~~~~~~~~~~~~~~~~~~~~~~~~~~~~~~~~~~~~~~~~~~~~~~~~~~~~~~~~~~~~~~~~
      19 | unjustly accused of being a politician, because I was privy to the secret griefs
         | ~~~~~~~~~~~~~~~~~~~~~~~~~~~~~~~~~~~~~~~~~~~~~~~~~~~~~~~~~~~~~~~~~~~~~~~~~~~~~~~~~
      20 | of wild, unknown men. Most of the confidences were unsought—frequently I have
         | ~~~~~~~~~~~~~~~~~~~~~ This sentence is 48 words long.



Lint:    Readability (127 priority)
Message: |
      20 | of wild, unknown men. Most of the confidences were unsought—frequently I have
         |                       ^~~~~~~~~~~~~~~~~~~~~~~~~~~~~~~~~~~~~~~~~~~~~~~~~~~~~~~~
      21 | feigned sleep, preoccupation, or a hostile levity when I realized by some
         | ~~~~~~~~~~~~~~~~~~~~~~~~~~~~~~~~~~~~~~~~~~~~~~~~~~~~~~~~~~~~~~~~~~~~~~~~~~
      22 | unmistakable sign that an intimate revelation was quivering on the horizon; for
         | ~~~~~~~~~~~~~~~~~~~~~~~~~~~~~~~~~~~~~~~~~~~~~~~~~~~~~~~~~~~~~~~~~~~~~~~~~~~~~~~~
      23 | the intimate revelations of young men, or at least the terms in which they
         | ~~~~~~~~~~~~~~~~~~~~~~~~~~~~~~~~~~~~~~~~~~~~~~~~~~~~~~~~~~~~~~~~~~~~~~~~~~~
      24 | express them, are usually plagiaristic and marred by obvious suppressions.
         | ~~~~~~~~~~~~~~~~~~~~~~~~~~~~~~~~~~~~~~~~~~~~~~~~~~~~~~~~~~~~~~~~~~~~~~~~~~ This sentence is 57 words long.



Lint:    Spelling (63 priority)
Message: |
      23 | the intimate revelations of young men, or at least the terms in which they
      24 | express them, are usually plagiaristic and marred by obvious suppressions.
         |                           ^~~~~~~~~~~~ Did you mean to spell `plagiaristic` this way?
Suggest:
  - Replace with: “plagiarist's”
  - Replace with: “plagiarist”
  - Replace with: “plagiarists”



Lint:    Spelling (63 priority)
Message: |
      27 | snobbishly repeat, a sense of the fundamental decencies is parcelled out
         |                                                            ^~~~~~~~~ Did you mean `parceled`?
      28 | unequally at birth.
Suggest:
  - Replace with: “parceled”



Lint:    Readability (127 priority)
Message: |
      32 | after a certain point I don’t care what it’s founded on. When I came back from
         |                                                          ^~~~~~~~~~~~~~~~~~~~~~
      33 | the East last autumn I felt that I wanted the world to be in uniform and at a
         | ~~~~~~~~~~~~~~~~~~~~~~~~~~~~~~~~~~~~~~~~~~~~~~~~~~~~~~~~~~~~~~~~~~~~~~~~~~~~~~
      34 | sort of moral attention forever; I wanted no more riotous excursions with
         | ~~~~~~~~~~~~~~~~~~~~~~~~~~~~~~~~~~~~~~~~~~~~~~~~~~~~~~~~~~~~~~~~~~~~~~~~~~
      35 | privileged glimpses into the human heart. Only Gatsby, the man who gives his
         | ~~~~~~~~~~~~~~~~~~~~~~~~~~~~~~~~~~~~~~~~~ This sentence is 41 words long.



Lint:    Readability (127 priority)
Message: |
      37 | everything for which I have an unaffected scorn. If personality is an unbroken
         |                                                  ^~~~~~~~~~~~~~~~~~~~~~~~~~~~~~
      38 | series of successful gestures, then there was something gorgeous about him, some
         | ~~~~~~~~~~~~~~~~~~~~~~~~~~~~~~~~~~~~~~~~~~~~~~~~~~~~~~~~~~~~~~~~~~~~~~~~~~~~~~~~~
      39 | heightened sensitivity to the promises of life, as if he were related to one of
         | ~~~~~~~~~~~~~~~~~~~~~~~~~~~~~~~~~~~~~~~~~~~~~~~~~~~~~~~~~~~~~~~~~~~~~~~~~~~~~~~~
      40 | those intricate machines that register earthquakes ten thousand miles away. This
         | ~~~~~~~~~~~~~~~~~~~~~~~~~~~~~~~~~~~~~~~~~~~~~~~~~~~~~~~~~~~~~~~~~~~~~~~~~~~ This sentence is 42 words long.



Lint:    Readability (127 priority)
Message: |
      40 | those intricate machines that register earthquakes ten thousand miles away. This
         |                                                                             ^~~~~
      41 | responsiveness had nothing to do with that flabby impressionability which is
         | ~~~~~~~~~~~~~~~~~~~~~~~~~~~~~~~~~~~~~~~~~~~~~~~~~~~~~~~~~~~~~~~~~~~~~~~~~~~~~
      42 | dignified under the name of the “creative temperament”—it was an extraordinary
         | ~~~~~~~~~~~~~~~~~~~~~~~~~~~~~~~~~~~~~~~~~~~~~~~~~~~~~~~~~~~~~~~~~~~~~~~~~~~~~~~
      43 | gift for hope, a romantic readiness such as I have never found in any other
         | ~~~~~~~~~~~~~~~~~~~~~~~~~~~~~~~~~~~~~~~~~~~~~~~~~~~~~~~~~~~~~~~~~~~~~~~~~~~~
      44 | person and which it is not likely I shall ever find again. No—Gatsby turned out
         | ~~~~~~~~~~~~~~~~~~~~~~~~~~~~~~~~~~~~~~~~~~~~~~~~~~~~~~~~~~ This sentence is 51 words long.



Lint:    Readability (127 priority)
Message: |
      44 | person and which it is not likely I shall ever find again. No—Gatsby turned out
         |                                                            ^~~~~~~~~~~~~~~~~~~~~
      45 | all right at the end; it is what preyed on Gatsby, what foul dust floated in the
         | ~~~~~~~~~~~~~~~~~~~~~~~~~~~~~~~~~~~~~~~~~~~~~~~~~~~~~~~~~~~~~~~~~~~~~~~~~~~~~~~~~
      46 | wake of his dreams that temporarily closed out my interest in the abortive
         | ~~~~~~~~~~~~~~~~~~~~~~~~~~~~~~~~~~~~~~~~~~~~~~~~~~~~~~~~~~~~~~~~~~~~~~~~~~~
      47 | sorrows and short-winded elations of men.
         | ~~~~~~~~~~~~~~~~~~~~~~~~~~~~~~~~~~~~~~~~~ This sentence is 41 words long.



Lint:    Readability (127 priority)
Message: |
      50 | three generations. The Carraways are something of a clan, and we have a
         |                    ^~~~~~~~~~~~~~~~~~~~~~~~~~~~~~~~~~~~~~~~~~~~~~~~~~~~~
      51 | tradition that we’re descended from the Dukes of Buccleuch, but the actual
         | ~~~~~~~~~~~~~~~~~~~~~~~~~~~~~~~~~~~~~~~~~~~~~~~~~~~~~~~~~~~~~~~~~~~~~~~~~~~
      52 | founder of my line was my grandfather’s brother, who came here in fifty-one,
         | ~~~~~~~~~~~~~~~~~~~~~~~~~~~~~~~~~~~~~~~~~~~~~~~~~~~~~~~~~~~~~~~~~~~~~~~~~~~~~
      53 | sent a substitute to the Civil War, and started the wholesale hardware business
         | ~~~~~~~~~~~~~~~~~~~~~~~~~~~~~~~~~~~~~~~~~~~~~~~~~~~~~~~~~~~~~~~~~~~~~~~~~~~~~~~~
      54 | that my father carries on to-day.
         | ~~~~~~~~~~~~~~~~~~~~~~~~~~~~~~~~~ This sentence is 57 words long.



Lint:    Spelling (63 priority)
Message: |
      50 | three generations. The Carraways are something of a clan, and we have a
         |                        ^~~~~~~~~ Did you mean `Caraways`?
Suggest:
  - Replace with: “Caraways”



Lint:    Spelling (63 priority)
Message: |
      51 | tradition that we’re descended from the Dukes of Buccleuch, but the actual
         |                                                  ^~~~~~~~~ Did you mean to spell `Buccleuch` this way?
      52 | founder of my line was my grandfather’s brother, who came here in fifty-one,
Suggest:
  - Replace with: “Buckley's”
  - Replace with: “Buckley”
  - Replace with: “Nucleic”



Lint:    Spelling (63 priority)
Message: |
      61 | restless. Instead of being the warm centre of the world, the Middle West now
         |                                     ^~~~~~ Did you mean to spell `centre` this way?
      62 | seemed like the ragged edge of the universe—so I decided to go East and learn
Suggest:
  - Replace with: “center”
  - Replace with: “censure”
  - Replace with: “cent”



Lint:    Readability (127 priority)
Message: |
      69 | The practical thing was to find rooms in the city, but it was a warm season, and
         | ^~~~~~~~~~~~~~~~~~~~~~~~~~~~~~~~~~~~~~~~~~~~~~~~~~~~~~~~~~~~~~~~~~~~~~~~~~~~~~~~~
      70 | I had just left a country of wide lawns and friendly trees, so when a young man
         | ~~~~~~~~~~~~~~~~~~~~~~~~~~~~~~~~~~~~~~~~~~~~~~~~~~~~~~~~~~~~~~~~~~~~~~~~~~~~~~~~
      71 | at the office suggested that we take a house together in a commuting town, it
         | ~~~~~~~~~~~~~~~~~~~~~~~~~~~~~~~~~~~~~~~~~~~~~~~~~~~~~~~~~~~~~~~~~~~~~~~~~~~~~~
      72 | sounded like a great idea. He found the house, a weatherbeaten cardboard
         | ~~~~~~~~~~~~~~~~~~~~~~~~~~ This sentence is 54 words long.



Lint:    Spelling (63 priority)
Message: |
      72 | sounded like a great idea. He found the house, a weatherbeaten cardboard
         |                                                  ^~~~~~~~~~~~~ Did you mean to spell `weatherbeaten` this way?
      73 | bungalow at eighty a month, but at the last minute the firm ordered him to
Suggest:
  - Replace with: “weatherboard”
  - Replace with: “weatherboards”
  - Replace with: “weatherization”



Lint:    Readability (127 priority)
Message: |
      74 | Washington, and I went out to the country alone. I had a dog—at least I had him
         |                                                  ^~~~~~~~~~~~~~~~~~~~~~~~~~~~~~~
      75 | for a few days until he ran away—and an old Dodge and a Finnish woman, who made
         | ~~~~~~~~~~~~~~~~~~~~~~~~~~~~~~~~~~~~~~~~~~~~~~~~~~~~~~~~~~~~~~~~~~~~~~~~~~~~~~~~
      76 | my bed and cooked breakfast and muttered Finnish wisdom to herself over the
         | ~~~~~~~~~~~~~~~~~~~~~~~~~~~~~~~~~~~~~~~~~~~~~~~~~~~~~~~~~~~~~~~~~~~~~~~~~~~~
      77 | electric stove.
         | ~~~~~~~~~~~~~~~ This sentence is 42 words long.



Lint:    WordChoice (126 priority)
Message: |
      84 | I told him. And as I walked on I was lonely no longer. I was a guide, a
         |                                ^ Use the correct pronoun form after prepositions.
Suggest:
  - Replace with: “ME”



Lint:    Readability (127 priority)
Message: |
      93 | down out of the young breath-giving air. I bought a dozen volumes on banking and
         |                                          ^~~~~~~~~~~~~~~~~~~~~~~~~~~~~~~~~~~~~~~~
      94 | credit and investment securities, and they stood on my shelf in red and gold
         | ~~~~~~~~~~~~~~~~~~~~~~~~~~~~~~~~~~~~~~~~~~~~~~~~~~~~~~~~~~~~~~~~~~~~~~~~~~~~~
      95 | like new money from the mint, promising to unfold the shining secrets that only
         | ~~~~~~~~~~~~~~~~~~~~~~~~~~~~~~~~~~~~~~~~~~~~~~~~~~~~~~~~~~~~~~~~~~~~~~~~~~~~~~~~
      96 | Midas and Morgan and Mæcenas knew. And I had the high intention of reading many
         | ~~~~~~~~~~~~~~~~~~~~~~~~~~~~~~~~~~ This sentence is 42 words long.



Lint:    Spelling (63 priority)
Message: |
      95 | like new money from the mint, promising to unfold the shining secrets that only
      96 | Midas and Morgan and Mæcenas knew. And I had the high intention of reading many
         |                      ^~~~~~~ Did you mean to spell `Mæcenas` this way?
Suggest:
  - Replace with: “Mycenae”
  - Replace with: “Macon's”
  - Replace with: “Mycenae's”



Lint:    Readability (127 priority)
Message: |
      97 | other books besides. I was rather literary in college—one year I wrote a series
         |                      ^~~~~~~~~~~~~~~~~~~~~~~~~~~~~~~~~~~~~~~~~~~~~~~~~~~~~~~~~~~
      98 | of very solemn and obvious editorials for the Yale News—and now I was going to
         | ~~~~~~~~~~~~~~~~~~~~~~~~~~~~~~~~~~~~~~~~~~~~~~~~~~~~~~~~~~~~~~~~~~~~~~~~~~~~~~~
      99 | bring back all such things into my life and become again that most limited of
         | ~~~~~~~~~~~~~~~~~~~~~~~~~~~~~~~~~~~~~~~~~~~~~~~~~~~~~~~~~~~~~~~~~~~~~~~~~~~~~~
     100 | all specialists, the “well-rounded man.” This isn’t just an epigram—life is much
         | ~~~~~~~~~~~~~~~~~~~~~~~~~~~~~~~~~~~~~~~ This sentence is 49 words long.



Lint:    Readability (127 priority)
Message: |
     106 | natural curiosities, two unusual formations of land. Twenty miles from the city
         |                                                      ^~~~~~~~~~~~~~~~~~~~~~~~~~~
     107 | a pair of enormous eggs, identical in contour and separated only by a courtesy
         | ~~~~~~~~~~~~~~~~~~~~~~~~~~~~~~~~~~~~~~~~~~~~~~~~~~~~~~~~~~~~~~~~~~~~~~~~~~~~~~~
     108 | bay, jut out into the most domesticated body of salt water in the Western
         | ~~~~~~~~~~~~~~~~~~~~~~~~~~~~~~~~~~~~~~~~~~~~~~~~~~~~~~~~~~~~~~~~~~~~~~~~~~
     109 | hemisphere, the great wet barnyard of Long Island Sound. They are not perfect
         | ~~~~~~~~~~~~~~~~~~~~~~~~~~~~~~~~~~~~~~~~~~~~~~~~~~~~~~~~ This sentence is 42 words long.



Lint:    Readability (127 priority)
Message: |
     119 | thousand a season. The one on my right was a colossal affair by any standard—it
         |                    ^~~~~~~~~~~~~~~~~~~~~~~~~~~~~~~~~~~~~~~~~~~~~~~~~~~~~~~~~~~~~
     120 | was a factual imitation of some Hôtel de Ville in Normandy, with a tower on one
         | ~~~~~~~~~~~~~~~~~~~~~~~~~~~~~~~~~~~~~~~~~~~~~~~~~~~~~~~~~~~~~~~~~~~~~~~~~~~~~~~~
     121 | side, spanking new under a thin beard of raw ivy, and a marble swimming pool,
         | ~~~~~~~~~~~~~~~~~~~~~~~~~~~~~~~~~~~~~~~~~~~~~~~~~~~~~~~~~~~~~~~~~~~~~~~~~~~~~~
     122 | and more than forty acres of lawn and garden. It was Gatsby’s mansion. Or,
         | ~~~~~~~~~~~~~~~~~~~~~~~~~~~~~~~~~~~~~~~~~~~~~ This sentence is 53 words long.



Lint:    Spelling (63 priority)
Message: |
     119 | thousand a season. The one on my right was a colossal affair by any standard—it
     120 | was a factual imitation of some Hôtel de Ville in Normandy, with a tower on one
         |                                 ^~~~~ Did you mean to spell `Hôtel` this way?
Suggest:
  - Replace with: “Hotel”
  - Replace with: “Havel”
  - Replace with: “Hegel”



Lint:    Spelling (63 priority)
Message: |
     119 | thousand a season. The one on my right was a colossal affair by any standard—it
     120 | was a factual imitation of some Hôtel de Ville in Normandy, with a tower on one
         |                                       ^~ Did you mean to spell `de` this way?
Suggest:
  - Replace with: “d”
  - Replace with: “db”
  - Replace with: “dc”



Lint:    Spelling (63 priority)
Message: |
     120 | was a factual imitation of some Hôtel de Ville in Normandy, with a tower on one
         |                                          ^~~~~ Did you mean to spell `Ville` this way?
     121 | side, spanking new under a thin beard of raw ivy, and a marble swimming pool,
Suggest:
  - Replace with: “Vile”
  - Replace with: “Villa”
  - Replace with: “Lille”



Lint:    WordChoice (63 priority)
Message: |
     120 | was a factual imitation of some Hôtel de Ville in Normandy, with a tower on one
         |                                          ^~~~~~~~ It seems these words would go better together.
     121 | side, spanking new under a thin beard of raw ivy, and a marble swimming pool,
Suggest:
  - Replace with: “Villein”



Lint:    Readability (127 priority)
Message: |
     124 | of that name. My own house was an eyesore, but it was a small eyesore, and it
         |               ^~~~~~~~~~~~~~~~~~~~~~~~~~~~~~~~~~~~~~~~~~~~~~~~~~~~~~~~~~~~~~~~
     125 | had been overlooked, so I had a view of the water, a partial view of my
         | ~~~~~~~~~~~~~~~~~~~~~~~~~~~~~~~~~~~~~~~~~~~~~~~~~~~~~~~~~~~~~~~~~~~~~~~~
     126 | neighbor’s lawn, and the consoling proximity of millionaires—all for eighty
         | ~~~~~~~~~~~~~~~~~~~~~~~~~~~~~~~~~~~~~~~~~~~~~~~~~~~~~~~~~~~~~~~~~~~~~~~~~~~~
     127 | dollars a month.
         | ~~~~~~~~~~~~~~~~ This sentence is 44 words long.



Lint:    Spelling (63 priority)
Message: |
     131 | drove over there to have dinner with the Tom Buchanans. Daisy was my second
         |                                              ^~~~~~~~~ Did you mean to spell `Buchanans` this way?
Suggest:
  - Replace with: “Buchanan's”
  - Replace with: “Buchanan”



Lint:    Readability (127 priority)
Message: |
     135 | Her husband, among various physical accomplishments, had been one of the most
         | ^~~~~~~~~~~~~~~~~~~~~~~~~~~~~~~~~~~~~~~~~~~~~~~~~~~~~~~~~~~~~~~~~~~~~~~~~~~~~~
     136 | powerful ends that ever played football at New Haven—a national figure in a way,
         | ~~~~~~~~~~~~~~~~~~~~~~~~~~~~~~~~~~~~~~~~~~~~~~~~~~~~~~~~~~~~~~~~~~~~~~~~~~~~~~~~~
     137 | one of those men who reach such an acute limited excellence at twenty-one that
         | ~~~~~~~~~~~~~~~~~~~~~~~~~~~~~~~~~~~~~~~~~~~~~~~~~~~~~~~~~~~~~~~~~~~~~~~~~~~~~~~
     138 | everything afterward savors of anti-climax. His family were enormously
         | ~~~~~~~~~~~~~~~~~~~~~~~~~~~~~~~~~~~~~~~~~~~ This sentence is 48 words long.



Lint:    Readability (127 priority)
Message: |
     138 | everything afterward savors of anti-climax. His family were enormously
         |                                             ^~~~~~~~~~~~~~~~~~~~~~~~~~~
     139 | wealthy—even in college his freedom with money was a matter for reproach—but now
         | ~~~~~~~~~~~~~~~~~~~~~~~~~~~~~~~~~~~~~~~~~~~~~~~~~~~~~~~~~~~~~~~~~~~~~~~~~~~~~~~~~
     140 | he’d left Chicago and come East in a fashion that rather took your breath away:
         | ~~~~~~~~~~~~~~~~~~~~~~~~~~~~~~~~~~~~~~~~~~~~~~~~~~~~~~~~~~~~~~~~~~~~~~~~~~~~~~~~
     141 | for instance, he’d brought down a string of polo ponies from Lake Forest. It was
         | ~~~~~~~~~~~~~~~~~~~~~~~~~~~~~~~~~~~~~~~~~~~~~~~~~~~~~~~~~~~~~~~~~~~~~~~~~ This sentence is 47 words long.



Lint:    Spelling (63 priority)
Message: |
     145 | particular reason, and then drifted here and there unrestfully wherever people
         |                                                    ^~~~~~~~~~~ Did you mean `restfully`?
     146 | played polo and were rich together. This was a permanent move, said Daisy over
Suggest:
  - Replace with: “restfully”



Lint:    Readability (127 priority)
Message: |
     146 | played polo and were rich together. This was a permanent move, said Daisy over
         |                                     ^~~~~~~~~~~~~~~~~~~~~~~~~~~~~~~~~~~~~~~~~~~
     147 | the telephone, but I didn’t believe it—I had no sight into Daisy’s heart, but I
         | ~~~~~~~~~~~~~~~~~~~~~~~~~~~~~~~~~~~~~~~~~~~~~~~~~~~~~~~~~~~~~~~~~~~~~~~~~~~~~~~~
     148 | felt that Tom would drift on forever seeking, a little wistfully, for the
         | ~~~~~~~~~~~~~~~~~~~~~~~~~~~~~~~~~~~~~~~~~~~~~~~~~~~~~~~~~~~~~~~~~~~~~~~~~~
     149 | dramatic turbulence of some irrecoverable football game.
         | ~~~~~~~~~~~~~~~~~~~~~~~~~~~~~~~~~~~~~~~~~~~~~~~~~~~~~~~~ This sentence is 44 words long.



Lint:    Readability (127 priority)
Message: |
     154 | the bay. The lawn started at the beach and ran toward the front door for a
         |          ^~~~~~~~~~~~~~~~~~~~~~~~~~~~~~~~~~~~~~~~~~~~~~~~~~~~~~~~~~~~~~~~~~
     155 | quarter of a mile, jumping over sun-dials and brick walks and burning
         | ~~~~~~~~~~~~~~~~~~~~~~~~~~~~~~~~~~~~~~~~~~~~~~~~~~~~~~~~~~~~~~~~~~~~~~
     156 | gardens—finally when it reached the house drifting up the side in bright vines
         | ~~~~~~~~~~~~~~~~~~~~~~~~~~~~~~~~~~~~~~~~~~~~~~~~~~~~~~~~~~~~~~~~~~~~~~~~~~~~~~~
     157 | as though from the momentum of its run. The front was broken by a line of French
         | ~~~~~~~~~~~~~~~~~~~~~~~~~~~~~~~~~~~~~~~ This sentence is 49 words long.



Lint:    Readability (127 priority)
Message: |
     165 | appearance of always leaning aggressively forward. Not even the effeminate swank
         |                                                    ^~~~~~~~~~~~~~~~~~~~~~~~~~~~~~
     166 | of his riding clothes could hide the enormous power of that body—he seemed to
         | ~~~~~~~~~~~~~~~~~~~~~~~~~~~~~~~~~~~~~~~~~~~~~~~~~~~~~~~~~~~~~~~~~~~~~~~~~~~~~~
     167 | fill those glistening boots until he strained the top lacing, and you could see
         | ~~~~~~~~~~~~~~~~~~~~~~~~~~~~~~~~~~~~~~~~~~~~~~~~~~~~~~~~~~~~~~~~~~~~~~~~~~~~~~~~
     168 | a great pack of muscle shifting when his shoulder moved under his thin coat. It
         | ~~~~~~~~~~~~~~~~~~~~~~~~~~~~~~~~~~~~~~~~~~~~~~~~~~~~~~~~~~~~~~~~~~~~~~~~~~~~ This sentence is 48 words long.



Lint:    Readability (127 priority)
Message: |
     185 | Turning me around by one arm, he moved a broad flat hand along the front vista,
         | ^~~~~~~~~~~~~~~~~~~~~~~~~~~~~~~~~~~~~~~~~~~~~~~~~~~~~~~~~~~~~~~~~~~~~~~~~~~~~~~~
     186 | including in its sweep a sunken Italian garden, a half acre of deep, pungent
         | ~~~~~~~~~~~~~~~~~~~~~~~~~~~~~~~~~~~~~~~~~~~~~~~~~~~~~~~~~~~~~~~~~~~~~~~~~~~~~
     187 | roses, and a snub-nosed motor-boat that bumped the tide offshore.
         | ~~~~~~~~~~~~~~~~~~~~~~~~~~~~~~~~~~~~~~~~~~~~~~~~~~~~~~~~~~~~~~~~~ This sentence is 42 words long.



Lint:    Spelling (63 priority)
Message: |
     189 | “It belonged to Demaine, the oil man.” He turned me around again, politely and
         |                 ^~~~~~~ Did you mean to spell `Demaine` this way?
Suggest:
  - Replace with: “Deanne”
  - Replace with: “Deming”
  - Replace with: “Dewayne”



Lint:    WordChoice (63 priority)
Message: |
     189 | “It belonged to Demaine, the oil man.” He turned me around again, politely and
         |                              ^~~~~~~ Did you mean the closed compound noun “oilman”?
Suggest:
  - Replace with: “oilman”



Lint:    Spelling (63 priority)
Message: |
     192 | We walked through a high hallway into a bright rosy-colored space, fragilely
         |                                                                    ^~~~~~~~~ Did you mean to spell `fragilely` this way?
     193 | bound into the house by French windows at either end. The windows were ajar and
Suggest:
  - Replace with: “fragile”
  - Replace with: “facilely”
  - Replace with: “fragiler”



Lint:    Readability (127 priority)
Message: |
     195 | into the house. A breeze blew through the room, blew curtains in at one end and
         |                 ^~~~~~~~~~~~~~~~~~~~~~~~~~~~~~~~~~~~~~~~~~~~~~~~~~~~~~~~~~~~~~~~
     196 | out the other like pale flags, twisting them up toward the frosted wedding-cake
         | ~~~~~~~~~~~~~~~~~~~~~~~~~~~~~~~~~~~~~~~~~~~~~~~~~~~~~~~~~~~~~~~~~~~~~~~~~~~~~~~~
     197 | of the ceiling, and then rippled over the wine-colored rug, making a shadow on
         | ~~~~~~~~~~~~~~~~~~~~~~~~~~~~~~~~~~~~~~~~~~~~~~~~~~~~~~~~~~~~~~~~~~~~~~~~~~~~~~~
     198 | it as wind does on the sea.
         | ~~~~~~~~~~~~~~~~~~~~~~~~~~~ This sentence is 49 words long.



Lint:    Readability (127 priority)
Message: |
     236 | speech is an arrangement of notes that will never be played again. Her face was
         |                                                                    ^~~~~~~~~~~~~
     237 | sad and lovely with bright things in it, bright eyes and a bright passionate
         | ~~~~~~~~~~~~~~~~~~~~~~~~~~~~~~~~~~~~~~~~~~~~~~~~~~~~~~~~~~~~~~~~~~~~~~~~~~~~~
     238 | mouth, but there was an excitement in her voice that men who had cared for her
         | ~~~~~~~~~~~~~~~~~~~~~~~~~~~~~~~~~~~~~~~~~~~~~~~~~~~~~~~~~~~~~~~~~~~~~~~~~~~~~~~
     239 | found difficult to forget: a singing compulsion, a whispered “Listen,” a promise
         | ~~~~~~~~~~~~~~~~~~~~~~~~~~~~~~~~~~~~~~~~~~~~~~~~~~~~~~~~~~~~~~~~~~~~~~~~~~~~~~~~~
     240 | that she had done gay, exciting things just a while since and that there were
         | ~~~~~~~~~~~~~~~~~~~~~~~~~~~~~~~~~~~~~~~~~~~~~~~~~~~~~~~~~~~~~~~~~~~~~~~~~~~~~~
     241 | gay, exciting things hovering in the next hour.
         | ~~~~~~~~~~~~~~~~~~~~~~~~~~~~~~~~~~~~~~~~~~~~~~~ This sentence is 68 words long.



Lint:    WordChoice (63 priority)
Message: |
     268 | “I’m a bond man.”
         |        ^~~~~~~~ Did you mean the closed compound noun “bondman”?
Suggest:
  - Replace with: “bondman”



Lint:    Spelling (63 priority)
Message: |
     322 | Slenderly, languidly, their hands set lightly on their hips, the two young women
         | ^~~~~~~~~ Did you mean `Tenderly`?
Suggest:
  - Replace with: “Tenderly”



Lint:    Spelling (63 priority)
Message: |
     334 | “All right,” said Daisy. ‘‘What’ll we plan?” She turned to me helplessly: ‘‘What
         |                            ^~~~~~~ Did you mean `That'll`?
Suggest:
  - Replace with: “That'll”



Lint:    Spelling (63 priority)
Message: |
     352 | Sometimes she and Miss Baker talked at once, unobtrusively and with a bantering
     353 | inconsequence that was never quite chatter, that was as cool as their white
         | ^~~~~~~~~~~~~ Did you mean `consequence`?
Suggest:
  - Replace with: “consequence”



Lint:    Spelling (63 priority)
Message: |
     362 | “You make me feel uncivilized, Daisy,” I confessed on my second glass of corky
         |                                                                          ^~~~~ Did you mean to spell `corky` this way?
     363 | but rather impressive claret. “Can’t you talk about crops or something?”
Suggest:
  - Replace with: “cork”
  - Replace with: “cocky”
  - Replace with: “corks”



Lint:    Spelling (63 priority)
Message: |
     378 | “Tom’s getting very profound,” said Daisy, with an expression of unthoughtful
         |                                                                  ^~~~~~~~~~~~ Did you mean `thoughtful`?
     379 | sadness. “He reads deep books with long words in them. What was that word we———”
Suggest:
  - Replace with: “thoughtful”



Lint:    Style (31 priority)
Message: |
     394 | me again. ‘‘—And we’ve produced all the things that go to make civilization—oh,
     395 | science and art, and all that. Do you see?”
         | ^~~~~~~ An Oxford comma is necessary here.
Suggest:
  - Insert “,”



Lint:    Readability (127 priority)
Message: |
     416 | For a moment the last sunshine fell with romantic affection upon her glowing
         | ^~~~~~~~~~~~~~~~~~~~~~~~~~~~~~~~~~~~~~~~~~~~~~~~~~~~~~~~~~~~~~~~~~~~~~~~~~~~~
     417 | face; her voice compelled me forward breathlessly as I listened—then the glow
         | ~~~~~~~~~~~~~~~~~~~~~~~~~~~~~~~~~~~~~~~~~~~~~~~~~~~~~~~~~~~~~~~~~~~~~~~~~~~~~~
     418 | faded, each light deserting her with lingering regret, like children leaving a
         | ~~~~~~~~~~~~~~~~~~~~~~~~~~~~~~~~~~~~~~~~~~~~~~~~~~~~~~~~~~~~~~~~~~~~~~~~~~~~~~~
     419 | pleasant street at dusk.
         | ~~~~~~~~~~~~~~~~~~~~~~~~ This sentence is 42 words long.



Lint:    Miscellaneous (31 priority)
Message: |
     426 | “I love to see you at my table, Nick. You remind me of a—of a rose, an absolute
         |                                                        ^ Incorrect indefinite article.
     427 | rose. Doesn’t he?” She turned to Miss Baker for confirmation: “An absolute
Suggest:
  - Replace with: “an”



Lint:    Spelling (63 priority)
Message: |
     464 | “It couldn’t be helped!” cried Daisy with tense gayety.
         |                                                 ^~~~~~ Did you mean to spell `gayety` this way?
Suggest:
  - Replace with: “gaiety”
  - Replace with: “gamely”
  - Replace with: “gamete”



Lint:    Spelling (63 priority)
Message: |
     474 | The telephone rang inside, startingly, and as Daisy shook her head decisively at
         |                            ^~~~~~~~~~ Did you mean to spell `startingly` this way?
Suggest:
  - Replace with: “startlingly”
  - Replace with: “searingly”
  - Replace with: “slantingly”



Lint:    Miscellaneous (31 priority)
Message: |
     477 | being lit again, pointlessly, and I was conscious of wanting to look squarely at
     478 | every one, and yet to avoid all eyes. I couldn’t guess what Daisy and Tom were
         | ^~~~~~~~~ Did you mean the closed compound `everyone`?
Suggest:
  - Replace with: “everyone”



Lint:    Spelling (63 priority)
Message: |
     479 | thinking, but I doubt if even Miss Baker, who seemed to have mastered a certain
     480 | hardy scepticism, was able utterly to put this fifth guest’s shrill metallic
         |       ^~~~~~~~~~ Did you mean to spell `scepticism` this way?
Suggest:
  - Replace with: “skepticism”
  - Replace with: “asceticism”



Lint:    Readability (127 priority)
Message: |
     484 | The horses, needless to say, were not mentioned again. Tom and Miss Baker, with
         |                                                        ^~~~~~~~~~~~~~~~~~~~~~~~~
     485 | several feet of twilight between them, strolled back into the library, as if to
         | ~~~~~~~~~~~~~~~~~~~~~~~~~~~~~~~~~~~~~~~~~~~~~~~~~~~~~~~~~~~~~~~~~~~~~~~~~~~~~~~~
     486 | a vigil beside a perfectly tangible body, while, trying to look pleasantly
         | ~~~~~~~~~~~~~~~~~~~~~~~~~~~~~~~~~~~~~~~~~~~~~~~~~~~~~~~~~~~~~~~~~~~~~~~~~~~
     487 | interested and a little deaf, I followed Daisy around a chain of connecting
         | ~~~~~~~~~~~~~~~~~~~~~~~~~~~~~~~~~~~~~~~~~~~~~~~~~~~~~~~~~~~~~~~~~~~~~~~~~~~~
     488 | verandas to the porch in front. In its deep gloom we sat down side by side on a
         | ~~~~~~~~~~~~~~~~~~~~~~~~~~~~~~~ This sentence is 50 words long.



Lint:    Spelling (63 priority)
Message: |
     529 | the whole evening had been a trick of some sort to exact a contributary emotion
         |                                                            ^~~~~~~~~~~~ Did you mean to spell `contributary` this way?
     530 | from me. I waited, and sure enough, in a moment she looked at me with an
Suggest:
  - Replace with: “contributory”
  - Replace with: “contributor”
  - Replace with: “contributors”



Lint:    WordChoice (126 priority)
Message: |
     541 | When we came in she held us silent for a moment with a lifted hand.
         |                 ^~~ Use the correct pronoun form after prepositions.
Suggest:
  - Replace with: “her”



Lint:    Spelling (63 priority)
Message: |
     551 | “Jordan’s going to play in the tournament tomorrow,” explained Daisy, “over at
     552 | Westchester.”
         | ^~~~~~~~~~~ Did you mean to spell `Westchester` this way?
Suggest:
  - Replace with: “Westminster”
  - Replace with: “Winchester”
  - Replace with: “Winchesters”



Lint:    Spelling (63 priority)
Message: |
     565 | “I will. Good night, Mr. Carraway. See you anon.”
         |                          ^~~~~~~~ Did you mean to spell `Carraway` this way?
Suggest:
  - Replace with: “Caraway”
  - Replace with: “Faraway”



Lint:    Enhancement (31 priority)
Message: |
     583 | here this summer. I think the home influence will be very good for her.”
         |                                                      ^~~~~~~~~ Vocabulary enhancement: use `excellent` instead of `very good`
Suggest:
  - Replace with: “excellent”



Lint:    Readability (127 priority)
Message: |
     628 | Already it was deep summer on roadhouse roofs and in front of wayside garages,
         | ^~~~~~~~~~~~~~~~~~~~~~~~~~~~~~~~~~~~~~~~~~~~~~~~~~~~~~~~~~~~~~~~~~~~~~~~~~~~~~~
     629 | where new red gaspumps sat out in pools of light, and when I reached my estate
         | ~~~~~~~~~~~~~~~~~~~~~~~~~~~~~~~~~~~~~~~~~~~~~~~~~~~~~~~~~~~~~~~~~~~~~~~~~~~~~~~
     630 | at West Egg I ran the car under its shed and sat for a while on an abandoned
         | ~~~~~~~~~~~~~~~~~~~~~~~~~~~~~~~~~~~~~~~~~~~~~~~~~~~~~~~~~~~~~~~~~~~~~~~~~~~~~
     631 | grass roller in the yard. The wind had blown off, leaving a loud, bright night,
         | ~~~~~~~~~~~~~~~~~~~~~~~~~ This sentence is 53 words long.



Lint:    Spelling (63 priority)
Message: |
     628 | Already it was deep summer on roadhouse roofs and in front of wayside garages,
     629 | where new red gaspumps sat out in pools of light, and when I reached my estate
         |               ^~~~~~~~ Did you mean `gazumps`?
Suggest:
  - Replace with: “gazumps”



Lint:    Readability (127 priority)
Message: |
     633 | of the earth blew the frogs full of life. The silhouette of a moving cat wavered
         |                                           ^~~~~~~~~~~~~~~~~~~~~~~~~~~~~~~~~~~~~~~
     634 | across the moonlight, and turning my head to watch it, I saw that I was not
         | ~~~~~~~~~~~~~~~~~~~~~~~~~~~~~~~~~~~~~~~~~~~~~~~~~~~~~~~~~~~~~~~~~~~~~~~~~~~~
     635 | alone—fifty feet away a figure had emerged from the shadow of my neighbor’s
         | ~~~~~~~~~~~~~~~~~~~~~~~~~~~~~~~~~~~~~~~~~~~~~~~~~~~~~~~~~~~~~~~~~~~~~~~~~~~~
     636 | mansion and was standing with his hands in his pockets regarding the silver
         | ~~~~~~~~~~~~~~~~~~~~~~~~~~~~~~~~~~~~~~~~~~~~~~~~~~~~~~~~~~~~~~~~~~~~~~~~~~~~
     637 | pepper of the stars. Something in his leisurely movements and the secure
         | ~~~~~~~~~~~~~~~~~~~~ This sentence is 54 words long.



Lint:    Readability (127 priority)
Message: |
     642 | do for an introduction. But I didn’t call to him, for he gave a sudden
         |                         ^~~~~~~~~~~~~~~~~~~~~~~~~~~~~~~~~~~~~~~~~~~~~~~
     643 | intimation that he was content to be alone—he stretched out his arms toward the
         | ~~~~~~~~~~~~~~~~~~~~~~~~~~~~~~~~~~~~~~~~~~~~~~~~~~~~~~~~~~~~~~~~~~~~~~~~~~~~~~~~
     644 | dark water in a curious way, and, far as I was from him, I could have sworn he
         | ~~~~~~~~~~~~~~~~~~~~~~~~~~~~~~~~~~~~~~~~~~~~~~~~~~~~~~~~~~~~~~~~~~~~~~~~~~~~~~~
     645 | was trembling. Involuntarily I glanced seaward—and distinguished nothing except
         | ~~~~~~~~~~~~~~ This sentence is 46 words long.



Lint:    Style (31 priority)
Message: |
     645 | was trembling. Involuntarily I glanced seaward—and distinguished nothing except
     646 | a single green light, minute and far away, that might have been the end of a
         |                       ^~~~~~ An Oxford comma is necessary here.
Suggest:
  - Insert “,”



Lint:    Readability (127 priority)
Message: |
     654 | certain desolate area of land. This is a valley of ashes—a fantastic farm where
         |                                ^~~~~~~~~~~~~~~~~~~~~~~~~~~~~~~~~~~~~~~~~~~~~~~~~
     655 | ashes grow like wheat into ridges and hills and grotesque gardens; where ashes
         | ~~~~~~~~~~~~~~~~~~~~~~~~~~~~~~~~~~~~~~~~~~~~~~~~~~~~~~~~~~~~~~~~~~~~~~~~~~~~~~~
     656 | take the forms of houses and chimneys and rising smoke and, finally, with a
         | ~~~~~~~~~~~~~~~~~~~~~~~~~~~~~~~~~~~~~~~~~~~~~~~~~~~~~~~~~~~~~~~~~~~~~~~~~~~~
     657 | transcendent effort, of ash-gray men, who move dimly and already crumbling
         | ~~~~~~~~~~~~~~~~~~~~~~~~~~~~~~~~~~~~~~~~~~~~~~~~~~~~~~~~~~~~~~~~~~~~~~~~~~~
     658 | through the powdery air. Occasionally a line of gray cars crawls along an
         | ~~~~~~~~~~~~~~~~~~~~~~~~ This sentence is 53 words long.



Lint:    Readability (127 priority)
Message: |
     658 | through the powdery air. Occasionally a line of gray cars crawls along an
         |                          ^~~~~~~~~~~~~~~~~~~~~~~~~~~~~~~~~~~~~~~~~~~~~~~~~
     659 | invisible track, gives out a ghastly creak, and comes to rest, and immediately
         | ~~~~~~~~~~~~~~~~~~~~~~~~~~~~~~~~~~~~~~~~~~~~~~~~~~~~~~~~~~~~~~~~~~~~~~~~~~~~~~~
     660 | the ash-gray men swarm up with leaden spades and stir up an impenetrable cloud,
         | ~~~~~~~~~~~~~~~~~~~~~~~~~~~~~~~~~~~~~~~~~~~~~~~~~~~~~~~~~~~~~~~~~~~~~~~~~~~~~~~~
     661 | which screens their obscure operations from your sight.
         | ~~~~~~~~~~~~~~~~~~~~~~~~~~~~~~~~~~~~~~~~~~~~~~~~~~~~~~~ This sentence is 45 words long.



Lint:    Spelling (63 priority)
Message: |
     664 | it, you perceive, after a moment, the eyes of Doctor T. J. Eckleburg. The eyes
         |                                                      ^~ Did you mean to spell `T.` this way?
Suggest:
  - Replace with: “T”
  - Replace with: “Ta”
  - Replace with: “Tb”



Lint:    Spelling (63 priority)
Message: |
     664 | it, you perceive, after a moment, the eyes of Doctor T. J. Eckleburg. The eyes
         |                                                         ^~ Did you mean to spell `J.` this way?
Suggest:
  - Replace with: “Jr”
  - Replace with: “J”
  - Replace with: “JD”



Lint:    Spelling (63 priority)
Message: |
     664 | it, you perceive, after a moment, the eyes of Doctor T. J. Eckleburg. The eyes
         |                                                            ^~~~~~~~~ Did you mean to spell `Eckleburg` this way?
Suggest:
  - Replace with: “Excalibur”
  - Replace with: “Vicksburg”
  - Replace with: “Iceberg”



Lint:    Spelling (63 priority)
Message: |
     664 | it, you perceive, after a moment, the eyes of Doctor T. J. Eckleburg. The eyes
     665 | of Doctor T. J. Eckleburg are blue and gigantic—their retinas are one yard high.
         |           ^~ Did you mean to spell `T.` this way?
Suggest:
  - Replace with: “T”
  - Replace with: “Ta”
  - Replace with: “Tb”



Lint:    Spelling (63 priority)
Message: |
     665 | of Doctor T. J. Eckleburg are blue and gigantic—their retinas are one yard high.
         |              ^~ Did you mean to spell `J.` this way?
Suggest:
  - Replace with: “Jr”
  - Replace with: “J”
  - Replace with: “JD”



Lint:    Spelling (63 priority)
Message: |
     665 | of Doctor T. J. Eckleburg are blue and gigantic—their retinas are one yard high.
         |                 ^~~~~~~~~ Did you mean to spell `Eckleburg` this way?
Suggest:
  - Replace with: “Excalibur”
  - Replace with: “Vicksburg”
  - Replace with: “Iceberg”



Lint:    Spelling (63 priority)
Message: |
     669 | sank down himself into eternal blindness, or forgot them and moved away. But his
     670 | eyes, dimmed a little by many paintless days, under sun and rain, brood on over
         |                               ^~~~~~~~~ Did you mean to spell `paintless` this way?
Suggest:
  - Replace with: “pointless”
  - Replace with: “painless”
  - Replace with: “painters”



Lint:    Readability (127 priority)
Message: |
     673 | The valley of ashes is bounded on one side by a small foul river, and, when the
         | ^~~~~~~~~~~~~~~~~~~~~~~~~~~~~~~~~~~~~~~~~~~~~~~~~~~~~~~~~~~~~~~~~~~~~~~~~~~~~~~~
     674 | drawbridge is up to let barges through, the passengers on waiting trains can
         | ~~~~~~~~~~~~~~~~~~~~~~~~~~~~~~~~~~~~~~~~~~~~~~~~~~~~~~~~~~~~~~~~~~~~~~~~~~~~~
     675 | stare at the dismal scene for as long as half an hour. There is always a halt
         | ~~~~~~~~~~~~~~~~~~~~~~~~~~~~~~~~~~~~~~~~~~~~~~~~~~~~~~ This sentence is 42 words long.



Lint:    Spelling (63 priority)
Message: |
     683 | up to New York with Tom on the train one afternoon, and when we stopped by the
     684 | ashheaps he jumped to his feet and, taking hold of my elbow, literally forced me
         | ^~~~~~~~ Did you mean to spell `ashheaps` this way?
Suggest:
  - Replace with: “asthma's”
  - Replace with: “airheads”
  - Replace with: “ashcans”



Lint:    Spelling (63 priority)
Message: |
     694 | hundred yards along the road under Doctor Eckleburg’s persistent stare. The only
         |                                           ^~~~~~~~~~~ Did you mean to spell `Eckleburg’s` this way?
Suggest:
  - Replace with: “Excalibur's”
  - Replace with: “Vicksburg's”
  - Replace with: “Iceberg's”



Lint:    WordChoice (63 priority)
Message: |
     695 | building in sight was a small block of yellow brick sitting on the edge of the
     696 | waste land, a sort of compact Main Street ministering to it, and contiguous to
         | ^~~~~~~~~~ Did you mean the closed compound noun “wasteland”?
Suggest:
  - Replace with: “wasteland”



Lint:    Spelling (63 priority)
Message: |
     699 | garage—Repairs. George B. Wilson. Cars bought and sold.—and I followed Tom
         |                        ^~ Did you mean to spell `B.` this way?
Suggest:
  - Replace with: “Bu”
  - Replace with: “Be”
  - Replace with: “Bf”



Lint:    Spelling (63 priority)
Message: |
     702 | The interior was unprosperous and bare; the only car visible was the
         |                  ^~~~~~~~~~~~ Did you mean `prosperous`?
Suggest:
  - Replace with: “prosperous”



Lint:    Readability (127 priority)
Message: |
     703 | dust-covered wreck of a Ford which crouched in a dim corner. It had occurred to
         |                                                              ^~~~~~~~~~~~~~~~~~~
     704 | me that this shadow of a garage must be a blind, and that sumptuous and romantic
         | ~~~~~~~~~~~~~~~~~~~~~~~~~~~~~~~~~~~~~~~~~~~~~~~~~~~~~~~~~~~~~~~~~~~~~~~~~~~~~~~~~
     705 | apartments were concealed overhead, when the proprietor himself appeared in the
         | ~~~~~~~~~~~~~~~~~~~~~~~~~~~~~~~~~~~~~~~~~~~~~~~~~~~~~~~~~~~~~~~~~~~~~~~~~~~~~~~~
     706 | door of an office, wiping his hands on a piece of waste. He was a blond,
         | ~~~~~~~~~~~~~~~~~~~~~~~~~~~~~~~~~~~~~~~~~~~~~~~~~~~~~~~~ This sentence is 43 words long.



Lint:    Style (63 priority)
Message: |
     703 | dust-covered wreck of a Ford which crouched in a dim corner. It had occurred to
     704 | me that this shadow of a garage must be a blind, and that sumptuous and romantic
         |              ^~~~~~~~~~~ The word `of` is not needed here.
Suggest:
  - Replace with: “shadow a”



Lint:    Spelling (63 priority)
Message: |
     706 | door of an office, wiping his hands on a piece of waste. He was a blond,
     707 | spiritless man, anæmic, and faintly handsome. When he saw us a damp gleam of
         |                 ^~~~~~ Did you mean to spell `anæmic` this way?
Suggest:
  - Replace with: “anemic”
  - Replace with: “anemia”
  - Replace with: “atomic”



Lint:    Spelling (63 priority)
Message: |
     726 | footsteps on a stairs, and in a moment the thickish figure of a woman blocked
         |                                            ^~~~~~~~ Did you mean to spell `thickish` this way?
     727 | out the light from the office door. She was in the middle thirties, and faintly
Suggest:
  - Replace with: “thick's”
  - Replace with: “thickest”
  - Replace with: “thickos”



Lint:    Spelling (63 priority)
Message: |
     728 | stout, but she carried her flesh sensuously as some women can. Her face, above a
     729 | spotted dress of dark blue crêpe-de-chine, contained no facet or gleam of
         |                            ^~~~~ Did you mean to spell `crêpe` this way?
Suggest:
  - Replace with: “crepe”
  - Replace with: “crape”
  - Replace with: “cope”



Lint:    Spelling (63 priority)
Message: |
     728 | stout, but she carried her flesh sensuously as some women can. Her face, above a
     729 | spotted dress of dark blue crêpe-de-chine, contained no facet or gleam of
         |                                  ^~ Did you mean to spell `de` this way?
Suggest:
  - Replace with: “d”
  - Replace with: “db”
  - Replace with: “dc”



Lint:    Spelling (63 priority)
Message: |
     730 | beauty, but there was an immediately perceptible vitality about her as if the
     731 | nerves of her body were continually smouldering. She smiled slowly and, walking
         |                                     ^~~~~~~~~~~ Did you mean to spell `smouldering` this way?
Suggest:
  - Replace with: “smoldering”
  - Replace with: “shouldering”
  - Replace with: “soldering”



Lint:    Spelling (63 priority)
Message: |
     756 | “Terrible place, isn’t it,” said Tom, exchanging a frown with Doctor Eckleburg.
         |                                                                      ^~~~~~~~~ Did you mean to spell `Eckleburg` this way?
Suggest:
  - Replace with: “Excalibur”
  - Replace with: “Vicksburg”
  - Replace with: “Iceberg”



Lint:    Spelling (63 priority)
Message: |
     768 | together, for Mrs. Wilson sat discreetly in another car. Tom deferred that much
     769 | to the sensibilities of those East Eggers who might be on the train.
         |                                    ^~~~~~ Did you mean to spell `Eggers` this way?
Suggest:
  - Replace with: “Eggo's”
  - Replace with: “Engels”
  - Replace with: “Edgers”



Lint:    Spelling (63 priority)
Message: |
     784 | We backed up to a gray old man who bore an absurd resemblance to John D.
         |                                                                       ^~ Did you mean to spell `D.` this way?
Suggest:
  - Replace with: “Do”
  - Replace with: “D”
  - Replace with: “Db”



Lint:    WordChoice (127 priority)
Message: |
     806 | “That dog?” He looked at it admiringly. “That dog will cost you ten dollars.”
         |                                                             ^~~ The possessive version of this word is more common in this context.
Suggest:
  - Replace with: “your”
  - Replace with: “you're a”
  - Replace with: “you're an”



Lint:    Style (31 priority)
Message: |
     819 | We drove over to Fifth Avenue, warm and soft, almost pastoral, on the summer
         |                                ^~~~ An Oxford comma is necessary here.
Suggest:
  - Insert “,”



Lint:    Spelling (63 priority)
Message: |
     825 | “No, you don’t,” interposed Tom quickly. “Myrtle’ll be hurt if you don’t come up
         |                                           ^~~~~~~~~ Did you mean `Myrtle's`?
     826 | to the apartment. Won’t you, Myrtle?”
Suggest:
  - Replace with: “Myrtle's”



Lint:    Spelling (63 priority)
Message: |
     838 | “I’m going to have the McKees come up,” she announced as we rose in the
         |                        ^~~~~~ Did you mean to spell `McKees` this way?
Suggest:
  - Replace with: “McKee's”
  - Replace with: “McKee”
  - Replace with: “McGee's”



Lint:    Spelling (63 priority)
Message: |
     842 | small bedroom, and a bath. The living-room was crowded to the doors with a set
     843 | of tapestried furniture entirely too large for it, so that to move about was to
         |    ^~~~~~~~~~ Did you mean `tapestries`?
Suggest:
  - Replace with: “tapestries”



Lint:    Readability (127 priority)
Message: |
     850 | Wilson was first concerned with the dog. A reluctant elevator-boy went for a box
         |                                          ^~~~~~~~~~~~~~~~~~~~~~~~~~~~~~~~~~~~~~~~
     851 | full of straw and some milk, to which he added on his own initiative a tin of
         | ~~~~~~~~~~~~~~~~~~~~~~~~~~~~~~~~~~~~~~~~~~~~~~~~~~~~~~~~~~~~~~~~~~~~~~~~~~~~~~
     852 | large, hard dog-biscuits— one of which decomposed apathetically in the saucer of
         | ~~~~~~~~~~~~~~~~~~~~~~~~~~~~~~~~~~~~~~~~~~~~~~~~~~~~~~~~~~~~~~~~~~~~~~~~~~~~~~~~~
     853 | milk all afternoon. Meanwhile Tom brought out a bottle of whiskey from a locked
         | ~~~~~~~~~~~~~~~~~~~ This sentence is 41 words long.



Lint:    Punctuation (31 priority)
Message: |
     853 | milk all afternoon. Meanwhile Tom brought out a bottle of whiskey from a locked
         |                     ^~~~~~~~~ Discourse markers at the beginning of a sentence should be followed by a comma.
Suggest:
  - Insert “,”



Lint:    Readability (127 priority)
Message: |
     860 | and I went out to buy some at the drugstore on the corner. When I came back they
         |                                                            ^~~~~~~~~~~~~~~~~~~~~~
     861 | had both disappeared, so I sat down discreetly in the living-room and read a
         | ~~~~~~~~~~~~~~~~~~~~~~~~~~~~~~~~~~~~~~~~~~~~~~~~~~~~~~~~~~~~~~~~~~~~~~~~~~~~~
     862 | chapter of “Simon Called Peter”—either it was terrible stuff or the whiskey
         | ~~~~~~~~~~~~~~~~~~~~~~~~~~~~~~~~~~~~~~~~~~~~~~~~~~~~~~~~~~~~~~~~~~~~~~~~~~~~
     863 | distorted things, because it didn’t make any sense to me.
         | ~~~~~~~~~~~~~~~~~~~~~~~~~~~~~~~~~~~~~~~~~~~~~~~~~~~~~~~~~ This sentence is 43 words long.



Lint:    WordChoice (63 priority)
Message: |
     877 | immoderately, repeated my question aloud, and told me she lived with a girl
         |                                                                        ^~~~~
     878 | friend at a hotel.
         | ~~~~~~ Did you mean the closed compound noun “girlfriend”?
Suggest:
  - Replace with: “girlfriend”



Lint:    Miscellaneous (31 priority)
Message: |
     881 | there was a white spot of lather on his cheekbone, and he was most respectful in
     882 | his greeting to every one in the room. He informed me that he was in the
         |                 ^~~~~~~~~ Did you mean the closed compound `everyone`?
Suggest:
  - Replace with: “everyone”



Lint:    Spelling (63 priority)
Message: |
     900 | last week to look at my feet, and when she gave me the bill you’d of thought she
     901 | had my appendicitus out.”
         |        ^~~~~~~~~~~~ Did you mean `appendicitis`?
Suggest:
  - Replace with: “appendicitis”



Lint:    Spelling (63 priority)
Message: |
     905 | “Mrs. Eberhardt. She goes around looking at people’s feet in their own homes.”
         |       ^~~~~~~~~ Did you mean `Bernhardt`?
Suggest:
  - Replace with: “Bernhardt”



Lint:    Spelling (63 priority)
Message: |
     923 | “I should change the light,” he said after a moment. “I’d like to bring out the
     924 | modelling of the features. And I’d try to get hold of all the back hair.”
         | ^~~~~~~~~ Did you mean to spell `modelling` this way?
Suggest:
  - Replace with: “modeling”
  - Replace with: “modelings”
  - Replace with: “yodeling”



Lint:    Spelling (63 priority)
Message: |
     931 | “You McKees have something to drink,” he said. “Get some more ice and mineral
         |      ^~~~~~ Did you mean to spell `McKees` this way?
Suggest:
  - Replace with: “McKee's”
  - Replace with: “McKee”
  - Replace with: “McGee's”



Lint:    Repetition (63 priority)
Message: |
     950 | “Two studies. One of them I call ‘Montauk Point—The Gulls,’ and the other I call
         |                      ^~~~~~ There are too many personal pronouns in sequence here.
Suggest:
  - Replace with: “them”
  - Replace with: “I”



Lint:    Spelling (63 priority)
Message: |
     950 | “Two studies. One of them I call ‘Montauk Point—The Gulls,’ and the other I call
         |                                   ^~~~~~~ Did you mean `Montague`?
     951 | ‘Montauk Point—The Sea.’”
Suggest:
  - Replace with: “Montague”



Lint:    Spelling (63 priority)
Message: |
     950 | “Two studies. One of them I call ‘Montauk Point—The Gulls,’ and the other I call
     951 | ‘Montauk Point—The Sea.’”
         |  ^~~~~~~ Did you mean `Montague`?
Suggest:
  - Replace with: “Montague”



Lint:    Spelling (63 priority)
Message: |
     989 | studies of him.” His lips moved silently for a moment as he invented. “‘George
     990 | B. Wilson at the Gasoline Pump,’ or something like that.”
         | ^~ Did you mean to spell `B.` this way?
Suggest:
  - Replace with: “Bu”
  - Replace with: “Be”
  - Replace with: “Bf”



Lint:    Spelling (63 priority)
Message: |
    1029 | over twelve hundred dollars when we started, but we got gyped out of it all in
         |                                                         ^~~~~ Did you mean to spell `gyped` this way?
    1030 | two days in the private rooms. We had an awful time getting back, I can tell
Suggest:
  - Replace with: “gaped”
  - Replace with: “gypped”
  - Replace with: “gyved”



Lint:    Spelling (63 priority)
Message: |
    1037 | “I almost made a mistake, too,” she declared vigorously. “I almost married a
    1038 | little kyke who’d been after me for years. I knew he was below me. Everybody
         |        ^~~~ Did you mean to spell `kyke` this way?
Suggest:
  - Replace with: “kike”
  - Replace with: “tyke”
  - Replace with: “dyke”



Lint:    Miscellaneous (31 priority)
Message: |
    1062 | She pointed suddenly at me, and every one looked at me accusingly. I tried to
         |                                 ^~~~~~~~~ Did you mean the closed compound `everyone`?
Suggest:
  - Replace with: “everyone”



Lint:    Repetition (127 priority)
Message: |
    1065 | “The only crazy I was was when I married him. I knew right away I made a
         |                   ^~~~~~~ Did you mean to repeat this word?
Suggest:
  - Replace with: “was”



Lint:    Readability (127 priority)
Message: |
    1078 | supper in themselves. I wanted to get out and walk eastward toward the park
         |                       ^~~~~~~~~~~~~~~~~~~~~~~~~~~~~~~~~~~~~~~~~~~~~~~~~~~~~~
    1079 | through the soft twilight, but each time I tried to go I became entangled in
         | ~~~~~~~~~~~~~~~~~~~~~~~~~~~~~~~~~~~~~~~~~~~~~~~~~~~~~~~~~~~~~~~~~~~~~~~~~~~~~
    1080 | some wild, strident argument which pulled me back, as if with ropes, into my
         | ~~~~~~~~~~~~~~~~~~~~~~~~~~~~~~~~~~~~~~~~~~~~~~~~~~~~~~~~~~~~~~~~~~~~~~~~~~~~~
    1081 | chair. Yet high over the city our line of yellow windows must have contributed
         | ~~~~~~ This sentence is 41 words long.



Lint:    Repetition (63 priority)
Message: |
    1092 | eyes off him, but every time he looked at me I had to pretend to be looking at
         |                                           ^~~~ There are too many personal pronouns in sequence here.
    1093 | the advertisement over his head. When we came into the station he was next to
Suggest:
  - Replace with: “me”
  - Replace with: “I”



Lint:    Repetition (63 priority)
Message: |
    1095 | to call a policeman, but he knew I lied. I was so excited that when I got into a
    1096 | taxi with him I didn’t hardly know I wasn’t getting into a subway train. All I
         |           ^~~~~ There are too many personal pronouns in sequence here.
Suggest:
  - Replace with: “him”
  - Replace with: “I”



Lint:    Spelling (63 priority)
Message: |
    1122 | Daisy! Dai———”
         |        ^~~ Did you mean to spell `Dai` this way?
Suggest:
  - Replace with: “Day”
  - Replace with: “Dad”
  - Replace with: “Dais”



Lint:    Readability (127 priority)
Message: |
    1128 | awoke from his doze and started in a daze toward the door. When he had gone half
         |                                                            ^~~~~~~~~~~~~~~~~~~~~~
    1129 | way he turned around and stared at the scene—his wife and Catherine scolding and
         | ~~~~~~~~~~~~~~~~~~~~~~~~~~~~~~~~~~~~~~~~~~~~~~~~~~~~~~~~~~~~~~~~~~~~~~~~~~~~~~~~~
    1130 | consoling as they stumbled here and there among the crowded furniture with
         | ~~~~~~~~~~~~~~~~~~~~~~~~~~~~~~~~~~~~~~~~~~~~~~~~~~~~~~~~~~~~~~~~~~~~~~~~~~~
    1131 | articles of aid, and the despairing figure on the couch, bleeding fluently, and
         | ~~~~~~~~~~~~~~~~~~~~~~~~~~~~~~~~~~~~~~~~~~~~~~~~~~~~~~~~~~~~~~~~~~~~~~~~~~~~~~~~
    1132 | trying to spread a copy of Town Tattle over the tapestry scenes of Versailles.
         | ~~~~~~~~~~~~~~~~~~~~~~~~~~~~~~~~~~~~~~~~~~~~~~~~~~~~~~~~~~~~~~~~~~~~~~~~~~~~~~ This sentence is 59 words long.



Lint:    Formatting (63 priority)
Message: |
    1149 | . . . I was standing beside his bed and he was sitting up between the sheets,
         | ^~~~~ Condense this punctuation cluster to a single mark.
Suggest:
  - Replace with: “.”



Lint:    Formatting (63 priority)
Message: |
    1152 | “Beauty and the Beast . . . Loneliness . . . Old Grocery Horse . . . Brook’n
         |                      ^ Unnecessary space at the end of the sentence.
Suggest:
  - Remove error



Lint:    Formatting (63 priority)
Message: |
    1152 | “Beauty and the Beast . . . Loneliness . . . Old Grocery Horse . . . Brook’n
         |                       ^~~~~ Condense this punctuation cluster to a single mark.
Suggest:
  - Replace with: “.”



Lint:    Formatting (63 priority)
Message: |
    1152 | “Beauty and the Beast . . . Loneliness . . . Old Grocery Horse . . . Brook’n
         |                                       ^ Unnecessary space at the end of the sentence.
Suggest:
  - Remove error



Lint:    Formatting (63 priority)
Message: |
    1152 | “Beauty and the Beast . . . Loneliness . . . Old Grocery Horse . . . Brook’n
         |                                        ^~~~~ Condense this punctuation cluster to a single mark.
Suggest:
  - Replace with: “.”



Lint:    Formatting (63 priority)
Message: |
    1152 | “Beauty and the Beast . . . Loneliness . . . Old Grocery Horse . . . Brook’n
         |                                                               ^ Unnecessary space at the end of the sentence.
Suggest:
  - Remove error



Lint:    Formatting (63 priority)
Message: |
    1152 | “Beauty and the Beast . . . Loneliness . . . Old Grocery Horse . . . Brook’n
         |                                                                ^~~~~ Condense this punctuation cluster to a single mark.
Suggest:
  - Replace with: “.”



Lint:    Spelling (63 priority)
Message: |
    1152 | “Beauty and the Beast . . . Loneliness . . . Old Grocery Horse . . . Brook’n
         |                                                                      ^~~~~~~ Did you mean to spell `Brook’n` this way?
    1153 | Bridge . . .” Then I was lying half asleep in the cold lower level of the
Suggest:
  - Replace with: “Brook's”
  - Replace with: “Brock's”
  - Replace with: “Brooke's”



Lint:    Formatting (63 priority)
Message: |
    1152 | “Beauty and the Beast . . . Loneliness . . . Old Grocery Horse . . . Brook’n
    1153 | Bridge . . .” Then I was lying half asleep in the cold lower level of the
         |       ^ Unnecessary space at the end of the sentence.
Suggest:
  - Remove error



Lint:    Formatting (63 priority)
Message: |
    1152 | “Beauty and the Beast . . . Loneliness . . . Old Grocery Horse . . . Brook’n
    1153 | Bridge . . .” Then I was lying half asleep in the cold lower level of the
         |        ^~~~~ Condense this punctuation cluster to a single mark.
Suggest:
  - Replace with: “.”



Lint:    Readability (127 priority)
Message: |
    1161 | champagne and the stars. At high tide in the afternoon I watched his guests
         |                          ^~~~~~~~~~~~~~~~~~~~~~~~~~~~~~~~~~~~~~~~~~~~~~~~~~~
    1162 | diving from the tower of his raft, or taking the sun on the hot sand of his
         | ~~~~~~~~~~~~~~~~~~~~~~~~~~~~~~~~~~~~~~~~~~~~~~~~~~~~~~~~~~~~~~~~~~~~~~~~~~~~
    1163 | beach while his two motor-boats slit the waters of the Sound, drawing aquaplanes
         | ~~~~~~~~~~~~~~~~~~~~~~~~~~~~~~~~~~~~~~~~~~~~~~~~~~~~~~~~~~~~~~~~~~~~~~~~~~~~~~~~~
    1164 | over cataracts of foam. On week-ends his Rolls-Royce became an omnibus, bearing
         | ~~~~~~~~~~~~~~~~~~~~~~~ This sentence is 45 words long.



Lint:    Capitalization (31 priority)
Message: |
    1171 | Every Friday five crates of oranges and lemons arrived from a fruiterer in New
         |                                                                            ^~~~
    1172 | York—every Monday these same oranges and lemons left his back door in a pyramid
         | ~~~~ Ensure proper capitalization of notable places that are significant regional centers, travel destinations, or have international importance.
Suggest:
  - Replace with: “New York”



Lint:    Spelling (63 priority)
Message: |
    1172 | York—every Monday these same oranges and lemons left his back door in a pyramid
    1173 | of pulpless halves. There was a machine in the kitchen which could extract the
         |    ^~~~~~~~ Did you mean to spell `pulpless` this way?
Suggest:
  - Replace with: “purple's”
  - Replace with: “pullers”
  - Replace with: “pullets”



Lint:    Spelling (63 priority)
Message: |
    1179 | enormous garden. On buffet tables, garnished with glistening hors-d’œuvre,
         |                                                              ^~~~ Did you mean to spell `hors` this way?
    1180 | spiced baked hams crowded against salads of harlequin designs and pastry pigs
Suggest:
  - Replace with: “hours”
  - Replace with: “hers”
  - Replace with: “ho's”



Lint:    Spelling (63 priority)
Message: |
    1179 | enormous garden. On buffet tables, garnished with glistening hors-d’œuvre,
         |                                                                   ^~~~~~~ Did you mean to spell `d’œuvre` this way?
    1180 | spiced baked hams crowded against salads of harlequin designs and pastry pigs
Suggest:
  - Replace with: “demure”
  - Replace with: “oeuvre”



Lint:    Spelling (63 priority)
Message: |
    1186 | By seven o’clock the orchestra has arrived, no thin five-piece affair, but a
    1187 | whole pitful of oboes and trombones and saxophones and viols and cornets and
         |       ^~~~~~ Did you mean to spell `pitful` this way?
Suggest:
  - Replace with: “pitiful”
  - Replace with: “potful”
  - Replace with: “painful”



Lint:    Readability (127 priority)
Message: |
    1188 | piccolos, and low and high drums. The last swimmers have come in from the beach
         |                                   ^~~~~~~~~~~~~~~~~~~~~~~~~~~~~~~~~~~~~~~~~~~~~~
    1189 | now and are dressing up-stairs; the cars from New York are parked five deep in
         | ~~~~~~~~~~~~~~~~~~~~~~~~~~~~~~~~~~~~~~~~~~~~~~~~~~~~~~~~~~~~~~~~~~~~~~~~~~~~~~~
    1190 | the drive, and already the halls and salons and verandas are gaudy with primary
         | ~~~~~~~~~~~~~~~~~~~~~~~~~~~~~~~~~~~~~~~~~~~~~~~~~~~~~~~~~~~~~~~~~~~~~~~~~~~~~~~~
    1191 | colors, and hair bobbed in strange new ways, and shawls beyond the dreams of
         | ~~~~~~~~~~~~~~~~~~~~~~~~~~~~~~~~~~~~~~~~~~~~~~~~~~~~~~~~~~~~~~~~~~~~~~~~~~~~~
    1192 | Castile. The bar is in full swing, and floating rounds of cocktails permeate the
         | ~~~~~~~~ This sentence is 54 words long.



Lint:    Spelling (63 priority)
Message: |
    1191 | colors, and hair bobbed in strange new ways, and shawls beyond the dreams of
    1192 | Castile. The bar is in full swing, and floating rounds of cocktails permeate the
         | ^~~~~~~ Did you mean to spell `Castile` this way?
Suggest:
  - Replace with: “Castle”
  - Replace with: “Cassie”
  - Replace with: “Castillo”



Lint:    Readability (127 priority)
Message: |
    1192 | Castile. The bar is in full swing, and floating rounds of cocktails permeate the
         |          ^~~~~~~~~~~~~~~~~~~~~~~~~~~~~~~~~~~~~~~~~~~~~~~~~~~~~~~~~~~~~~~~~~~~~~~~
    1193 | garden outside, until the air is alive with chatter and laughter, and casual
         | ~~~~~~~~~~~~~~~~~~~~~~~~~~~~~~~~~~~~~~~~~~~~~~~~~~~~~~~~~~~~~~~~~~~~~~~~~~~~~
    1194 | innuendo and introductions forgotten on the spot, and enthusiastic meetings
         | ~~~~~~~~~~~~~~~~~~~~~~~~~~~~~~~~~~~~~~~~~~~~~~~~~~~~~~~~~~~~~~~~~~~~~~~~~~~~
    1195 | between women who never knew each other’s names.
         | ~~~~~~~~~~~~~~~~~~~~~~~~~~~~~~~~~~~~~~~~~~~~~~~~ This sentence is 44 words long.



Lint:    Readability (127 priority)
Message: |
    1200 | tipped out at a cheerful word. The groups change more swiftly, swell with new
         |                                ^~~~~~~~~~~~~~~~~~~~~~~~~~~~~~~~~~~~~~~~~~~~~~~
    1201 | arrivals, dissolve and form in the same breath; already there are wanderers,
         | ~~~~~~~~~~~~~~~~~~~~~~~~~~~~~~~~~~~~~~~~~~~~~~~~~~~~~~~~~~~~~~~~~~~~~~~~~~~~~
    1202 | confident girls who weave here and there among the stouter and more stable,
         | ~~~~~~~~~~~~~~~~~~~~~~~~~~~~~~~~~~~~~~~~~~~~~~~~~~~~~~~~~~~~~~~~~~~~~~~~~~~~
    1203 | become for a sharp, joyous moment the centre of a group, and then, excited with
         | ~~~~~~~~~~~~~~~~~~~~~~~~~~~~~~~~~~~~~~~~~~~~~~~~~~~~~~~~~~~~~~~~~~~~~~~~~~~~~~~~
    1204 | triumph, glide on through the sea-change of faces and voices and color under the
         | ~~~~~~~~~~~~~~~~~~~~~~~~~~~~~~~~~~~~~~~~~~~~~~~~~~~~~~~~~~~~~~~~~~~~~~~~~~~~~~~~~
    1205 | constantly changing light.
         | ~~~~~~~~~~~~~~~~~~~~~~~~~~ This sentence is 66 words long.



Lint:    Style (31 priority)
Message: |
    1200 | tipped out at a cheerful word. The groups change more swiftly, swell with new
    1201 | arrivals, dissolve and form in the same breath; already there are wanderers,
         |           ^~~~~~~~ An Oxford comma is necessary here.
Suggest:
  - Insert “,”



Lint:    Spelling (63 priority)
Message: |
    1202 | confident girls who weave here and there among the stouter and more stable,
    1203 | become for a sharp, joyous moment the centre of a group, and then, excited with
         |                                       ^~~~~~ Did you mean to spell `centre` this way?
    1204 | triumph, glide on through the sea-change of faces and voices and color under the
Suggest:
  - Replace with: “center”
  - Replace with: “censure”
  - Replace with: “cent”



Lint:    Readability (127 priority)
Message: |
    1223 | I had been actually invited. A chauffeur in a uniform of robin’s-egg blue
         |                              ^~~~~~~~~~~~~~~~~~~~~~~~~~~~~~~~~~~~~~~~~~~~~
    1224 | crossed my lawn early that Saturday morning with a surprisingly formal note from
         | ~~~~~~~~~~~~~~~~~~~~~~~~~~~~~~~~~~~~~~~~~~~~~~~~~~~~~~~~~~~~~~~~~~~~~~~~~~~~~~~~~
    1225 | his employer: the honor would be entirely Gatsby’s, it said, if I would attend
         | ~~~~~~~~~~~~~~~~~~~~~~~~~~~~~~~~~~~~~~~~~~~~~~~~~~~~~~~~~~~~~~~~~~~~~~~~~~~~~~~
    1226 | his “little party” that night. He had seen me several times, and had intended to
         | ~~~~~~~~~~~~~~~~~~~~~~~~~~~~~~ This sentence is 41 words long.



Lint:    Readability (127 priority)
Message: |
    1230 | Dressed up in white flannels I went over to his lawn a little after seven, and
         | ^~~~~~~~~~~~~~~~~~~~~~~~~~~~~~~~~~~~~~~~~~~~~~~~~~~~~~~~~~~~~~~~~~~~~~~~~~~~~~~
    1231 | wandered around rather ill at ease among swirls and eddies of people I didn’t
         | ~~~~~~~~~~~~~~~~~~~~~~~~~~~~~~~~~~~~~~~~~~~~~~~~~~~~~~~~~~~~~~~~~~~~~~~~~~~~~~
    1232 | know—though here and there was a face I had noticed on the commuting train. I
         | ~~~~~~~~~~~~~~~~~~~~~~~~~~~~~~~~~~~~~~~~~~~~~~~~~~~~~~~~~~~~~~~~~~~~~~~~~~~ This sentence is 45 words long.



Lint:    Readability (127 priority)
Message: |
    1240 | As soon as I arrived I made an attempt to find my host, but the two or three
         | ^~~~~~~~~~~~~~~~~~~~~~~~~~~~~~~~~~~~~~~~~~~~~~~~~~~~~~~~~~~~~~~~~~~~~~~~~~~~~
    1241 | people of whom I asked his whereabouts stared at me in such an amazed way, and
         | ~~~~~~~~~~~~~~~~~~~~~~~~~~~~~~~~~~~~~~~~~~~~~~~~~~~~~~~~~~~~~~~~~~~~~~~~~~~~~~~
    1242 | denied so vehemently any knowledge of his movements, that I slunk off in the
         | ~~~~~~~~~~~~~~~~~~~~~~~~~~~~~~~~~~~~~~~~~~~~~~~~~~~~~~~~~~~~~~~~~~~~~~~~~~~~~
    1243 | direction of the cocktail table—the only place in the garden where a single man
         | ~~~~~~~~~~~~~~~~~~~~~~~~~~~~~~~~~~~~~~~~~~~~~~~~~~~~~~~~~~~~~~~~~~~~~~~~~~~~~~~~
    1244 | could linger without looking purposeless and alone.
         | ~~~~~~~~~~~~~~~~~~~~~~~~~~~~~~~~~~~~~~~~~~~~~~~~~~~ This sentence is 70 words long.



Lint:    Readability (127 priority)
Message: |
    1246 | I was on my way to get roaring drunk from sheer embarrassment when Jordan Baker
         | ^~~~~~~~~~~~~~~~~~~~~~~~~~~~~~~~~~~~~~~~~~~~~~~~~~~~~~~~~~~~~~~~~~~~~~~~~~~~~~~~
    1247 | came out of the house and stood at the head of the marble steps, leaning a
         | ~~~~~~~~~~~~~~~~~~~~~~~~~~~~~~~~~~~~~~~~~~~~~~~~~~~~~~~~~~~~~~~~~~~~~~~~~~~
    1248 | little backward and looking with contemptuous interest down into the garden.
         | ~~~~~~~~~~~~~~~~~~~~~~~~~~~~~~~~~~~~~~~~~~~~~~~~~~~~~~~~~~~~~~~~~~~~~~~~~~~~ This sentence is 42 words long.



Lint:    Miscellaneous (31 priority)
Message: |
    1250 | Welcome or not, I found it necessary to attach myself to some one before I
         |                                                          ^~~~~~~~ Did you mean the closed compound `someone`?
    1251 | should begin to address cordial remarks to the passers-by.
Suggest:
  - Replace with: “someone”



Lint:    Spelling (63 priority)
Message: |
    1287 | and address—inside of a week I got a package from Croirier’s with a new evening
         |                                                   ^~~~~~~~~~ Did you mean to spell `Croirier’s` this way?
    1288 | gown in it.”
Suggest:
  - Replace with: “Currier's”
  - Replace with: “Courier's”
  - Replace with: “Crosier's”



Lint:    Miscellaneous (31 priority)
Message: |
    1307 | A thrill passed over all of us. The three Mr. Mumbles bent forward and listened
         |                 ^~~~~~~~ Did you mean the closed compound `overall`?
Suggest:
  - Replace with: “overall”



Lint:    Spelling (63 priority)
Message: |
    1310 | “I don’t think it’s so much that,” argued Lucille sceptically; “it’s more that
         |                                                   ^~~~~~~~~~~ Did you mean to spell `sceptically` this way?
Suggest:
  - Replace with: “skeptically”
  - Replace with: “scenically”
  - Replace with: “ascetically”



Lint:    Spelling (63 priority)
Message: |
    1336 | West Egg, and carefully on guard against its spectroscopic gayety.
         |                                                            ^~~~~~ Did you mean to spell `gayety` this way?
Suggest:
  - Replace with: “gaiety”
  - Replace with: “gamely”
  - Replace with: “gamete”



Lint:    Spelling (63 priority)
Message: |
    1347 | chance we tried an important-looking door, and walked into a high Gothic
    1348 | library, panelled with carved English oak, and probably transported complete
         |          ^~~~~~~~ Did you mean to spell `panelled` this way?
Suggest:
  - Replace with: “paneled”
  - Replace with: “palled”
  - Replace with: “Janelle”



Lint:    Spelling (63 priority)
Message: |
    1373 | Taking our scepticism for granted, he rushed to the bookcases and returned with
         |            ^~~~~~~~~~ Did you mean to spell `scepticism` this way?
Suggest:
  - Replace with: “skepticism”
  - Replace with: “asceticism”



Lint:    Spelling (63 priority)
Message: |
    1373 | Taking our scepticism for granted, he rushed to the bookcases and returned with
    1374 | Volume One of the “Stoddard Lectures.”
         |                    ^~~~~~~~ Did you mean to spell `Stoddard` this way?
Suggest:
  - Replace with: “Stoppard”
  - Replace with: “Goddard”



Lint:    Spelling (63 priority)
Message: |
    1376 | “See!” he cried triumphantly. “It’s a bona-fide piece of printed matter. It
         |                                       ^~~~ Did you mean to spell `bona` this way?
Suggest:
  - Replace with: “boa”
  - Replace with: “bond”
  - Replace with: “bone”



Lint:    Spelling (63 priority)
Message: |
    1376 | “See!” he cried triumphantly. “It’s a bona-fide piece of printed matter. It
         |                                            ^~~~ Did you mean to spell `fide` this way?
Suggest:
  - Replace with: “fade”
  - Replace with: “fife”
  - Replace with: “file”



Lint:    Spelling (63 priority)
Message: |
    1377 | fooled me. This fella’s a regular Belasco. It’s a triumph. What thoroughness!
         |                 ^~~~~~~ Did you mean to spell `fella’s` this way?
Suggest:
  - Replace with: “fell's”
  - Replace with: “fellas”
  - Replace with: “Bella's”



Lint:    Spelling (63 priority)
Message: |
    1377 | fooled me. This fella’s a regular Belasco. It’s a triumph. What thoroughness!
         |                                   ^~~~~~~ Did you mean to spell `Belasco` this way?
Suggest:
  - Replace with: “Bela's”
  - Replace with: “Belau's”
  - Replace with: “Basho”



Lint:    Spelling (63 priority)
Message: |
    1389 | “I was brought by a woman named Roosevelt,” he continued. “Mrs. Claud Roosevelt.
         |                                                                 ^~~~~ Did you mean to spell `Claud` this way?
Suggest:
  - Replace with: “Clad”
  - Replace with: “Claude”
  - Replace with: “Claus”



Lint:    Readability (127 priority)
Message: |
    1402 | There was dancing now on the canvas in the garden; old men pushing young girls
         | ^~~~~~~~~~~~~~~~~~~~~~~~~~~~~~~~~~~~~~~~~~~~~~~~~~~~~~~~~~~~~~~~~~~~~~~~~~~~~~~
    1403 | backward in eternal graceless circles, superior couples holding each other
         | ~~~~~~~~~~~~~~~~~~~~~~~~~~~~~~~~~~~~~~~~~~~~~~~~~~~~~~~~~~~~~~~~~~~~~~~~~~~
    1404 | tortuously, fashionably, and keeping in the corners—and a great number of single
         | ~~~~~~~~~~~~~~~~~~~~~~~~~~~~~~~~~~~~~~~~~~~~~~~~~~~~~~~~~~~~~~~~~~~~~~~~~~~~~~~~~
    1405 | girls dancing individualistically or relieving the orchestra for a moment of the
         | ~~~~~~~~~~~~~~~~~~~~~~~~~~~~~~~~~~~~~~~~~~~~~~~~~~~~~~~~~~~~~~~~~~~~~~~~~~~~~~~~~
    1406 | burden of the banjo or the traps. By midnight the hilarity had increased. A
         | ~~~~~~~~~~~~~~~~~~~~~~~~~~~~~~~~~ This sentence is 57 words long.



Lint:    Spelling (63 priority)
Message: |
    1413 | trembling a little to the stiff, tinny drip of the banjoes on the lawn.
         |                                                    ^~~~~~~ Did you mean to spell `banjoes` this way?
Suggest:
  - Replace with: “banjo's”
  - Replace with: “banjos”
  - Replace with: “bandies”



Lint:    WordChoice (127 priority)
Message: |
    1428 | “I was in the Sixteenth until June nineteen-eighteen. I knew I’d seen you
         |                                                                       ^~~ The possessive version of this word is more common in this context.
    1429 | somewhere before.”
Suggest:
  - Replace with: “your”
  - Replace with: “you're a”
  - Replace with: “you're an”



Lint:    Enhancement (31 priority)
Message: |
    1457 | “I thought you knew, old sport. I’m afraid I’m not a very good host.”
         |                                                      ^~~~~~~~~ Vocabulary enhancement: use `excellent` instead of `very good`
Suggest:
  - Replace with: “excellent”



Lint:    Readability (127 priority)
Message: |
    1463 | prejudice in your favor. It understood you just so far as you wanted to be
         |                          ^~~~~~~~~~~~~~~~~~~~~~~~~~~~~~~~~~~~~~~~~~~~~~~~~~
    1464 | understood, believed in you as you would like to believe in yourself, and
         | ~~~~~~~~~~~~~~~~~~~~~~~~~~~~~~~~~~~~~~~~~~~~~~~~~~~~~~~~~~~~~~~~~~~~~~~~~~
    1465 | assured you that it had precisely the impression of you that, at your best, you
         | ~~~~~~~~~~~~~~~~~~~~~~~~~~~~~~~~~~~~~~~~~~~~~~~~~~~~~~~~~~~~~~~~~~~~~~~~~~~~~~~~
    1466 | hoped to convey. Precisely at that point it vanished—and I was looking at an
         | ~~~~~~~~~~~~~~~~ This sentence is 42 words long.



Lint:    Style (31 priority)
Message: |
    1466 | hoped to convey. Precisely at that point it vanished—and I was looking at an
    1467 | elegant young rough-neck, a year or two over thirty, whose elaborate formality
         |                             ^~~~ An Oxford comma is necessary here.
Suggest:
  - Insert “,”



Lint:    WordChoice (127 priority)
Message: |
    1514 | “Ladies and gentlemen,” he cried. “At the request of Mr. Gatsby we are going to
    1515 | play for you Mr. Vladmir Tostoff’s latest work, which attracted so much
         |          ^~~ The possessive version of this word is more common in this context.
Suggest:
  - Replace with: “your”
  - Replace with: “you're a”
  - Replace with: “you're an”



Lint:    Spelling (63 priority)
Message: |
    1515 | play for you Mr. Vladmir Tostoff’s latest work, which attracted so much
         |                  ^~~~~~~ Did you mean `Vladimir`?
Suggest:
  - Replace with: “Vladimir”



Lint:    Spelling (63 priority)
Message: |
    1515 | play for you Mr. Vladmir Tostoff’s latest work, which attracted so much
         |                          ^~~~~~~~~ Did you mean `Castoff's`?
Suggest:
  - Replace with: “Castoff's”



Lint:    Spelling (63 priority)
Message: |
    1520 | “The piece is known,” he concluded lustily, “as ‘Vladmir Tostoff’s Jazz History
         |                                                  ^~~~~~~ Did you mean `Vladimir`?
    1521 | of the World.’”
Suggest:
  - Replace with: “Vladimir”



Lint:    Spelling (63 priority)
Message: |
    1520 | “The piece is known,” he concluded lustily, “as ‘Vladmir Tostoff’s Jazz History
         |                                                          ^~~~~~~~~ Did you mean `Castoff's`?
    1521 | of the World.’”
Suggest:
  - Replace with: “Castoff's”



Lint:    Spelling (63 priority)
Message: |
    1523 | The nature of Mr. Tostoff’s composition eluded me, because just as it began my
         |                   ^~~~~~~~~ Did you mean `Castoff's`?
Suggest:
  - Replace with: “Castoff's”



Lint:    Readability (127 priority)
Message: |
    1529 | more correct as the fraternal hilarity increased. When the “Jazz History of the
         |                                                   ^~~~~~~~~~~~~~~~~~~~~~~~~~~~~~
    1530 | World” was over, girls were putting their heads on men’s shoulders in a
         | ~~~~~~~~~~~~~~~~~~~~~~~~~~~~~~~~~~~~~~~~~~~~~~~~~~~~~~~~~~~~~~~~~~~~~~~~
    1531 | puppyish, convivial way, girls were swooning backward playfully into men’s arms,
         | ~~~~~~~~~~~~~~~~~~~~~~~~~~~~~~~~~~~~~~~~~~~~~~~~~~~~~~~~~~~~~~~~~~~~~~~~~~~~~~~~~
    1532 | even into groups, knowing that some one would arrest their falls—but no one
         | ~~~~~~~~~~~~~~~~~~~~~~~~~~~~~~~~~~~~~~~~~~~~~~~~~~~~~~~~~~~~~~~~~~~~~~~~~~~~
    1533 | swooned backward on Gatsby, and no French bob touched Gatsby’s shoulder, and no
         | ~~~~~~~~~~~~~~~~~~~~~~~~~~~~~~~~~~~~~~~~~~~~~~~~~~~~~~~~~~~~~~~~~~~~~~~~~~~~~~~~
    1534 | singing quartets were formed for Gatsby’s head for one link.
         | ~~~~~~~~~~~~~~~~~~~~~~~~~~~~~~~~~~~~~~~~~~~~~~~~~~~~~~~~~~~~ This sentence is 67 words long.



Lint:    Spelling (63 priority)
Message: |
    1530 | World” was over, girls were putting their heads on men’s shoulders in a
    1531 | puppyish, convivial way, girls were swooning backward playfully into men’s arms,
         | ^~~~~~~~ Did you mean to spell `puppyish` this way?
Suggest:
  - Replace with: “puppy's”
  - Replace with: “purplish”
  - Replace with: “uppish”



Lint:    Miscellaneous (31 priority)
Message: |
    1531 | puppyish, convivial way, girls were swooning backward playfully into men’s arms,
    1532 | even into groups, knowing that some one would arrest their falls—but no one
         |                                ^~~~~~~~ Did you mean the closed compound `someone`?
Suggest:
  - Replace with: “someone”



Lint:    Readability (127 priority)
Message: |
    1574 | rent asunder by dissension. One of the men was talking with curious intensity to
         |                             ^~~~~~~~~~~~~~~~~~~~~~~~~~~~~~~~~~~~~~~~~~~~~~~~~~~~~
    1575 | a young actress, and his wife, after attempting to laugh at the situation in a
         | ~~~~~~~~~~~~~~~~~~~~~~~~~~~~~~~~~~~~~~~~~~~~~~~~~~~~~~~~~~~~~~~~~~~~~~~~~~~~~~~
    1576 | dignified and indifferent way, broke down entirely and resorted to flank
         | ~~~~~~~~~~~~~~~~~~~~~~~~~~~~~~~~~~~~~~~~~~~~~~~~~~~~~~~~~~~~~~~~~~~~~~~~~
    1577 | attacks—at intervals she appeared suddenly at his side like an angry diamond,
         | ~~~~~~~~~~~~~~~~~~~~~~~~~~~~~~~~~~~~~~~~~~~~~~~~~~~~~~~~~~~~~~~~~~~~~~~~~~~~~~
    1578 | and hissed: “You promised!” into his ear.
         | ~~~~~~~~~~~~~~~~~~~~~~~~~~ This sentence is 53 words long.



Lint:    Formatting (63 priority)
Message: |
    1612 | “It was . . . simply amazing,” she repeated abstractedly. “But I swore I
         |        ^ Unnecessary space at the end of the sentence.
Suggest:
  - Remove error



Lint:    Formatting (63 priority)
Message: |
    1612 | “It was . . . simply amazing,” she repeated abstractedly. “But I swore I
         |         ^~~~~ Condense this punctuation cluster to a single mark.
Suggest:
  - Replace with: “.”



Lint:    Capitalization (31 priority)
Message: |
    1612 | “It was . . . simply amazing,” she repeated abstractedly. “But I swore I
         |               ^~~~~~ This sentence does not start with a capital letter
Suggest:
  - Replace with: “Simply”



Lint:    Formatting (63 priority)
Message: |
    1614 | face. “Please come and see me. . . . Phone book. . . . Under the name of Mrs.
         |                              ^~~~~~~ Condense this punctuation cluster to a single mark.
Suggest:
  - Replace with: “.”



Lint:    Formatting (63 priority)
Message: |
    1614 | face. “Please come and see me. . . . Phone book. . . . Under the name of Mrs.
         |                                                ^~~~~~~ Condense this punctuation cluster to a single mark.
Suggest:
  - Replace with: “.”



Lint:    Spelling (63 priority)
Message: |
    1615 | Sigourney Howard. . . . My aunt. . . .” She was hurrying off as she talked—her
         | ^~~~~~~~~ Did you mean to spell `Sigourney` this way?
Suggest:
  - Replace with: “Gurney”
  - Replace with: “Journey”
  - Replace with: “Tourney”



Lint:    Formatting (63 priority)
Message: |
    1615 | Sigourney Howard. . . . My aunt. . . .” She was hurrying off as she talked—her
         |                 ^~~~~~~ Condense this punctuation cluster to a single mark.
Suggest:
  - Replace with: “.”



Lint:    Formatting (63 priority)
Message: |
    1615 | Sigourney Howard. . . . My aunt. . . .” She was hurrying off as she talked—her
         |                                ^~~~~~~ Condense this punctuation cluster to a single mark.
Suggest:
  - Replace with: “.”



Lint:    Formatting (63 priority)
Message: |
    1632 | “All right, in a minute. Tell them I’ll be right there. . . . Good night.”
         |                                                       ^~~~~~~ Condense this punctuation cluster to a single mark.
Suggest:
  - Replace with: “.”



Lint:    Formatting (63 priority)
Message: |
    1637 | in having been among the last to go, as if he had desired it all the time. “Good
    1638 | night, old sport. . . . Good night.”
         |                 ^~~~~~~ Condense this punctuation cluster to a single mark.
Suggest:
  - Replace with: “.”



Lint:    Spelling (63 priority)
Message: |
    1642 | scene. In the ditch beside the road, right side up, but violently shorn of one
         |                                                                   ^~~~~ Did you mean to spell `shorn` this way?
    1643 | wheel, rested a new coupé which had left Gatsby’s drive not two minutes before.
Suggest:
  - Replace with: “shore”
  - Replace with: “short”
  - Replace with: “shown”



Lint:    Spelling (63 priority)
Message: |
    1642 | scene. In the ditch beside the road, right side up, but violently shorn of one
    1643 | wheel, rested a new coupé which had left Gatsby’s drive not two minutes before.
         |                     ^~~~~ Did you mean to spell `coupé` this way?
Suggest:
  - Replace with: “coup”
  - Replace with: “coupe”
  - Replace with: “coups”



Lint:    Spelling (63 priority)
Message: |
    1683 | The shock that followed this declaration found voice in a sustained “Ah-h-h!” as
    1684 | the door of the coupé swung slowly open. The crowd—it was now a crowd—stepped
         |                 ^~~~~ Did you mean to spell `coupé` this way?
Suggest:
  - Replace with: “coup”
  - Replace with: “coupe”
  - Replace with: “coups”



Lint:    Spelling (63 priority)
Message: |
    1693 | “Wha’s matter?” he inquired calmly. “Did we run outa gas?”
         |  ^~~~~ Did you mean to spell `Wha’s` this way?
Suggest:
  - Replace with: “W12's”
  - Replace with: “WAL's”
  - Replace with: “WIP's”



Lint:    Spelling (63 priority)
Message: |
    1693 | “Wha’s matter?” he inquired calmly. “Did we run outa gas?”
         |                                                 ^~~~ Did you mean to spell `outa` this way?
Suggest:
  - Replace with: “outta”
  - Replace with: “out”
  - Replace with: “outs”



Lint:    Miscellaneous (31 priority)
Message: |
    1701 | “It came off,” some one explained.
         |                ^~~~~~~~ Did you mean the closed compound `someone`?
Suggest:
  - Replace with: “someone”



Lint:    Spelling (63 priority)
Message: |
    1710 | “Wonder’ff tell me where there’s a gas’line station?”
         |  ^~~~~~~~~ Did you mean to spell `Wonder’ff` this way?
Suggest:
  - Replace with: “Wonder's”
  - Replace with: “Wonderbra”



Lint:    Spelling (63 priority)
Message: |
    1710 | “Wonder’ff tell me where there’s a gas’line station?”
         |                                    ^~~~~~~~ Did you mean to spell `gas’line` this way?
Suggest:
  - Replace with: “gasoline”
  - Replace with: “baseline”
  - Replace with: “Vaseline”



Lint:    Readability (127 priority)
Message: |
    1740 | potatoes and coffee. I even had a short affair with a girl who lived in Jersey
         |                      ^~~~~~~~~~~~~~~~~~~~~~~~~~~~~~~~~~~~~~~~~~~~~~~~~~~~~~~~~~
    1741 | City and worked in the accounting department, but her brother began throwing
         | ~~~~~~~~~~~~~~~~~~~~~~~~~~~~~~~~~~~~~~~~~~~~~~~~~~~~~~~~~~~~~~~~~~~~~~~~~~~~~
    1742 | mean looks in my direction, so when she went on her vacation in July I let it
         | ~~~~~~~~~~~~~~~~~~~~~~~~~~~~~~~~~~~~~~~~~~~~~~~~~~~~~~~~~~~~~~~~~~~~~~~~~~~~~~
    1743 | blow quietly away.
         | ~~~~~~~~~~~~~~~~~~ This sentence is 45 words long.



Lint:    Readability (127 priority)
Message: |
    1759 | darkness. At the enchanted metropolitan twilight I felt a haunting loneliness
         |           ^~~~~~~~~~~~~~~~~~~~~~~~~~~~~~~~~~~~~~~~~~~~~~~~~~~~~~~~~~~~~~~~~~~~
    1760 | sometimes, and felt it in others—poor young clerks who loitered in front of
         | ~~~~~~~~~~~~~~~~~~~~~~~~~~~~~~~~~~~~~~~~~~~~~~~~~~~~~~~~~~~~~~~~~~~~~~~~~~~~
    1761 | windows waiting until it was time for a solitary restaurant dinner—young clerks
         | ~~~~~~~~~~~~~~~~~~~~~~~~~~~~~~~~~~~~~~~~~~~~~~~~~~~~~~~~~~~~~~~~~~~~~~~~~~~~~~~~
    1762 | in the dusk, wasting the most poignant moments of night and life.
         | ~~~~~~~~~~~~~~~~~~~~~~~~~~~~~~~~~~~~~~~~~~~~~~~~~~~~~~~~~~~~~~~~~ This sentence is 49 words long.



Lint:    Spelling (63 priority)
Message: |
    1764 | Again at eight o’clock, when the dark lanes of the Forties were lined five deep
    1765 | with throbbing taxicabs, bound for the theatre district, I felt a sinking in my
         |                                        ^~~~~~~ Did you mean to spell `theatre` this way?
    1766 | heart. Forms leaned together in the taxis as they waited, and voices sang, and
Suggest:
  - Replace with: “theater”
  - Replace with: “there”
  - Replace with: “they're”



Lint:    Spelling (63 priority)
Message: |
    1768 | unintelligible circles inside. Imagining that I, too, was hurrying toward gayety
         |                                                                           ^~~~~~ Did you mean to spell `gayety` this way?
    1769 | and sharing their intimate excitement, I wished them well.
Suggest:
  - Replace with: “gaiety”
  - Replace with: “gamely”
  - Replace with: “gamete”



Lint:    Miscellaneous (31 priority)
Message: |
    1772 | again. At first I was flattered to go places with her, because she was a golf
    1773 | champion, and every one knew her name. Then it was something more. I wasn’t
         |               ^~~~~~~~~ Did you mean the closed compound `everyone`?
Suggest:
  - Replace with: “everyone”



Lint:    Readability (127 priority)
Message: |
    1777 | found what it was. When we were on a house-party together up in Warwick, she
         |                    ^~~~~~~~~~~~~~~~~~~~~~~~~~~~~~~~~~~~~~~~~~~~~~~~~~~~~~~~~~
    1778 | left a borrowed car out in the rain with the top down, and then lied about
         | ~~~~~~~~~~~~~~~~~~~~~~~~~~~~~~~~~~~~~~~~~~~~~~~~~~~~~~~~~~~~~~~~~~~~~~~~~~~
    1779 | it—and suddenly I remembered the story about her that had eluded me that night
         | ~~~~~~~~~~~~~~~~~~~~~~~~~~~~~~~~~~~~~~~~~~~~~~~~~~~~~~~~~~~~~~~~~~~~~~~~~~~~~~~
    1780 | at Daisy’s. At her first big golf tournament there was a row that nearly reached
         | ~~~~~~~~~~~ This sentence is 45 words long.



Lint:    Readability (127 priority)
Message: |
    1789 | thought impossible. She was incurably dishonest. She wasn’t able to endure being
         |                                                  ^~~~~~~~~~~~~~~~~~~~~~~~~~~~~~~~
    1790 | at a disadvantage and, given this unwillingness, I suppose she had begun dealing
         | ~~~~~~~~~~~~~~~~~~~~~~~~~~~~~~~~~~~~~~~~~~~~~~~~~~~~~~~~~~~~~~~~~~~~~~~~~~~~~~~~~
    1791 | in subterfuges when she was very young in order to keep that cool, insolent
         | ~~~~~~~~~~~~~~~~~~~~~~~~~~~~~~~~~~~~~~~~~~~~~~~~~~~~~~~~~~~~~~~~~~~~~~~~~~~~
    1792 | smile turned to the world and yet satisfy the demands of her hard, jaunty body.
         | ~~~~~~~~~~~~~~~~~~~~~~~~~~~~~~~~~~~~~~~~~~~~~~~~~~~~~~~~~~~~~~~~~~~~~~~~~~~~~~~ This sentence is 48 words long.



Lint:    Punctuation (31 priority)
Message: |
    1824 | perspiration appeared on her upper lip. Nevertheless there was a vague
         |                                         ^~~~~~~~~~~~ Discourse markers at the beginning of a sentence should be followed by a comma.
    1825 | understanding that had to be tactfully broken off before I was free.
Suggest:
  - Insert “,”



Lint:    Miscellaneous (31 priority)
Message: |
    1827 | Every one suspects himself of at least one of the cardinal virtues, and this is
         | ^~~~~~~~~ Did you mean the closed compound `everyone`?
Suggest:
  - Replace with: “Everyone”



Lint:    Spelling (63 priority)
Message: |
    1837 | cocktails and his flowers. “One time he killed a man who had found out that he
    1838 | was nephew to Von Hindenburg and second cousin to the devil. Reach me a rose,
         |               ^~~ Did you mean to spell `Von` this way?
Suggest:
  - Replace with: “Vol”
  - Replace with: “Yon”
  - Replace with: “Con”



Lint:    Spelling (63 priority)
Message: |
    1848 | From East Egg, then, came the Chester Beckers and the Leeches, and a man named
         |                                       ^~~~~~~ Did you mean to spell `Beckers` this way?
    1849 | Bunsen, whom I knew at Yale, and Doctor Webster Civet, who was drowned last
Suggest:
  - Replace with: “Becker's”
  - Replace with: “Backers”
  - Replace with: “Bickers”



Lint:    Spelling (63 priority)
Message: |
    1850 | summer up in Maine. And the Hornbeams and the Willie Voltaires, and a whole clan
         |                             ^~~~~~~~~ Did you mean to spell `Hornbeams` this way?
Suggest:
  - Replace with: “Hornbeam”
  - Replace with: “Moonbeams”



Lint:    Spelling (63 priority)
Message: |
    1850 | summer up in Maine. And the Hornbeams and the Willie Voltaires, and a whole clan
         |                                                      ^~~~~~~~~ Did you mean to spell `Voltaires` this way?
    1851 | named Blackbuck, who always gathered in a corner and flipped up their noses like
Suggest:
  - Replace with: “Voltaire's”
  - Replace with: “Voltaire”
  - Replace with: “Solitaires”



Lint:    Spelling (63 priority)
Message: |
    1850 | summer up in Maine. And the Hornbeams and the Willie Voltaires, and a whole clan
    1851 | named Blackbuck, who always gathered in a corner and flipped up their noses like
         |       ^~~~~~~~~ Did you mean `Blackburn`?
Suggest:
  - Replace with: “Blackburn”



Lint:    Spelling (63 priority)
Message: |
    1852 | goats at whosoever came near. And the Ismays and the Chrysties (or rather Hubert
         |                                       ^~~~~~ Did you mean to spell `Ismays` this way?
    1853 | Auerbach and Mr. Chrystie’s wife), and Edgar Beaver, whose hair, they say,
Suggest:
  - Replace with: “Irma's”
  - Replace with: “Dismays”
  - Replace with: “Islams”



Lint:    Spelling (63 priority)
Message: |
    1852 | goats at whosoever came near. And the Ismays and the Chrysties (or rather Hubert
         |                                                      ^~~~~~~~~ Did you mean to spell `Chrysties` this way?
    1853 | Auerbach and Mr. Chrystie’s wife), and Edgar Beaver, whose hair, they say,
Suggest:
  - Replace with: “Christi's”
  - Replace with: “Christie's”
  - Replace with: “Christie”



Lint:    Spelling (63 priority)
Message: |
    1852 | goats at whosoever came near. And the Ismays and the Chrysties (or rather Hubert
    1853 | Auerbach and Mr. Chrystie’s wife), and Edgar Beaver, whose hair, they say,
         | ^~~~~~~~ Did you mean to spell `Auerbach` this way?
Suggest:
  - Replace with: “Outreach”
  - Replace with: “Bernbach”



Lint:    Spelling (63 priority)
Message: |
    1853 | Auerbach and Mr. Chrystie’s wife), and Edgar Beaver, whose hair, they say,
         |                  ^~~~~~~~~~ Did you mean `Christi's`?
Suggest:
  - Replace with: “Christi's”



Lint:    Spelling (63 priority)
Message: |
    1857 | knickerbockers, and had a fight with a bum named Etty in the garden. From
         |                                                  ^~~~ Did you mean to spell `Etty` this way?
Suggest:
  - Replace with: “Etta”
  - Replace with: “Betty”
  - Replace with: “Getty”



Lint:    Spelling (63 priority)
Message: |
    1857 | knickerbockers, and had a fight with a bum named Etty in the garden. From
    1858 | farther out on the Island came the Cheadles and the O. R. P. Schraeders, and the
         |                                    ^~~~~~~~ Did you mean to spell `Cheadles` this way?
Suggest:
  - Replace with: “Charles”
  - Replace with: “Headless”
  - Replace with: “Beadles”



Lint:    Spelling (63 priority)
Message: |
    1858 | farther out on the Island came the Cheadles and the O. R. P. Schraeders, and the
         |                                                     ^~ Did you mean to spell `O.` this way?
Suggest:
  - Replace with: “Os”
  - Replace with: “O”
  - Replace with: “OD”



Lint:    Spelling (63 priority)
Message: |
    1858 | farther out on the Island came the Cheadles and the O. R. P. Schraeders, and the
         |                                                        ^~ Did you mean to spell `R.` this way?
Suggest:
  - Replace with: “Rd”
  - Replace with: “R”
  - Replace with: “RC”



Lint:    Spelling (63 priority)
Message: |
    1858 | farther out on the Island came the Cheadles and the O. R. P. Schraeders, and the
         |                                                           ^~ Did you mean to spell `P.` this way?
Suggest:
  - Replace with: “Pp”
  - Replace with: “Pa”
  - Replace with: “Pd”



Lint:    Spelling (63 priority)
Message: |
    1858 | farther out on the Island came the Cheadles and the O. R. P. Schraeders, and the
         |                                                              ^~~~~~~~~~ Did you mean to spell `Schraeders` this way?
    1859 | Stonewall Jackson Abrams of Georgia, and the Fishguards and the Ripley Snells.
Suggest:
  - Replace with: “Schroeder's”
  - Replace with: “Schroeder”



Lint:    Spelling (63 priority)
Message: |
    1859 | Stonewall Jackson Abrams of Georgia, and the Fishguards and the Ripley Snells.
         |                                              ^~~~~~~~~~ Did you mean to spell `Fishguards` this way?
Suggest:
  - Replace with: “Fireguards”
  - Replace with: “Wireguards”



Lint:    Spelling (63 priority)
Message: |
    1859 | Stonewall Jackson Abrams of Georgia, and the Fishguards and the Ripley Snells.
         |                                                                        ^~~~~~ Did you mean to spell `Snells` this way?
Suggest:
  - Replace with: “Snell's”
  - Replace with: “Snell”
  - Replace with: “Knells”



Lint:    Spelling (63 priority)
Message: |
    1861 | the gravel drive that Mrs. Ulysses Swett’s automobile ran over his right hand.
         |                                    ^~~~~~~ Did you mean to spell `Swett’s` this way?
Suggest:
  - Replace with: “Scott's”
  - Replace with: “Sept's”
  - Replace with: “Seth's”



Lint:    Spelling (63 priority)
Message: |
    1862 | The Dancies came, too, and S. B. Whitebait, who was well over sixty, and Maurice
         |     ^~~~~~~ Did you mean to spell `Dancies` this way?
Suggest:
  - Replace with: “Dannie's”
  - Replace with: “Fancies”
  - Replace with: “Danes”



Lint:    Spelling (63 priority)
Message: |
    1862 | The Dancies came, too, and S. B. Whitebait, who was well over sixty, and Maurice
         |                            ^~ Did you mean to spell `S.` this way?
Suggest:
  - Replace with: “Sf”
  - Replace with: “Sh”
  - Replace with: “So”



Lint:    Spelling (63 priority)
Message: |
    1862 | The Dancies came, too, and S. B. Whitebait, who was well over sixty, and Maurice
         |                               ^~ Did you mean to spell `B.` this way?
Suggest:
  - Replace with: “Bu”
  - Replace with: “Be”
  - Replace with: “Bf”



Lint:    Spelling (63 priority)
Message: |
    1862 | The Dancies came, too, and S. B. Whitebait, who was well over sixty, and Maurice
    1863 | A. Flink, and the Hammerheads, and Beluga the tobacco importer, and Beluga’s
         | ^~ Did you mean to spell `A.` this way?
Suggest:
  - Replace with: “Ax”
  - Replace with: “A”
  - Replace with: “Ah”



Lint:    Spelling (63 priority)
Message: |
    1863 | A. Flink, and the Hammerheads, and Beluga the tobacco importer, and Beluga’s
         |    ^~~~~ Did you mean to spell `Flink` this way?
Suggest:
  - Replace with: “Flunk”
  - Replace with: “Blink”
  - Replace with: “Link”



Lint:    Readability (127 priority)
Message: |
    1866 | From West Egg came the Poles and the Mulreadys and Cecil Roebuck and Cecil
         | ^~~~~~~~~~~~~~~~~~~~~~~~~~~~~~~~~~~~~~~~~~~~~~~~~~~~~~~~~~~~~~~~~~~~~~~~~~~
    1867 | Schoen and Gulick the State senator and Newton Orchid, who controlled Films Par
         | ~~~~~~~~~~~~~~~~~~~~~~~~~~~~~~~~~~~~~~~~~~~~~~~~~~~~~~~~~~~~~~~~~~~~~~~~~~~~~~~~
    1868 | Excellence, and Eckhaust and Clyde Cohen and Don S. Schwartze (the son) and
         | ~~~~~~~~~~~~~~~~~~~~~~~~~~~~~~~~~~~~~~~~~~~~~~~~~~~~~~~~~~~~~~~~~~~~~~~~~~~~
    1869 | Arthur McCarty, all connected with the movies in one way or another. And the
         | ~~~~~~~~~~~~~~~~~~~~~~~~~~~~~~~~~~~~~~~~~~~~~~~~~~~~~~~~~~~~~~~~~~~~ This sentence is 52 words long.



Lint:    Spelling (63 priority)
Message: |
    1866 | From West Egg came the Poles and the Mulreadys and Cecil Roebuck and Cecil
         |                                      ^~~~~~~~~ Did you mean to spell `Mulreadys` this way?
    1867 | Schoen and Gulick the State senator and Newton Orchid, who controlled Films Par
Suggest:
  - Replace with: “Already”
  - Replace with: “Unready”



Lint:    Spelling (63 priority)
Message: |
    1866 | From West Egg came the Poles and the Mulreadys and Cecil Roebuck and Cecil
    1867 | Schoen and Gulick the State senator and Newton Orchid, who controlled Films Par
         | ^~~~~~ Did you mean to spell `Schoen` this way?
Suggest:
  - Replace with: “Chosen”
  - Replace with: “Echoes”
  - Replace with: “Echoed”



Lint:    Spelling (63 priority)
Message: |
    1866 | From West Egg came the Poles and the Mulreadys and Cecil Roebuck and Cecil
    1867 | Schoen and Gulick the State senator and Newton Orchid, who controlled Films Par
         |            ^~~~~~ Did you mean to spell `Gulick` this way?
Suggest:
  - Replace with: “Click”
  - Replace with: “Flick”
  - Replace with: “Lick”



Lint:    Spelling (63 priority)
Message: |
    1867 | Schoen and Gulick the State senator and Newton Orchid, who controlled Films Par
    1868 | Excellence, and Eckhaust and Clyde Cohen and Don S. Schwartze (the son) and
         |                 ^~~~~~~~ Did you mean `Exhaust`?
Suggest:
  - Replace with: “Exhaust”



Lint:    Spelling (63 priority)
Message: |
    1868 | Excellence, and Eckhaust and Clyde Cohen and Don S. Schwartze (the son) and
         |                                                  ^~ Did you mean to spell `S.` this way?
Suggest:
  - Replace with: “Sf”
  - Replace with: “Sh”
  - Replace with: “So”



Lint:    Spelling (63 priority)
Message: |
    1868 | Excellence, and Eckhaust and Clyde Cohen and Don S. Schwartze (the son) and
         |                                                     ^~~~~~~~~ Did you mean `Schwartz`?
    1869 | Arthur McCarty, all connected with the movies in one way or another. And the
Suggest:
  - Replace with: “Schwartz”



Lint:    Spelling (63 priority)
Message: |
    1869 | Arthur McCarty, all connected with the movies in one way or another. And the
    1870 | Catlips and the Bembergs and G. Earl Muldoon, brother to that Muldoon who
         | ^~~~~~~ Did you mean `Cali's`?
Suggest:
  - Replace with: “Cali's”



Lint:    Spelling (63 priority)
Message: |
    1869 | Arthur McCarty, all connected with the movies in one way or another. And the
    1870 | Catlips and the Bembergs and G. Earl Muldoon, brother to that Muldoon who
         |                 ^~~~~~~~ Did you mean to spell `Bembergs` this way?
Suggest:
  - Replace with: “Berber's”
  - Replace with: “Berbers”
  - Replace with: “Ember's”



Lint:    Spelling (63 priority)
Message: |
    1869 | Arthur McCarty, all connected with the movies in one way or another. And the
    1870 | Catlips and the Bembergs and G. Earl Muldoon, brother to that Muldoon who
         |                              ^~ Did you mean to spell `G.` this way?
Suggest:
  - Replace with: “Gt”
  - Replace with: “G”
  - Replace with: “Gr”



Lint:    Spelling (63 priority)
Message: |
    1870 | Catlips and the Bembergs and G. Earl Muldoon, brother to that Muldoon who
         |                                      ^~~~~~~ Did you mean to spell `Muldoon` this way?
    1871 | afterward strangled his wife. Da Fontano the promoter came there, and Ed Legros
Suggest:
  - Replace with: “Mullion”
  - Replace with: “Mauldin”
  - Replace with: “Mellon”



Lint:    Spelling (63 priority)
Message: |
    1870 | Catlips and the Bembergs and G. Earl Muldoon, brother to that Muldoon who
         |                                                               ^~~~~~~ Did you mean to spell `Muldoon` this way?
    1871 | afterward strangled his wife. Da Fontano the promoter came there, and Ed Legros
Suggest:
  - Replace with: “Mullion”
  - Replace with: “Mauldin”
  - Replace with: “Mellon”



Lint:    Spelling (63 priority)
Message: |
    1871 | afterward strangled his wife. Da Fontano the promoter came there, and Ed Legros
         |                               ^~ Did you mean to spell `Da` this way?
Suggest:
  - Replace with: “D”
  - Replace with: “Dad”
  - Replace with: “Dam”



Lint:    Readability (127 priority)
Message: |
    1871 | afterward strangled his wife. Da Fontano the promoter came there, and Ed Legros
         |                               ^~~~~~~~~~~~~~~~~~~~~~~~~~~~~~~~~~~~~~~~~~~~~~~~~~
    1872 | and James B. (“Rot-Gut”) Ferret and the De Jongs and Ernest Lilly—they came to
         | ~~~~~~~~~~~~~~~~~~~~~~~~~~~~~~~~~~~~~~~~~~~~~~~~~~~~~~~~~~~~~~~~~~~~~~~~~~~~~~~
    1873 | gamble, and when Ferret wandered into the garden it meant he was cleaned out and
         | ~~~~~~~~~~~~~~~~~~~~~~~~~~~~~~~~~~~~~~~~~~~~~~~~~~~~~~~~~~~~~~~~~~~~~~~~~~~~~~~~~
    1874 | Associated Traction would have to fluctuate profitably next day.
         | ~~~~~~~~~~~~~~~~~~~~~~~~~~~~~~~~~~~~~~~~~~~~~~~~~~~~~~~~~~~~~~~~ This sentence is 49 words long.



Lint:    Spelling (63 priority)
Message: |
    1871 | afterward strangled his wife. Da Fontano the promoter came there, and Ed Legros
         |                                  ^~~~~~~ Did you mean `Montana`?
Suggest:
  - Replace with: “Montana”



Lint:    Spelling (63 priority)
Message: |
    1871 | afterward strangled his wife. Da Fontano the promoter came there, and Ed Legros
         |                                                                          ^~~~~~ Did you mean to spell `Legros` this way?
    1872 | and James B. (“Rot-Gut”) Ferret and the De Jongs and Ernest Lilly—they came to
Suggest:
  - Replace with: “Lear's”
  - Replace with: “Negros”
  - Replace with: “Lagos”



Lint:    Spelling (63 priority)
Message: |
    1871 | afterward strangled his wife. Da Fontano the promoter came there, and Ed Legros
    1872 | and James B. (“Rot-Gut”) Ferret and the De Jongs and Ernest Lilly—they came to
         |           ^~ Did you mean to spell `B.` this way?
Suggest:
  - Replace with: “Bu”
  - Replace with: “Be”
  - Replace with: “Bf”



Lint:    Spelling (63 priority)
Message: |
    1872 | and James B. (“Rot-Gut”) Ferret and the De Jongs and Ernest Lilly—they came to
         |                                         ^~ Did you mean to spell `De` this way?
    1873 | gamble, and when Ferret wandered into the garden it meant he was cleaned out and
Suggest:
  - Replace with: “Db”
  - Replace with: “Dc”
  - Replace with: “Def”



Lint:    Spelling (63 priority)
Message: |
    1872 | and James B. (“Rot-Gut”) Ferret and the De Jongs and Ernest Lilly—they came to
         |                                            ^~~~~ Did you mean to spell `Jongs` this way?
    1873 | gamble, and when Ferret wandered into the garden it meant he was cleaned out and
Suggest:
  - Replace with: “Jon's”
  - Replace with: “Jonas”
  - Replace with: “Jogs”



Lint:    Spelling (63 priority)
Message: |
    1876 | A man named Klipspringer was there so often and so long that he became known as
         |             ^~~~~~~~~~~~ Did you mean to spell `Klipspringer` this way?



Lint:    Spelling (63 priority)
Message: |
    1877 | “the boarder”—I doubt if he had any other home. Of theatrical people there were
    1878 | Gus Waize and Horace O’Donavan and Lester Myer and George Duckweed and Francis
         |     ^~~~~ Did you mean to spell `Waize` this way?
Suggest:
  - Replace with: “Waite”
  - Replace with: “Maize”
  - Replace with: “Waive”



Lint:    Spelling (63 priority)
Message: |
    1877 | “the boarder”—I doubt if he had any other home. Of theatrical people there were
    1878 | Gus Waize and Horace O’Donavan and Lester Myer and George Duckweed and Francis
         |                      ^~~~~~~~~ Did you mean to spell `O’Donavan` this way?
Suggest:
  - Replace with: “O'Donnell”
  - Replace with: “Donovan”
  - Replace with: “Okinawan”



Lint:    Spelling (63 priority)
Message: |
    1878 | Gus Waize and Horace O’Donavan and Lester Myer and George Duckweed and Francis
         |                                           ^~~~ Did you mean to spell `Myer` this way?
    1879 | Bull. Also from New York were the Chromes and the Backhyssons and the Dennickers
Suggest:
  - Replace with: “Mayer”
  - Replace with: “Meyer”
  - Replace with: “Myers”



Lint:    Readability (127 priority)
Message: |
    1879 | Bull. Also from New York were the Chromes and the Backhyssons and the Dennickers
         |       ^~~~~~~~~~~~~~~~~~~~~~~~~~~~~~~~~~~~~~~~~~~~~~~~~~~~~~~~~~~~~~~~~~~~~~~~~~~
    1880 | and Russel Betty and the Corrigans and the Kellehers and the Dewars and the
         | ~~~~~~~~~~~~~~~~~~~~~~~~~~~~~~~~~~~~~~~~~~~~~~~~~~~~~~~~~~~~~~~~~~~~~~~~~~~~
    1881 | Scullys and S. W. Belcher and the Smirkes and the young Quinns, divorced now,
         | ~~~~~~~~~~~~~~~~~~~~~~~~~~~~~~~~~~~~~~~~~~~~~~~~~~~~~~~~~~~~~~~~~~~~~~~~~~~~~~
    1882 | and Henry L. Palmetto, who killed himself by jumping in front of a subway train
         | ~~~~~~~~~~~~~~~~~~~~~~~~~~~~~~~~~~~~~~~~~~~~~~~~~~~~~~~~~~~~~~~~~~~~~~~~~~~~~~~~
    1883 | in Times Square.
         | ~~~~~~~~~~~~~~~~ This sentence is 59 words long.



Lint:    Spelling (63 priority)
Message: |
    1879 | Bull. Also from New York were the Chromes and the Backhyssons and the Dennickers
         |                                                   ^~~~~~~~~~~ Did you mean `Jacksons`?
    1880 | and Russel Betty and the Corrigans and the Kellehers and the Dewars and the
Suggest:
  - Replace with: “Jacksons”



Lint:    Spelling (63 priority)
Message: |
    1879 | Bull. Also from New York were the Chromes and the Backhyssons and the Dennickers
         |                                                                       ^~~~~~~~~~ Did you mean to spell `Dennickers` this way?
    1880 | and Russel Betty and the Corrigans and the Kellehers and the Dewars and the
Suggest:
  - Replace with: “Knickers”
  - Replace with: “Nickers”
  - Replace with: “Picnickers”



Lint:    Spelling (63 priority)
Message: |
    1879 | Bull. Also from New York were the Chromes and the Backhyssons and the Dennickers
    1880 | and Russel Betty and the Corrigans and the Kellehers and the Dewars and the
         |                          ^~~~~~~~~ Did you mean to spell `Corrigans` this way?
Suggest:
  - Replace with: “Cardigans”
  - Replace with: “Corina's”
  - Replace with: “Corrine's”



Lint:    Spelling (63 priority)
Message: |
    1880 | and Russel Betty and the Corrigans and the Kellehers and the Dewars and the
         |                                            ^~~~~~~~~ Did you mean to spell `Kellehers` this way?
    1881 | Scullys and S. W. Belcher and the Smirkes and the young Quinns, divorced now,
Suggest:
  - Replace with: “Keller's”
  - Replace with: “Kelley's”
  - Replace with: “Kellie's”



Lint:    Spelling (63 priority)
Message: |
    1880 | and Russel Betty and the Corrigans and the Kellehers and the Dewars and the
         |                                                              ^~~~~~ Did you mean to spell `Dewars` this way?
    1881 | Scullys and S. W. Belcher and the Smirkes and the young Quinns, divorced now,
Suggest:
  - Replace with: “Dewar's”
  - Replace with: “Dewar”
  - Replace with: “Dena's”



Lint:    Spelling (63 priority)
Message: |
    1880 | and Russel Betty and the Corrigans and the Kellehers and the Dewars and the
    1881 | Scullys and S. W. Belcher and the Smirkes and the young Quinns, divorced now,
         | ^~~~~~~ Did you mean to spell `Scullys` this way?
Suggest:
  - Replace with: “Scull's”
  - Replace with: “Sculley's”
  - Replace with: “Sculls”



Lint:    Spelling (63 priority)
Message: |
    1880 | and Russel Betty and the Corrigans and the Kellehers and the Dewars and the
    1881 | Scullys and S. W. Belcher and the Smirkes and the young Quinns, divorced now,
         |             ^~ Did you mean to spell `S.` this way?
Suggest:
  - Replace with: “Sf”
  - Replace with: “Sh”
  - Replace with: “So”



Lint:    Spelling (63 priority)
Message: |
    1881 | Scullys and S. W. Belcher and the Smirkes and the young Quinns, divorced now,
         |                ^~ Did you mean to spell `W.` this way?
Suggest:
  - Replace with: “We”
  - Replace with: “WA”
  - Replace with: “WC”



Lint:    Spelling (63 priority)
Message: |
    1881 | Scullys and S. W. Belcher and the Smirkes and the young Quinns, divorced now,
         |                   ^~~~~~~ Did you mean to spell `Belcher` this way?
Suggest:
  - Replace with: “Beecher”
  - Replace with: “Becker”
  - Replace with: “Blucher”



Lint:    Spelling (63 priority)
Message: |
    1881 | Scullys and S. W. Belcher and the Smirkes and the young Quinns, divorced now,
         |                                   ^~~~~~~ Did you mean to spell `Smirkes` this way?
    1882 | and Henry L. Palmetto, who killed himself by jumping in front of a subway train
Suggest:
  - Replace with: “Smirk's”
  - Replace with: “Smirks”
  - Replace with: “Smirked”



Lint:    Spelling (63 priority)
Message: |
    1881 | Scullys and S. W. Belcher and the Smirkes and the young Quinns, divorced now,
         |                                                         ^~~~~~ Did you mean to spell `Quinns` this way?
    1882 | and Henry L. Palmetto, who killed himself by jumping in front of a subway train
Suggest:
  - Replace with: “Quinn's”
  - Replace with: “Quinn”
  - Replace with: “Qin's”



Lint:    Spelling (63 priority)
Message: |
    1881 | Scullys and S. W. Belcher and the Smirkes and the young Quinns, divorced now,
    1882 | and Henry L. Palmetto, who killed himself by jumping in front of a subway train
         |           ^~ Did you mean to spell `L.` this way?
Suggest:
  - Replace with: “L”
  - Replace with: “La”
  - Replace with: “Lb”



Lint:    Spelling (63 priority)
Message: |
    1885 | Benny McClenahan arrived always with four girls. They were never quite the same
         |       ^~~~~~~~~~ Did you mean `McClain`?
Suggest:
  - Replace with: “McClain”



Lint:    Readability (127 priority)
Message: |
    1887 | inevitably seemed they had been there before. I have forgotten their
         |                                               ^~~~~~~~~~~~~~~~~~~~~~~
    1888 | names—Jaqueline, I think, or else Consuela, or Gloria or Judy or June, and their
         | ~~~~~~~~~~~~~~~~~~~~~~~~~~~~~~~~~~~~~~~~~~~~~~~~~~~~~~~~~~~~~~~~~~~~~~~~~~~~~~~~~
    1889 | last names were either the melodious names of flowers and months or the sterner
         | ~~~~~~~~~~~~~~~~~~~~~~~~~~~~~~~~~~~~~~~~~~~~~~~~~~~~~~~~~~~~~~~~~~~~~~~~~~~~~~~~
    1890 | ones of the great American capitalists whose cousins, if pressed, they would
         | ~~~~~~~~~~~~~~~~~~~~~~~~~~~~~~~~~~~~~~~~~~~~~~~~~~~~~~~~~~~~~~~~~~~~~~~~~~~~~
    1891 | confess themselves to be.
         | ~~~~~~~~~~~~~~~~~~~~~~~~~ This sentence is 49 words long.



Lint:    Spelling (63 priority)
Message: |
    1887 | inevitably seemed they had been there before. I have forgotten their
    1888 | names—Jaqueline, I think, or else Consuela, or Gloria or Judy or June, and their
         |       ^~~~~~~~~ Did you mean to spell `Jaqueline` this way?
Suggest:
  - Replace with: “Jacqueline”
  - Replace with: “Aquiline”



Lint:    Spelling (63 priority)
Message: |
    1887 | inevitably seemed they had been there before. I have forgotten their
    1888 | names—Jaqueline, I think, or else Consuela, or Gloria or Judy or June, and their
         |                                   ^~~~~~~~ Did you mean `Consuelo`?
    1889 | last names were either the melodious names of flowers and months or the sterner
Suggest:
  - Replace with: “Consuelo”



Lint:    Spelling (63 priority)
Message: |
    1893 | In addition to all these I can remember that Faustina O’Brien came there at
         |                                              ^~~~~~~~ Did you mean to spell `Faustina` this way?
    1894 | least once and the Baedeker girls and young Brewer, who had his nose shot off in
Suggest:
  - Replace with: “Faustino”
  - Replace with: “Faustian”



Lint:    Spelling (63 priority)
Message: |
    1895 | the war, and Mr. Albrucksburger and Miss Haag, his fiancée, and Ardita
         |                  ^~~~~~~~~~~~~~ Did you mean to spell `Albrucksburger` this way?



Lint:    Spelling (63 priority)
Message: |
    1895 | the war, and Mr. Albrucksburger and Miss Haag, his fiancée, and Ardita
         |                                          ^~~~ Did you mean to spell `Haag` this way?
    1896 | Fitz-Peters and Mr. P. Jewett, once head of the American Legion, and Miss
Suggest:
  - Replace with: “Hag”
  - Replace with: “Haas”
  - Replace with: “Ha's”



Lint:    Spelling (63 priority)
Message: |
    1895 | the war, and Mr. Albrucksburger and Miss Haag, his fiancée, and Ardita
         |                                                    ^~~~~~~ Did you mean to spell `fiancée` this way?
    1896 | Fitz-Peters and Mr. P. Jewett, once head of the American Legion, and Miss
Suggest:
  - Replace with: “fiance”
  - Replace with: “fiancee”
  - Replace with: “finance”



Lint:    Spelling (63 priority)
Message: |
    1895 | the war, and Mr. Albrucksburger and Miss Haag, his fiancée, and Ardita
         |                                                                 ^~~~~~ Did you mean to spell `Ardita` this way?
    1896 | Fitz-Peters and Mr. P. Jewett, once head of the American Legion, and Miss
Suggest:
  - Replace with: “Akita”
  - Replace with: “Anita”



Lint:    Spelling (63 priority)
Message: |
    1895 | the war, and Mr. Albrucksburger and Miss Haag, his fiancée, and Ardita
    1896 | Fitz-Peters and Mr. P. Jewett, once head of the American Legion, and Miss
         | ^~~~ Did you mean to spell `Fitz` this way?
Suggest:
  - Replace with: “Fit”
  - Replace with: “Fritz”
  - Replace with: “Ditz”



Lint:    Spelling (63 priority)
Message: |
    1896 | Fitz-Peters and Mr. P. Jewett, once head of the American Legion, and Miss
         |                     ^~ Did you mean to spell `P.` this way?
Suggest:
  - Replace with: “Pp”
  - Replace with: “Pa”
  - Replace with: “Pd”



Lint:    Spelling (63 priority)
Message: |
    1896 | Fitz-Peters and Mr. P. Jewett, once head of the American Legion, and Miss
         |                        ^~~~~~ Did you mean to spell `Jewett` this way?
Suggest:
  - Replace with: “Jewell”
  - Replace with: “Jewess”
  - Replace with: “Dewitt”



Lint:    Readability (127 priority)
Message: |
    1911 | He was balancing himself on the dashboard of his car with that resourcefulness
         | ^~~~~~~~~~~~~~~~~~~~~~~~~~~~~~~~~~~~~~~~~~~~~~~~~~~~~~~~~~~~~~~~~~~~~~~~~~~~~~~
    1912 | of movement that is so peculiarly American—that comes, I suppose, with the
         | ~~~~~~~~~~~~~~~~~~~~~~~~~~~~~~~~~~~~~~~~~~~~~~~~~~~~~~~~~~~~~~~~~~~~~~~~~~~
    1913 | absence of lifting work in youth and, even more, with the formless grace of our
         | ~~~~~~~~~~~~~~~~~~~~~~~~~~~~~~~~~~~~~~~~~~~~~~~~~~~~~~~~~~~~~~~~~~~~~~~~~~~~~~~~
    1914 | nervous, sporadic games. This quality was continually breaking through his
         | ~~~~~~~~~~~~~~~~~~~~~~~~ This sentence is 44 words long.



Lint:    WordChoice (127 priority)
Message: |
    1951 | “I’ll tell you God’s truth.” His right hand suddenly ordered divine retribution
         |            ^~~ The possessive version of this word is more common in this context.
Suggest:
  - Replace with: “your”
  - Replace with: “you're a”
  - Replace with: “you're an”



Lint:    Readability (127 priority)
Message: |
    1974 | “After that I lived like a young rajah in all the capitals of Europe—Paris,
         |  ^~~~~~~~~~~~~~~~~~~~~~~~~~~~~~~~~~~~~~~~~~~~~~~~~~~~~~~~~~~~~~~~~~~~~~~~~~~
    1975 | Venice, Rome—collecting jewels, chiefly rubies, hunting big game, painting a
         | ~~~~~~~~~~~~~~~~~~~~~~~~~~~~~~~~~~~~~~~~~~~~~~~~~~~~~~~~~~~~~~~~~~~~~~~~~~~~~
    1976 | little, things for myself only, and trying to forget something very sad that had
         | ~~~~~~~~~~~~~~~~~~~~~~~~~~~~~~~~~~~~~~~~~~~~~~~~~~~~~~~~~~~~~~~~~~~~~~~~~~~~~~~~~
    1977 | happened to me long ago.”
         | ~~~~~~~~~~~~~~~~~~~~~~~~ This sentence is 45 words long.



Lint:    Spelling (63 priority)
Message: |
    1981 | “character” leaking sawdust at every pore as he pursued a tiger through the Bois
         |                                                                             ^~~~ Did you mean to spell `Bois` this way?
    1982 | de Boulogne.
Suggest:
  - Replace with: “Boss”
  - Replace with: “Boris”
  - Replace with: “Bis”



Lint:    Spelling (63 priority)
Message: |
    1981 | “character” leaking sawdust at every pore as he pursued a tiger through the Bois
    1982 | de Boulogne.
         | ^~ Did you mean to spell `de` this way?
Suggest:
  - Replace with: “d”
  - Replace with: “db”
  - Replace with: “dc”



Lint:    Spelling (63 priority)
Message: |
    1981 | “character” leaking sawdust at every pore as he pursued a tiger through the Bois
    1982 | de Boulogne.
         |    ^~~~~~~~ Did you mean `Cologne`?
Suggest:
  - Replace with: “Cologne”



Lint:    Style (31 priority)
Message: |
    1988 | side of us where the infantry couldn’t advance. We stayed there two days and two
    1989 | nights, a hundred and thirty men with sixteen Lewis guns, and when the infantry
         |           ^~~~~~~ An Oxford comma is necessary here.
Suggest:
  - Insert “,”



Lint:    Spelling (63 priority)
Message: |
    2006 | To my astonishment, the thing had an authentic look. “Orderi di Danilo,” ran the
         |                                                       ^~~~~~ Did you mean to spell `Orderi` this way?
    2007 | circular legend, “Montenegro, Nicolas Rex.”
Suggest:
  - Replace with: “Order”
  - Replace with: “Oder”
  - Replace with: “Orders”



Lint:    Spelling (63 priority)
Message: |
    2006 | To my astonishment, the thing had an authentic look. “Orderi di Danilo,” ran the
         |                                                              ^~ Did you mean to spell `di` this way?
    2007 | circular legend, “Montenegro, Nicolas Rex.”
Suggest:
  - Replace with: “d”
  - Replace with: “db”
  - Replace with: “dc”



Lint:    Spelling (63 priority)
Message: |
    2006 | To my astonishment, the thing had an authentic look. “Orderi di Danilo,” ran the
         |                                                                 ^~~~~~ Did you mean to spell `Danilo` this way?
    2007 | circular legend, “Montenegro, Nicolas Rex.”
Suggest:
  - Replace with: “Danial”
  - Replace with: “Daniel”
  - Replace with: “Daniels”



Lint:    Spelling (63 priority)
Message: |
    2011 | “Major Jay Gatsby,” I read, “For Valour Extraordinary.”
         |                                  ^~~~~~ Did you mean to spell `Valour` this way?
Suggest:
  - Replace with: “Valor”
  - Replace with: “Valium”
  - Replace with: “Valois”



Lint:    Spelling (63 priority)
Message: |
    2014 | Trinity Quad—the man on my left is now the Earl of Doncaster.”
         |                                                    ^~~~~~~~~ Did you mean to spell `Doncaster` this way?
Suggest:
  - Replace with: “Lancaster”
  - Replace with: “Podcaster”



Lint:    Spelling (63 priority)
Message: |
    2021 | Grand Canal; I saw him opening a chest of rubies to ease, with their
    2022 | crimson-lighted depths, the gnawings of his broken heart.
         |                             ^~~~~~~~ Did you mean to spell `gnawings` this way?
Suggest:
  - Replace with: “gnawing”
  - Replace with: “gearings”
  - Replace with: “gratings”



Lint:    Spelling (63 priority)
Message: |
    2047 | ships, and sped along a cobbled slum lined with the dark, undeserted saloons of
         |                                                           ^~~~~~~~~~ Did you mean to spell `undeserted` this way?
    2048 | the faded-gilt nineteen-hundreds. Then the valley of ashes opened out on both
Suggest:
  - Replace with: “undeserved”
  - Replace with: “undefeated”
  - Replace with: “undesired”



Lint:    Readability (127 priority)
Message: |
    2067 | Over the great bridge, with the sunlight through the girders making a constant
         | ^~~~~~~~~~~~~~~~~~~~~~~~~~~~~~~~~~~~~~~~~~~~~~~~~~~~~~~~~~~~~~~~~~~~~~~~~~~~~~~
    2068 | flicker upon the moving cars, with the city rising up across the river in white
         | ~~~~~~~~~~~~~~~~~~~~~~~~~~~~~~~~~~~~~~~~~~~~~~~~~~~~~~~~~~~~~~~~~~~~~~~~~~~~~~~~
    2069 | heaps and sugar lumps all built with a wish out of non-olfactory money. The city
         | ~~~~~~~~~~~~~~~~~~~~~~~~~~~~~~~~~~~~~~~~~~~~~~~~~~~~~~~~~~~~~~~~~~~~~~~ This sentence is 42 words long.



Lint:    Spelling (63 priority)
Message: |
    2069 | heaps and sugar lumps all built with a wish out of non-olfactory money. The city
    2070 | seen from the Queensboro Bridge is always the city seen for the first time, in
         |               ^~~~~~~~~~ Did you mean `Greensboro`?
Suggest:
  - Replace with: “Greensboro”



Lint:    Spelling (63 priority)
Message: |
    2076 | Europe, and I was glad that the sight of Gatsby’s splendid car was included in
    2077 | their sombre holiday. As we crossed Blackwell’s Island a limousine passed us,
         |       ^~~~~~ Did you mean to spell `sombre` this way?
Suggest:
  - Replace with: “somber”
  - Replace with: “hombre”
  - Replace with: “some”



Lint:    Spelling (63 priority)
Message: |
    2078 | driven by a white chauffeur, in which sat three modish negroes, two bucks and a
         |                                                        ^~~~~~~ Did you mean to spell `negroes` this way?
    2079 | girl. I laughed aloud as the yolks of their eyeballs rolled toward us in haughty
Suggest:
  - Replace with: “Negroes”
  - Replace with: “Negro's”
  - Replace with: “Negros”



Lint:    Formatting (63 priority)
Message: |
    2082 | “Anything can happen now that we’ve slid over this bridge,” I thought; “anything
    2083 | at all. . . .”
         |       ^~~~~~~ Condense this punctuation cluster to a single mark.
Suggest:
  - Replace with: “.”



Lint:    Spelling (63 priority)
Message: |
    2091 | “Mr. Carraway, this is my friend Mr. Wolfshiem.”
         |      ^~~~~~~~ Did you mean to spell `Carraway` this way?
Suggest:
  - Replace with: “Caraway”
  - Replace with: “Faraway”



Lint:    Spelling (63 priority)
Message: |
    2091 | “Mr. Carraway, this is my friend Mr. Wolfshiem.”
         |                                      ^~~~~~~~~ Did you mean `Bolshie`?
Suggest:
  - Replace with: “Bolshie”



Lint:    Spelling (63 priority)
Message: |
    2097 | “So I took one look at him,” said Mr. Wolfshiem, shaking my hand earnestly, “and
         |                                       ^~~~~~~~~ Did you mean `Bolshie`?
    2098 | what do you think I did?”
Suggest:
  - Replace with: “Bolshie”



Lint:    Spelling (63 priority)
Message: |
    2105 | “I handed the money to Katspaugh and I sid: ‘All right, Katspaugh, don’t pay him
         |                        ^~~~~~~~~ Did you mean to spell `Katspaugh` this way?



Lint:    Spelling (63 priority)
Message: |
    2105 | “I handed the money to Katspaugh and I sid: ‘All right, Katspaugh, don’t pay him
         |                                        ^~~ Did you mean to spell `sid` this way?
Suggest:
  - Replace with: “sad”
  - Replace with: “said”
  - Replace with: “sic”



Lint:    Spelling (63 priority)
Message: |
    2105 | “I handed the money to Katspaugh and I sid: ‘All right, Katspaugh, don’t pay him
         |                                                         ^~~~~~~~~ Did you mean to spell `Katspaugh` this way?
    2106 | a penny till he shuts his mouth.’ He shut it then and there.”



Lint:    Spelling (63 priority)
Message: |
    2109 | whereupon Mr. Wolfshiem swallowed a new sentence he was starting and lapsed into
         |               ^~~~~~~~~ Did you mean `Bolshie`?
Suggest:
  - Replace with: “Bolshie”



Lint:    Spelling (63 priority)
Message: |
    2109 | whereupon Mr. Wolfshiem swallowed a new sentence he was starting and lapsed into
    2110 | a somnambulatory abstraction.
         |   ^~~~~~~~~~~~~~ Did you mean `ambulatory`?
Suggest:
  - Replace with: “ambulatory”



Lint:    WordChoice (63 priority)
Message: |
    2112 | “Highballs?” asked the head waiter.
         |                        ^~~~~~~~~~~ Did you mean the closed compound noun “headwaiter”?
Suggest:
  - Replace with: “headwaiter”



Lint:    Spelling (63 priority)
Message: |
    2114 | “This is a nice restaurant here,” said Mr. Wolfshiem, looking at the
         |                                            ^~~~~~~~~ Did you mean `Bolshie`?
    2115 | Presbyterian nymphs on the ceiling. “But I like across the street better!”
Suggest:
  - Replace with: “Bolshie”



Lint:    Spelling (63 priority)
Message: |
    2117 | “Yes, highballs,” agreed Gatsby, and then to Mr. Wolfshiem: “It’s too hot over
         |                                                  ^~~~~~~~~ Did you mean `Bolshie`?
Suggest:
  - Replace with: “Bolshie”



Lint:    Spelling (63 priority)
Message: |
    2120 | “Hot and small—yes,” said Mr. Wolfshiem, “but full of memories.”
         |                               ^~~~~~~~~ Did you mean `Bolshie`?
Suggest:
  - Replace with: “Bolshie”



Lint:    Spelling (63 priority)
Message: |
    2124 | “The old Metropole.”
         |          ^~~~~~~~~ Did you mean to spell `Metropole` this way?
Suggest:
  - Replace with: “Metronome”
  - Replace with: “Metropolis”



Lint:    Spelling (63 priority)
Message: |
    2126 | “The old Metropole,” brooded Mr. Wolfshiem gloomily. “Filled with faces dead and
         |          ^~~~~~~~~ Did you mean to spell `Metropole` this way?
Suggest:
  - Replace with: “Metronome”
  - Replace with: “Metropolis”



Lint:    Spelling (63 priority)
Message: |
    2126 | “The old Metropole,” brooded Mr. Wolfshiem gloomily. “Filled with faces dead and
         |                                  ^~~~~~~~~ Did you mean `Bolshie`?
Suggest:
  - Replace with: “Bolshie”



Lint:    Spelling (63 priority)
Message: |
    2142 | “Sure he went.” Mr. Wolfshiem’s nose flashed at me indignantly. “He turned
         |                     ^~~~~~~~~~~ Did you mean to spell `Wolfshiem’s` this way?
Suggest:
  - Replace with: “Welshmen's”
  - Replace with: “Wolfe's”
  - Replace with: “Wolsey's”



Lint:    Spelling (63 priority)
Message: |
    2150 | understand you’re looking for a business gonnegtion.”
         |                                          ^~~~~~~~~~ Did you mean `connection`?
Suggest:
  - Replace with: “connection”



Lint:    Spelling (63 priority)
Message: |
    2156 | “No?” Mr. Wolfshiem seemed disappointed.
         |           ^~~~~~~~~ Did you mean `Bolshie`?
Suggest:
  - Replace with: “Bolshie”



Lint:    Spelling (63 priority)
Message: |
    2160 | “I beg your pardon,” said Mr. Wolfshiem, “I had a wrong man.”
         |                               ^~~~~~~~~ Did you mean `Bolshie`?
Suggest:
  - Replace with: “Bolshie”



Lint:    Spelling (63 priority)
Message: |
    2162 | A succulent hash arrived, and Mr. Wolfshiem, forgetting the more sentimental
         |                                   ^~~~~~~~~ Did you mean `Bolshie`?
    2163 | atmosphere of the old Metropole, began to eat with ferocious delicacy. His eyes,
Suggest:
  - Replace with: “Bolshie”



Lint:    Spelling (63 priority)
Message: |
    2162 | A succulent hash arrived, and Mr. Wolfshiem, forgetting the more sentimental
    2163 | atmosphere of the old Metropole, began to eat with ferocious delicacy. His eyes,
         |                       ^~~~~~~~~ Did you mean to spell `Metropole` this way?
Suggest:
  - Replace with: “Metronome”
  - Replace with: “Metropolis”



Lint:    Spelling (63 priority)
Message: |
    2181 | me with Mr. Wolfshiem at the table.
         |             ^~~~~~~~~ Did you mean `Bolshie`?
Suggest:
  - Replace with: “Bolshie”



Lint:    Spelling (63 priority)
Message: |
    2183 | “He has to telephone,” said Mr. Wolfshiem, following him with his eyes. “Fine
         |                                 ^~~~~~~~~ Did you mean `Bolshie`?
Suggest:
  - Replace with: “Bolshie”



Lint:    Spelling (63 priority)
Message: |
    2188 | “He’s an Oggsford man.”
         |          ^~~~~~~~ Did you mean to spell `Oggsford` this way?
Suggest:
  - Replace with: “Oxford”
  - Replace with: “Osborn”
  - Replace with: “Osgood”



Lint:    Spelling (63 priority)
Message: |
    2192 | “He went to Oggsford College in England. You know Oggsford College?”
         |             ^~~~~~~~ Did you mean to spell `Oggsford` this way?
Suggest:
  - Replace with: “Oxford”
  - Replace with: “Osborn”
  - Replace with: “Osgood”



Lint:    Spelling (63 priority)
Message: |
    2192 | “He went to Oggsford College in England. You know Oggsford College?”
         |                                                   ^~~~~~~~ Did you mean to spell `Oggsford` this way?
Suggest:
  - Replace with: “Oxford”
  - Replace with: “Osborn”
  - Replace with: “Osgood”



Lint:    Spelling (63 priority)
Message: |
    2218 | Mr. Wolfshiem drank his coffee with a jerk and got to his feet.
         |     ^~~~~~~~~ Did you mean `Bolshie`?
Suggest:
  - Replace with: “Bolshie”



Lint:    WordChoice (127 priority)
Message: |
    2220 | “I have enjoyed my lunch,” he said, “and I’m going to run off from you two young
         |                                                                    ^~~ The possessive version of this word is more common in this context.
    2221 | men before I outstay my welcome.”
Suggest:
  - Replace with: “your”
  - Replace with: “you're a”
  - Replace with: “you're an”



Lint:    Spelling (63 priority)
Message: |
    2223 | “Don’t hurry, Meyer,” said Gatsby, without enthusiasm. Mr. Wolfshiem raised his
         |                                                            ^~~~~~~~~ Did you mean `Bolshie`?
    2224 | hand in a sort of benediction.
Suggest:
  - Replace with: “Bolshie”



Lint:    Spelling (63 priority)
Message: |
    2243 | “Meyer Wolfshiem? No, he’s a gambler.” Gatsby hesitated, then added coolly:
         |        ^~~~~~~~~ Did you mean `Bolshie`?
Suggest:
  - Replace with: “Bolshie”



Lint:    Miscellaneous (31 priority)
Message: |
    2265 | “Come along with me for a minute,” I said; “I’ve got to say hello to some one.”
         |                                                                      ^~~~~~~~ Did you mean the closed compound `someone`?
Suggest:
  - Replace with: “someone”



Lint:    Spelling (63 priority)
Message: |
    2269 | “Where’ve you been?” he demanded eagerly. “Daisy’s furious because you haven’t
         |  ^~~~~~~~ Did you mean to spell `Where’ve` this way?
Suggest:
  - Replace with: “Where'd”
  - Replace with: “Where's”
  - Replace with: “Wherever”



Lint:    Spelling (63 priority)
Message: |
    2277 | “How’ve you been, anyhow?” demanded Tom of me. “How’d you happen to come up this
         |  ^~~~~~ Did you mean to spell `How’ve` this way?
Suggest:
  - Replace with: “How're”
  - Replace with: “Howe”



Lint:    Readability (127 priority)
Message: |
    2291 | with rubber nobs on the soles that bit into the soft ground. I had on a new
         |                                                              ^~~~~~~~~~~~~~~
    2292 | plaid skirt also that blew a little in the wind, and whenever this happened the
         | ~~~~~~~~~~~~~~~~~~~~~~~~~~~~~~~~~~~~~~~~~~~~~~~~~~~~~~~~~~~~~~~~~~~~~~~~~~~~~~~~
    2293 | red, white, and blue banners in front of all the houses stretched out stiff and
         | ~~~~~~~~~~~~~~~~~~~~~~~~~~~~~~~~~~~~~~~~~~~~~~~~~~~~~~~~~~~~~~~~~~~~~~~~~~~~~~~~
    2294 | said tut-tut-tut-tut, in a disapproving way.
         | ~~~~~~~~~~~~~~~~~~~~~~~~~~~~~~~~~~~~~~~~~~~~ This sentence is 44 words long.



Lint:    Repetition (63 priority)
Message: |
    2314 | girl wants to be looked at sometime, and because it seemed romantic to me I have
         |                                                                        ^~~~ There are too many personal pronouns in sequence here.
    2315 | remembered the incident ever since. His name was Jay Gatsby, and I didn’t lay
Suggest:
  - Replace with: “me”
  - Replace with: “I”



Lint:    Spelling (63 priority)
Message: |
    2319 | That was nineteen-seventeen. By the next year I had a few beaux myself, and I
         |                                                           ^~~~~ Did you mean to spell `beaux` this way?
    2320 | began to play in tournaments, so I didn’t see Daisy very often. She went with a
Suggest:
  - Replace with: “beau”
  - Replace with: “beaus”
  - Replace with: “beaut”



Lint:    Spelling (63 priority)
Message: |
    2329 | By the next autumn she was gay again, gay as ever. She had a début after the
         |                                                              ^~~~~ Did you mean to spell `début` this way?
    2330 | armistice, and in February she was presumably engaged to a man from New Orleans.
Suggest:
  - Replace with: “debut”
  - Replace with: “debit”
  - Replace with: “debt”



Lint:    Readability (127 priority)
Message: |
    2332 | than Louisville ever knew before. He came down with a hundred people in four
         |                                   ^~~~~~~~~~~~~~~~~~~~~~~~~~~~~~~~~~~~~~~~~~~
    2333 | private cars, and hired a whole floor of the Muhlbach Hotel, and the day before
         | ~~~~~~~~~~~~~~~~~~~~~~~~~~~~~~~~~~~~~~~~~~~~~~~~~~~~~~~~~~~~~~~~~~~~~~~~~~~~~~~~
    2334 | the wedding he gave her a string of pearls valued at three hundred and fifty
         | ~~~~~~~~~~~~~~~~~~~~~~~~~~~~~~~~~~~~~~~~~~~~~~~~~~~~~~~~~~~~~~~~~~~~~~~~~~~~~
    2335 | thousand dollars.
         | ~~~~~~~~~~~~~~~~~ This sentence is 41 words long.



Lint:    Spelling (63 priority)
Message: |
    2333 | private cars, and hired a whole floor of the Muhlbach Hotel, and the day before
         |                                              ^~~~~~~~ Did you mean to spell `Muhlbach` this way?
    2334 | the wedding he gave her a string of pearls valued at three hundred and fifty
Suggest:
  - Replace with: “Fullback”
  - Replace with: “Pullback”



Lint:    Spelling (63 priority)
Message: |
    2339 | dress—and as drunk as a monkey. She had a bottle of Sauterne in one hand and a
         |                                                     ^~~~~~~~ Did you mean to spell `Sauterne` this way?
    2340 | letter in the other.
Suggest:
  - Replace with: “Sauternes”
  - Replace with: “Sterne”



Lint:    Spelling (63 priority)
Message: |
    2342 | “’Gratulate me,” she muttered. “Never had a drink before, but oh how I do enjoy
         |   ^~~~~~~~~ Did you mean `Granulate`?
Suggest:
  - Replace with: “Granulate”



Lint:    Spelling (63 priority)
Message: |
    2349 | “Here, deares’.” She groped around in a wastebasket she had with her on the bed
         |        ^~~~~~ Did you mean to spell `deares` this way?
Suggest:
  - Replace with: “dear's”
  - Replace with: “deaves”
  - Replace with: “dares”



Lint:    Repetition (63 priority)
Message: |
    2351 | whoever they belong to. Tell ’em all Daisy’s change’ her mine. Say: ‘Daisy’s
         |                                                      ^~~~~~~~ There are too many personal pronouns in sequence here.
Suggest:
  - Replace with: “her”
  - Replace with: “mine”



Lint:    Repetition (63 priority)
Message: |
    2351 | whoever they belong to. Tell ’em all Daisy’s change’ her mine. Say: ‘Daisy’s
    2352 | change’ her mine!’”
         |         ^~~~~~~~ There are too many personal pronouns in sequence here.
Suggest:
  - Replace with: “her”
  - Replace with: “mine”



Lint:    Readability (127 priority)
Message: |
    2360 | But she didn’t say another word. We gave her spirits of ammonia and put ice on
         |                                  ^~~~~~~~~~~~~~~~~~~~~~~~~~~~~~~~~~~~~~~~~~~~~~
    2361 | her forehead and hooked her back into her dress, and half an hour later, when we
         | ~~~~~~~~~~~~~~~~~~~~~~~~~~~~~~~~~~~~~~~~~~~~~~~~~~~~~~~~~~~~~~~~~~~~~~~~~~~~~~~~~
    2362 | walked out of the room, the pearls were around her neck and the incident was
         | ~~~~~~~~~~~~~~~~~~~~~~~~~~~~~~~~~~~~~~~~~~~~~~~~~~~~~~~~~~~~~~~~~~~~~~~~~~~~~
    2363 | over. Next day at five o’clock she married Tom Buchanan without so much as a
         | ~~~~~ This sentence is 42 words long.



Lint:    Spelling (63 priority)
Message: |
    2373 | week after I left Santa Barbara Tom ran into a wagon on the Ventura road one
         |                                                             ^~~~~~~ Did you mean to spell `Ventura` this way?
    2374 | night, and ripped a front wheel off his car. The girl who was with him got into
Suggest:
  - Replace with: “Venture”
  - Replace with: “Century”
  - Replace with: “Denture”



Lint:    Spelling (63 priority)
Message: |
    2379 | saw them one spring in Cannes, and later in Deauville, and then they came back
         |                                             ^~~~~~~~~ Did you mean to spell `Deauville` this way?
    2380 | to Chicago to settle down. Daisy was popular in Chicago, as you know. They moved
Suggest:
  - Replace with: “Danville”
  - Replace with: “Melville”
  - Replace with: “Neville”



Lint:    Formatting (63 priority)
Message: |
    2386 | in for amour at all—and yet there’s something in that voice of hers. . . .
         |                                                                    ^~~~~~~ Condense this punctuation cluster to a single mark.
Suggest:
  - Replace with: “.”



Lint:    Spelling (63 priority)
Message: |
    2395 | When Jordan Baker had finished telling all this we had left the Plaza for half
    2396 | an hour and were driving in a victoria through Central Park. The sun had gone
         |                               ^~~~~~~~ Did you mean to spell `victoria` this way?
Suggest:
  - Replace with: “Victoria”
  - Replace with: “victor”
  - Replace with: “victor's”



Lint:    Spelling (63 priority)
Message: |
    2401 | > “I’m the Sheik of Araby. Your love belongs to me. At night when you’re asleep
         |            ^~~~~ Did you mean to spell `Sheik` this way?
Suggest:
  - Replace with: “Sheikh”
  - Replace with: “Sabik”
  - Replace with: “Seiko”



Lint:    Spelling (63 priority)
Message: |
    2455 | hard, limited person, who dealt in universal scepticism, and who leaned back
         |                                              ^~~~~~~~~~ Did you mean to spell `scepticism` this way?
    2456 | jauntily just within the circle of my arm. A phrase began to beat in my ears
Suggest:
  - Replace with: “skepticism”
  - Replace with: “asceticism”



Lint:    Miscellaneous (55 priority)
Message: |
    2462 | “Does she want to see Gatsby?”
         |           ^~~~ Did you mean `wants`?
Suggest:
  - Replace with: “wants”



Lint:    Spelling (63 priority)
Message: |
    2467 | We passed a barrier of dark trees, and then the façade of Fifty-ninth Street, a
         |                                                 ^~~~~~ Did you mean to spell `façade` this way?
    2468 | block of delicate pale light, beamed down into the park. Unlike Gatsby and Tom
Suggest:
  - Replace with: “facade”
  - Replace with: “fade”
  - Replace with: “facades”



Lint:    Spelling (63 priority)
Message: |
    2492 | some of the rooms. Let’s go to Coney Island, old sport. In my car.”
         |                                ^~~~~ Did you mean to spell `Coney` this way?
Suggest:
  - Replace with: “Conley”
  - Replace with: “Corey”
  - Replace with: “Coley”



Lint:    Spelling (63 priority)
Message: |
    2555 | “You wouldn’t have to do any business with Wolfshiem.” Evidently he thought that
         |                                            ^~~~~~~~~ Did you mean `Bolshie`?
Suggest:
  - Replace with: “Bolshie”



Lint:    Spelling (63 priority)
Message: |
    2555 | “You wouldn’t have to do any business with Wolfshiem.” Evidently he thought that
    2556 | I was shying away from the “gonnegtion” mentioned at lunch, but I assured him he
         |                             ^~~~~~~~~~ Did you mean `connection`?
Suggest:
  - Replace with: “connection”



Lint:    Spelling (63 priority)
Message: |
    2561 | sleep as I entered my front door. So I don’t know whether or not Gatsby went to
    2562 | Coney Island, or for how many hours he “glanced into rooms” while his house
         | ^~~~~ Did you mean to spell `Coney` this way?
Suggest:
  - Replace with: “Conley”
  - Replace with: “Corey”
  - Replace with: “Coley”



Lint:    Enhancement (31 priority)
Message: |
    2594 | “Looks very good,” he remarked vaguely. “One of the papers said they thought the
         |        ^~~~~~~~~ Vocabulary enhancement: use `excellent` instead of `very good`
Suggest:
  - Replace with: “excellent”



Lint:    Formatting (63 priority)
Message: |
    2603 | “Of course, of course! They’re fine!” and he added hollowly, “. . . old sport.”
         |                                                               ^~~~~ Condense this punctuation cluster to a single mark.
Suggest:
  - Replace with: “.”



Lint:    Capitalization (31 priority)
Message: |
    2603 | “Of course, of course! They’re fine!” and he added hollowly, “. . . old sport.”
         |                                                                     ^~~ This sentence does not start with a capital letter
Suggest:
  - Replace with: “Old”



Lint:    Readability (127 priority)
Message: |
    2606 | thin drops swam like dew. Gatsby looked with vacant eyes through a copy of
         |                           ^~~~~~~~~~~~~~~~~~~~~~~~~~~~~~~~~~~~~~~~~~~~~~~~~
    2607 | Clay’s “Economics,” starting at the Finnish tread that shook the kitchen floor,
         | ~~~~~~~~~~~~~~~~~~~~~~~~~~~~~~~~~~~~~~~~~~~~~~~~~~~~~~~~~~~~~~~~~~~~~~~~~~~~~~~~
    2608 | and peering toward the bleared windows from time to time as if a series of
         | ~~~~~~~~~~~~~~~~~~~~~~~~~~~~~~~~~~~~~~~~~~~~~~~~~~~~~~~~~~~~~~~~~~~~~~~~~~~
    2609 | invisible but alarming happenings were taking place outside. Finally he got up
         | ~~~~~~~~~~~~~~~~~~~~~~~~~~~~~~~~~~~~~~~~~~~~~~~~~~~~~~~~~~~~ This sentence is 44 words long.



Lint:    Spelling (63 priority)
Message: |
    2607 | Clay’s “Economics,” starting at the Finnish tread that shook the kitchen floor,
    2608 | and peering toward the bleared windows from time to time as if a series of
         |                        ^~~~~~~ Did you mean to spell `bleared` this way?
Suggest:
  - Replace with: “blared”
  - Replace with: “bleated”
  - Replace with: “beard”



Lint:    Style (31 priority)
Message: |
    2629 | The exhilarating ripple of her voice was a wild tonic in the rain. I had to
    2630 | follow the sound of it for a moment, up and down, with my ear alone, before any
         |                                      ^~ An Oxford comma is necessary here.
Suggest:
  - Insert “,”



Lint:    Spelling (63 priority)
Message: |
    2638 | “That’s the secret of Castle Rackrent. Tell your chauffeur to go far away and
         |                              ^~~~~~~~ Did you mean `Backrest`?
Suggest:
  - Replace with: “Backrest”



Lint:    Spelling (63 priority)
Message: |
    2641 | “Come back in an hour, Ferdie.” Then in a grave murmur: “His name is Ferdie.”
         |                        ^~~~~~ Did you mean to spell `Ferdie` this way?
Suggest:
  - Replace with: “Fermi”
  - Replace with: “Ferris”
  - Replace with: “Freddie”



Lint:    Spelling (63 priority)
Message: |
    2641 | “Come back in an hour, Ferdie.” Then in a grave murmur: “His name is Ferdie.”
         |                                                                      ^~~~~~ Did you mean to spell `Ferdie` this way?
Suggest:
  - Replace with: “Fermi”
  - Replace with: “Ferris”
  - Replace with: “Freddie”



Lint:    Readability (127 priority)
Message: |
    2673 | a strained counterfeit of perfect ease, even of boredom. His head leaned back so
         |                                                          ^~~~~~~~~~~~~~~~~~~~~~~~
    2674 | far that it rested against the face of a defunct mantelpiece clock, and from
         | ~~~~~~~~~~~~~~~~~~~~~~~~~~~~~~~~~~~~~~~~~~~~~~~~~~~~~~~~~~~~~~~~~~~~~~~~~~~~~
    2675 | this position his distraught eyes stared down at Daisy, who was sitting,
         | ~~~~~~~~~~~~~~~~~~~~~~~~~~~~~~~~~~~~~~~~~~~~~~~~~~~~~~~~~~~~~~~~~~~~~~~~~
    2676 | frightened but graceful, on the edge of a stiff chair.
         | ~~~~~~~~~~~~~~~~~~~~~~~~~~~~~~~~~~~~~~~~~~~~~~~~~~~~~~ This sentence is 41 words long.



Lint:    Readability (127 priority)
Message: |
    2737 | I walked out the back way—just as Gatsby had when he had made his nervous
         | ^~~~~~~~~~~~~~~~~~~~~~~~~~~~~~~~~~~~~~~~~~~~~~~~~~~~~~~~~~~~~~~~~~~~~~~~~~
    2738 | circuit of the house half an hour before—and ran for a huge black knotted tree,
         | ~~~~~~~~~~~~~~~~~~~~~~~~~~~~~~~~~~~~~~~~~~~~~~~~~~~~~~~~~~~~~~~~~~~~~~~~~~~~~~~~
    2739 | whose massed leaves made a fabric against the rain. Once more it was pouring,
         | ~~~~~~~~~~~~~~~~~~~~~~~~~~~~~~~~~~~~~~~~~~~~~~~~~~~ This sentence is 41 words long.



Lint:    WordChoice (63 priority)
Message: |
    2737 | I walked out the back way—just as Gatsby had when he had made his nervous
         |                  ^~~~~~~~ Did you mean the closed compound noun “backway”?
Suggest:
  - Replace with: “backway”



Lint:    Readability (127 priority)
Message: |
    2743 | steeple, for half an hour. A brewer had built it early in the “period” craze, a
         |                            ^~~~~~~~~~~~~~~~~~~~~~~~~~~~~~~~~~~~~~~~~~~~~~~~~~~~~
    2744 | decade before, and there was a story that he’d agreed to pay five years’ taxes
         | ~~~~~~~~~~~~~~~~~~~~~~~~~~~~~~~~~~~~~~~~~~~~~~~~~~~~~~~~~~~~~~~~~~~~~~~~~~~~~~~
    2745 | on all the neighboring cottages if the owners would have their roofs thatched
         | ~~~~~~~~~~~~~~~~~~~~~~~~~~~~~~~~~~~~~~~~~~~~~~~~~~~~~~~~~~~~~~~~~~~~~~~~~~~~~~
    2746 | with straw. Perhaps their refusal took the heart out of his plan to Found a
         | ~~~~~~~~~~~ This sentence is 41 words long.



Lint:    WordChoice (126 priority)
Message: |
    2764 | face was smeared with tears, and when I came in she jumped up and began wiping
         |                                                 ^~~ Use the correct pronoun form after prepositions.
    2765 | at it with her handkerchief before a mirror. But there was a change in Gatsby
Suggest:
  - Replace with: “her”



Lint:    WordChoice (63 priority)
Message: |
    2775 | twinkle-bells of sunshine in the room, he smiled like a weather man, like an
         |                                                         ^~~~~~~~~~~ Did you mean the closed compound noun “weatherman”?
    2776 | ecstatic patron of recurrent light, and repeated the news to Daisy. “What do you
Suggest:
  - Replace with: “weatherman”



Lint:    WordChoice (126 priority)
Message: |
    2805 | I think he hardly knew what he was saying, for when I asked him what business he
    2806 | was in he answered: ‘‘That’s my affair,” before he realized that it wasn’t an
         |        ^~ Use the correct pronoun form after prepositions.
Suggest:
  - Replace with: “him”



Lint:    Style (31 priority)
Message: |
    2823 | “I keep it always full of interesting people, night and day. People who do
         |                                               ^~~~~ An Oxford comma is necessary here.
Suggest:
  - Insert “,”



Lint:    Spelling (63 priority)
Message: |
    2826 | Instead of taking the short cut along the Sound we went down to the road and
    2827 | entered by the big postern. With enchanting murmurs Daisy admired this aspect or
         |                    ^~~~~~~ Did you mean to spell `postern` this way?
Suggest:
  - Replace with: “poster”
  - Replace with: “posters”
  - Replace with: “pastern”



Lint:    Readability (127 priority)
Message: |
    2827 | entered by the big postern. With enchanting murmurs Daisy admired this aspect or
         |                             ^~~~~~~~~~~~~~~~~~~~~~~~~~~~~~~~~~~~~~~~~~~~~~~~~~~~~
    2828 | that of the feudal silhouette against the sky, admired the gardens, the
         | ~~~~~~~~~~~~~~~~~~~~~~~~~~~~~~~~~~~~~~~~~~~~~~~~~~~~~~~~~~~~~~~~~~~~~~~~
    2829 | sparkling odor of jonquils and the frothy odor of hawthorn and plum blossoms and
         | ~~~~~~~~~~~~~~~~~~~~~~~~~~~~~~~~~~~~~~~~~~~~~~~~~~~~~~~~~~~~~~~~~~~~~~~~~~~~~~~~~
    2830 | the pale gold odor of kiss-me-at-the-gate. It was strange to reach the marble
         | ~~~~~~~~~~~~~~~~~~~~~~~~~~~~~~~~~~~~~~~~~~ This sentence is 44 words long.



Lint:    Readability (127 priority)
Message: |
    2840 | We went up-stairs, through period bedrooms swathed in rose and lavender silk and
         | ^~~~~~~~~~~~~~~~~~~~~~~~~~~~~~~~~~~~~~~~~~~~~~~~~~~~~~~~~~~~~~~~~~~~~~~~~~~~~~~~~
    2841 | vivid with new flowers, through dressing-rooms and poolrooms, and bathrooms with
         | ~~~~~~~~~~~~~~~~~~~~~~~~~~~~~~~~~~~~~~~~~~~~~~~~~~~~~~~~~~~~~~~~~~~~~~~~~~~~~~~~~
    2842 | sunken baths—intruding into one chamber where a dishevelled man in pajamas was
         | ~~~~~~~~~~~~~~~~~~~~~~~~~~~~~~~~~~~~~~~~~~~~~~~~~~~~~~~~~~~~~~~~~~~~~~~~~~~~~~~
    2843 | doing liver exercises on the floor. It was Mr. Klipspringer, the ‘‘boarder.” I
         | ~~~~~~~~~~~~~~~~~~~~~~~~~~~~~~~~~~~ This sentence is 45 words long.



Lint:    Spelling (63 priority)
Message: |
    2842 | sunken baths—intruding into one chamber where a dishevelled man in pajamas was
         |                                                 ^~~~~~~~~~~ Did you mean `disheveled`?
    2843 | doing liver exercises on the floor. It was Mr. Klipspringer, the ‘‘boarder.” I
Suggest:
  - Replace with: “disheveled”



Lint:    Spelling (63 priority)
Message: |
    2843 | doing liver exercises on the floor. It was Mr. Klipspringer, the ‘‘boarder.” I
         |                                                ^~~~~~~~~~~~ Did you mean to spell `Klipspringer` this way?



Lint:    Style (31 priority)
Message: |
    2844 | had seen him wandering hungrily about the beach that morning. Finally we came to
    2845 | Gatsby’s own apartment, a bedroom and a bath, and an Adam’s study, where we sat
         |                           ^~~~~~~ An Oxford comma is necessary here.
Suggest:
  - Insert “,”



Lint:    Spelling (63 priority)
Message: |
    2866 | intensity. Now, in the reaction, he was running down like an overwound clock.
         |                                                              ^~~~~~~~~ Did you mean to spell `overwound` this way?
Suggest:
  - Replace with: “overground”
  - Replace with: “overfond”
  - Replace with: “overfund”



Lint:    Style (31 priority)
Message: |
    2872 | “I’ve got a man in England who buys me clothes. He sends over a selection of
    2873 | things at the beginning of each season, spring and fall.”
         |                                         ^~~~~~ An Oxford comma is necessary here.
Suggest:
  - Insert “,”



Lint:    Readability (127 priority)
Message: |
    2875 | He took out a pile of shirts and began throwing them, one by one, before us,
         | ^~~~~~~~~~~~~~~~~~~~~~~~~~~~~~~~~~~~~~~~~~~~~~~~~~~~~~~~~~~~~~~~~~~~~~~~~~~~~
    2876 | shirts of sheer linen and thick silk and fine flannel, which lost their folds as
         | ~~~~~~~~~~~~~~~~~~~~~~~~~~~~~~~~~~~~~~~~~~~~~~~~~~~~~~~~~~~~~~~~~~~~~~~~~~~~~~~~~
    2877 | they fell and covered the table in many colored disarray. While we admired he
         | ~~~~~~~~~~~~~~~~~~~~~~~~~~~~~~~~~~~~~~~~~~~~~~~~~~~~~~~~~ This sentence is 41 words long.



Lint:    Spelling (63 priority)
Message: |
    2878 | brought more and the soft rich heap mounted higher—shirts with stripes and
    2879 | scrolls and plaids in coral and applegreen and lavender and faint orange, with
         |                                 ^~~~~~~~~~ Did you mean to spell `applegreen` this way?
    2880 | monograms of Indian blue. Suddenly, with a strained sound, Daisy bent her head
Suggest:
  - Replace with: “Appleseed”
  - Replace with: “allergen”
  - Replace with: “appeared”



Lint:    Readability (127 priority)
Message: |
    2887 | After the house, we were to see the grounds and the swimming-pool, and the
         | ^~~~~~~~~~~~~~~~~~~~~~~~~~~~~~~~~~~~~~~~~~~~~~~~~~~~~~~~~~~~~~~~~~~~~~~~~~~
    2888 | hydroplane and the midsummer flowers—but outside Gatsby’s window it began to
         | ~~~~~~~~~~~~~~~~~~~~~~~~~~~~~~~~~~~~~~~~~~~~~~~~~~~~~~~~~~~~~~~~~~~~~~~~~~~~~
    2889 | rain again, so we stood in a row looking at the corrugated surface of the Sound.
         | ~~~~~~~~~~~~~~~~~~~~~~~~~~~~~~~~~~~~~~~~~~~~~~~~~~~~~~~~~~~~~~~~~~~~~~~~~~~~~~~~ This sentence is 43 words long.



Lint:    Formatting (63 priority)
Message: |
    2925 | “Yes. . . . Well, I can’t talk now. . . . I can’t talk now, old sport. . . . I
         |     ^~~~~~~ Condense this punctuation cluster to a single mark.
Suggest:
  - Replace with: “.”



Lint:    Formatting (63 priority)
Message: |
    2925 | “Yes. . . . Well, I can’t talk now. . . . I can’t talk now, old sport. . . . I
         |                                   ^~~~~~~ Condense this punctuation cluster to a single mark.
Suggest:
  - Replace with: “.”



Lint:    Formatting (63 priority)
Message: |
    2925 | “Yes. . . . Well, I can’t talk now. . . . I can’t talk now, old sport. . . . I
         |                                                                      ^~~~~~~ Condense this punctuation cluster to a single mark.
Suggest:
  - Replace with: “.”



Lint:    Formatting (63 priority)
Message: |
    2925 | “Yes. . . . Well, I can’t talk now. . . . I can’t talk now, old sport. . . . I
    2926 | said a small town. . . . He must know what a small town is. . . . Well, he’s no
         |                  ^~~~~~~ Condense this punctuation cluster to a single mark.
Suggest:
  - Replace with: “.”



Lint:    Formatting (63 priority)
Message: |
    2926 | said a small town. . . . He must know what a small town is. . . . Well, he’s no
         |                                                           ^~~~~~~ Condense this punctuation cluster to a single mark.
Suggest:
  - Replace with: “.”



Lint:    Formatting (63 priority)
Message: |
    2927 | use to us if Detroit is his idea of a small town. . . .” He rang off.
         |                                                 ^~~~~~~ Condense this punctuation cluster to a single mark.
Suggest:
  - Replace with: “.”



Lint:    Spelling (63 priority)
Message: |
    2940 | “I know what we'll do,” said Gatsby, “we'll have Klipspringer play the piano.”
         |                                                  ^~~~~~~~~~~~ Did you mean to spell `Klipspringer` this way?



Lint:    Spelling (63 priority)
Message: |
    2949 | “I was asleep,” cried Mr. Klipspringer, in a spasm of embarrassment. “That is,
         |                           ^~~~~~~~~~~~ Did you mean to spell `Klipspringer` this way?



Lint:    Formatting (63 priority)
Message: |
    2950 | I’d been asleep. Then I got up . . .”
         |                               ^ Unnecessary space at the end of the sentence.
Suggest:
  - Remove error



Lint:    Formatting (63 priority)
Message: |
    2950 | I’d been asleep. Then I got up . . .”
         |                                ^~~~~ Condense this punctuation cluster to a single mark.
Suggest:
  - Replace with: “.”



Lint:    Spelling (63 priority)
Message: |
    2952 | “Klipspringer plays the piano,” said Gatsby, cutting him off. “Don’t you, Ewing,
         |  ^~~~~~~~~~~~ Did you mean to spell `Klipspringer` this way?



Lint:    Spelling (63 priority)
Message: |
    2955 | “I don’t play well. I don’t—I hardly play at all. I’m all out of prac———”
         |                                                                  ^~~~ Did you mean to spell `prac` this way?
Suggest:
  - Replace with: “pray”
  - Replace with: “prat”
  - Replace with: “pram”



Lint:    Spelling (63 priority)
Message: |
    2965 | When Klipspringer had played “The Love Nest” he turned around on the bench and
         |      ^~~~~~~~~~~~ Did you mean to spell `Klipspringer` this way?



Lint:    WordChoice (127 priority)
Message: |
    2968 | “I’m all out of practice, you see. I told you I couldn’t play. I’m all out of
         |                                           ^~~ The possessive version of this word is more common in this context.
Suggest:
  - Replace with: “your”
  - Replace with: “you're a”
  - Replace with: “you're an”



Lint:    Repetition (63 priority)
Message: |
    2968 | “I’m all out of practice, you see. I told you I couldn’t play. I’m all out of
         |                                           ^~~~~ There are too many personal pronouns in sequence here.
Suggest:
  - Replace with: “you”
  - Replace with: “I”



Lint:    Spelling (63 priority)
Message: |
    2968 | “I’m all out of practice, you see. I told you I couldn’t play. I’m all out of
    2969 | prac—”
         | ^~~~ Did you mean to spell `prac` this way?
Suggest:
  - Replace with: “pray”
  - Replace with: “prat”
  - Replace with: “pram”



<<<<<<< HEAD
Lint:    WordChoice (126 priority)
Message: |
    2983 | As I went over to say good-by I saw that the expression of bewilderment had come
         |                               ^ Use the correct pronoun form after prepositions.
Suggest:
  - Replace with: “ME”



Lint:    WordChoice (54 priority)
Message: |
    2995 | of emotion. I think that voice held him most, with its fluctuating, feverish
         |                                                    ^~~ Use `it's` (short for `it has` or `it is`) here, not the possessive `its`.
    2996 | warmth, because it couldn’t be over-dreamed—that voice was a deathless song.
Suggest:
  - Replace with: “it's”
  - Replace with: “it has”



=======
>>>>>>> 5f2425d8
Lint:    Readability (127 priority)
Message: |
    3020 | short of being news. Contemporary legends such as the “underground pipe-line to
         |                      ^~~~~~~~~~~~~~~~~~~~~~~~~~~~~~~~~~~~~~~~~~~~~~~~~~~~~~~~~~~
    3021 | Canada” attached themselves to him, and there was one persistent story that he
         | ~~~~~~~~~~~~~~~~~~~~~~~~~~~~~~~~~~~~~~~~~~~~~~~~~~~~~~~~~~~~~~~~~~~~~~~~~~~~~~~
    3022 | didn’t live in a house at all, but in a boat that looked like a house and was
         | ~~~~~~~~~~~~~~~~~~~~~~~~~~~~~~~~~~~~~~~~~~~~~~~~~~~~~~~~~~~~~~~~~~~~~~~~~~~~~~
    3023 | moved secretly up and down the Long Island shore. Just why these inventions were
         | ~~~~~~~~~~~~~~~~~~~~~~~~~~~~~~~~~~~~~~~~~~~~~~~~~ This sentence is 49 words long.



Lint:    Spelling (63 priority)
Message: |
    3023 | moved secretly up and down the Long Island shore. Just why these inventions were
    3024 | a source of satisfaction to James Gatz of North Dakota, isn’t easy to say.
         |                                   ^~~~ Did you mean to spell `Gatz` this way?
Suggest:
  - Replace with: “Gate”
  - Replace with: “Ga's”
  - Replace with: “GHz”



Lint:    Spelling (63 priority)
Message: |
    3026 | James Gatz—that was really, or at least legally, his name. He had changed it at
         |       ^~~~ Did you mean to spell `Gatz` this way?
Suggest:
  - Replace with: “Gate”
  - Replace with: “Ga's”
  - Replace with: “GHz”



Lint:    Readability (127 priority)
Message: |
    3029 | on Lake Superior. It was James Gatz who had been loafing along the beach that
         |                   ^~~~~~~~~~~~~~~~~~~~~~~~~~~~~~~~~~~~~~~~~~~~~~~~~~~~~~~~~~~~
    3030 | afternoon in a torn green jersey and a pair of canvas pants, but it was already
         | ~~~~~~~~~~~~~~~~~~~~~~~~~~~~~~~~~~~~~~~~~~~~~~~~~~~~~~~~~~~~~~~~~~~~~~~~~~~~~~~~
    3031 | Jay Gatsby who borrowed a rowboat, pulled out to the Tuolomee, and informed Cody
         | ~~~~~~~~~~~~~~~~~~~~~~~~~~~~~~~~~~~~~~~~~~~~~~~~~~~~~~~~~~~~~~~~~~~~~~~~~~~~~~~~~
    3032 | that a wind might catch him and break him up in half an hour.
         | ~~~~~~~~~~~~~~~~~~~~~~~~~~~~~~~~~~~~~~~~~~~~~~~~~~~~~~~~~~~~~ This sentence is 56 words long.



Lint:    Spelling (63 priority)
Message: |
    3029 | on Lake Superior. It was James Gatz who had been loafing along the beach that
         |                                ^~~~ Did you mean to spell `Gatz` this way?
Suggest:
  - Replace with: “Gate”
  - Replace with: “Ga's”
  - Replace with: “GHz”



Lint:    Spelling (63 priority)
Message: |
    3031 | Jay Gatsby who borrowed a rowboat, pulled out to the Tuolomee, and informed Cody
         |                                                      ^~~~~~~~ Did you mean to spell `Tuolomee` this way?
    3032 | that a wind might catch him and break him up in half an hour.
Suggest:
  - Replace with: “Togolese”
  - Replace with: “Tolkien”
  - Replace with: “Toltec”



Lint:    Spelling (63 priority)
Message: |
    3048 | were ignorant, of the others because they were hysterical about things which in
    3049 | his overwhelming self-absorbtion he took for granted.
         |                       ^~~~~~~~~~ Did you mean to spell `absorbtion` this way?
Suggest:
  - Replace with: “absorption”
  - Replace with: “abortion”
  - Replace with: “adsorption”



Lint:    WordChoice (63 priority)
Message: |
    3073 | tried to separate him from his money. The none too savory ramifications by which
    3074 | Ella Kaye, the newspaper woman, played Madame de Maintenon to his weakness and
         |                ^~~~~~~~~~~~~~~ Did you mean the closed compound noun “newspaperwoman”?
Suggest:
  - Replace with: “newspaperwoman”



Lint:    Spelling (63 priority)
Message: |
    3074 | Ella Kaye, the newspaper woman, played Madame de Maintenon to his weakness and
         |                                               ^~ Did you mean to spell `de` this way?
    3075 | sent him to sea in a yacht, were common property of the turgid journalism
Suggest:
  - Replace with: “d”
  - Replace with: “db”
  - Replace with: “dc”



Lint:    Spelling (63 priority)
Message: |
    3074 | Ella Kaye, the newspaper woman, played Madame de Maintenon to his weakness and
         |                                                  ^~~~~~~~~ Did you mean to spell `Maintenon` this way?
    3075 | sent him to sea in a yacht, were common property of the turgid journalism
Suggest:
  - Replace with: “Maintop”
  - Replace with: “Maine's”
  - Replace with: “Mainer's”



Lint:    Spelling (63 priority)
Message: |
    3076 | of 1902. He had been coasting along all too hospitable shores for five years
    3077 | when he turned up as James Gatz’s destiny in Little Girl Bay.
         |                            ^~~~~~ Did you mean to spell `Gatz’s` this way?
Suggest:
  - Replace with: “Ga's”
  - Replace with: “Gaea's”
  - Replace with: “Gael's”



Lint:    Spelling (63 priority)
Message: |
    3079 | To young Gatz, resting on his oars and looking up at the railed deck, that yacht
         |          ^~~~ Did you mean to spell `Gatz` this way?
Suggest:
  - Replace with: “Gate”
  - Replace with: “Ga's”
  - Replace with: “GHz”



Lint:    Spelling (63 priority)
Message: |
    3085 | and a yachting cap. And when the Tuolomee left for the West Indies and the
         |                                  ^~~~~~~~ Did you mean to spell `Tuolomee` this way?
    3086 | Barbary Coast Gatsby left too.
Suggest:
  - Replace with: “Togolese”
  - Replace with: “Tolkien”
  - Replace with: “Toltec”



Lint:    Readability (127 priority)
Message: |
    3088 | He was employed in a vague personal capacity—while he remained with Cody he was
         | ^~~~~~~~~~~~~~~~~~~~~~~~~~~~~~~~~~~~~~~~~~~~~~~~~~~~~~~~~~~~~~~~~~~~~~~~~~~~~~~~
    3089 | in turn steward, mate, skipper, secretary, and even jailor, for Dan Cody sober
         | ~~~~~~~~~~~~~~~~~~~~~~~~~~~~~~~~~~~~~~~~~~~~~~~~~~~~~~~~~~~~~~~~~~~~~~~~~~~~~~~
    3090 | knew what lavish doings Dan Cody drunk might soon be about, and he provided for
         | ~~~~~~~~~~~~~~~~~~~~~~~~~~~~~~~~~~~~~~~~~~~~~~~~~~~~~~~~~~~~~~~~~~~~~~~~~~~~~~~~
    3091 | such contingencies by reposing more and more trust in Gatsby. The arrangement
         | ~~~~~~~~~~~~~~~~~~~~~~~~~~~~~~~~~~~~~~~~~~~~~~~~~~~~~~~~~~~~~ This sentence is 53 words long.



Lint:    Spelling (63 priority)
Message: |
    3089 | in turn steward, mate, skipper, secretary, and even jailor, for Dan Cody sober
         |                                                     ^~~~~~ Did you mean to spell `jailor` this way?
    3090 | knew what lavish doings Dan Cody drunk might soon be about, and he provided for
Suggest:
  - Replace with: “jailer”
  - Replace with: “sailor”
  - Replace with: “tailor”



Lint:    Readability (127 priority)
Message: |
    3096 | I remember the portrait of him up in Gatsby’s bedroom, a gray, florid man with a
         | ^~~~~~~~~~~~~~~~~~~~~~~~~~~~~~~~~~~~~~~~~~~~~~~~~~~~~~~~~~~~~~~~~~~~~~~~~~~~~~~~~
    3097 | hard, empty face—the pioneer debauchee, who during one phase of American life
         | ~~~~~~~~~~~~~~~~~~~~~~~~~~~~~~~~~~~~~~~~~~~~~~~~~~~~~~~~~~~~~~~~~~~~~~~~~~~~~~
    3098 | brought back to the Eastern seaboard the savage violence of the frontier brothel
         | ~~~~~~~~~~~~~~~~~~~~~~~~~~~~~~~~~~~~~~~~~~~~~~~~~~~~~~~~~~~~~~~~~~~~~~~~~~~~~~~~~
    3099 | and saloon. It was indirectly due to Cody that Gatsby drank so little. Sometimes
         | ~~~~~~~~~~~ This sentence is 44 words long.



Lint:    Spelling (63 priority)
Message: |
    3106 | left with his singularly appropriate education; the vague contour of Jay Gatsby
    3107 | had filled out to the substantiality of a man.
         |                       ^~~~~~~~~~~~~~ Did you mean `substantially`?
Suggest:
  - Replace with: “substantially”



Lint:    Punctuation (31 priority)
Message: |
    3111 | faintly true. Moreover he told it to me at a time of confusion, when I had
         |               ^~~~~~~~ Discourse markers at the beginning of a sentence should be followed by a comma.
Suggest:
  - Insert “,”



Lint:    Readability (127 priority)
Message: |
    3116 | It was a halt, too, in my association with his affairs. For several weeks I
         |                                                         ^~~~~~~~~~~~~~~~~~~~
    3117 | didn’t see him or hear his voice on the phone—mostly I was in New York, trotting
         | ~~~~~~~~~~~~~~~~~~~~~~~~~~~~~~~~~~~~~~~~~~~~~~~~~~~~~~~~~~~~~~~~~~~~~~~~~~~~~~~~~
    3118 | around with Jordan and trying to ingratiate myself with her senile aunt—but
         | ~~~~~~~~~~~~~~~~~~~~~~~~~~~~~~~~~~~~~~~~~~~~~~~~~~~~~~~~~~~~~~~~~~~~~~~~~~~~
    3119 | finally I went over to his house one Sunday afternoon. I hadn’t been there two
         | ~~~~~~~~~~~~~~~~~~~~~~~~~~~~~~~~~~~~~~~~~~~~~~~~~~~~~~ This sentence is 44 words long.



Lint:    Repetition (127 priority)
Message: |
    3135 | uneasy anyhow until he had given them something, realizing in a vague way that
         |                                                                           ^~~~~
    3136 | that was all they came for. Mr. Sloane wanted nothing. A lemonade? No, thanks. A
         | ~~~~ Did you mean to repeat this word?
Suggest:
  - Replace with: “that”



Lint:    Repetition (126 priority)
Message: |
    3135 | uneasy anyhow until he had given them something, realizing in a vague way that
         |                                                                           ^~~~~
    3136 | that was all they came for. Mr. Sloane wanted nothing. A lemonade? No, thanks. A
         | ~~~~ “that that” sometimes means “that which”, which is clearer.
Suggest:
  - Replace with: “that which”



Lint:    Formatting (63 priority)
Message: |
    3137 | little champagne? Nothing at all, thanks. . . . I’m sorry———
         |                                         ^~~~~~~ Condense this punctuation cluster to a single mark.
Suggest:
  - Replace with: “.”



Lint:    Enhancement (31 priority)
Message: |
    3141 | “Very good roads around here.”
         |  ^~~~~~~~~ Vocabulary enhancement: use `excellent` instead of `very good`
Suggest:
  - Replace with: “Excellent”



Lint:    Spelling (63 priority)
Message: |
    3180 | “Be ver’ nice,” said Mr. Sloane, without gratitude. “Well—think ought to be
         |     ^~~ Did you mean to spell `ver` this way?
Suggest:
  - Replace with: “var”
  - Replace with: “veer”
  - Replace with: “verb”



Lint:    Readability (127 priority)
Message: |
    3235 | in my memory from Gatsby’s other parties that summer. There were the same
         |                                                       ^~~~~~~~~~~~~~~~~~~~
    3236 | people, or at least the same sort of people, the same profusion of champagne,
         | ~~~~~~~~~~~~~~~~~~~~~~~~~~~~~~~~~~~~~~~~~~~~~~~~~~~~~~~~~~~~~~~~~~~~~~~~~~~~~~
    3237 | the same many-colored, many-keyed commotion, but I felt an unpleasantness in the
         | ~~~~~~~~~~~~~~~~~~~~~~~~~~~~~~~~~~~~~~~~~~~~~~~~~~~~~~~~~~~~~~~~~~~~~~~~~~~~~~~~~
    3238 | air, a pervading harshness that hadn’t been there before. Or perhaps I had
         | ~~~~~~~~~~~~~~~~~~~~~~~~~~~~~~~~~~~~~~~~~~~~~~~~~~~~~~~~~ This sentence is 41 words long.



Lint:    Readability (127 priority)
Message: |
    3238 | air, a pervading harshness that hadn’t been there before. Or perhaps I had
         |                                                           ^~~~~~~~~~~~~~~~~
    3239 | merely grown used to it, grown to accept West Egg as a world complete in itself,
         | ~~~~~~~~~~~~~~~~~~~~~~~~~~~~~~~~~~~~~~~~~~~~~~~~~~~~~~~~~~~~~~~~~~~~~~~~~~~~~~~~~
    3240 | with its own standards and its own great figures, second to nothing because it
         | ~~~~~~~~~~~~~~~~~~~~~~~~~~~~~~~~~~~~~~~~~~~~~~~~~~~~~~~~~~~~~~~~~~~~~~~~~~~~~~~
    3241 | had no consciousness of being so, and now I was looking at it again, through
         | ~~~~~~~~~~~~~~~~~~~~~~~~~~~~~~~~~~~~~~~~~~~~~~~~~~~~~~~~~~~~~~~~~~~~~~~~~~~~~
    3242 | Daisy’s eyes. It is invariably saddening to look through new eyes at things upon
         | ~~~~~~~~~~~~~ This sentence is 51 words long.



Lint:    Spelling (63 priority)
Message: |
    3254 | “I’m looking around. I’m having a marvellous—”
         |                                   ^~~~~~~~~~ Did you mean `marvelous`?
Suggest:
  - Replace with: “marvelous”



Lint:    Formatting (63 priority)
Message: |
    3274 | “Mrs. Buchanan . . . and Mr. Buchanan—” After an instant’s hesitation he added:
         |               ^ Unnecessary space at the end of the sentence.
Suggest:
  - Remove error



Lint:    Formatting (63 priority)
Message: |
    3274 | “Mrs. Buchanan . . . and Mr. Buchanan—” After an instant’s hesitation he added:
         |                ^~~~~ Condense this punctuation cluster to a single mark.
Suggest:
  - Replace with: “.”



Lint:    Capitalization (31 priority)
Message: |
    3274 | “Mrs. Buchanan . . . and Mr. Buchanan—” After an instant’s hesitation he added:
         |                      ^~~ This sentence does not start with a capital letter
Suggest:
  - Replace with: “And”



Lint:    Formatting (63 priority)
Message: |
    3303 | here’s my little gold pencil.” . . . She looked around after a moment and told
         |                                ^~~~~ Condense this punctuation cluster to a single mark.
Suggest:
  - Replace with: “.”



Lint:    Spelling (63 priority)
Message: |
    3316 | “Wha’?”
         |  ^~~ Did you mean to spell `Wha` this way?
Suggest:
  - Replace with: “What”
  - Replace with: “Wham”
  - Replace with: “Aha”



Lint:    Spelling (63 priority)
Message: |
    3319 | at the local club to-morrow, spoke in Miss Baedeker’s defence:
         |                                                       ^~~~~~~ Did you mean to spell `defence` this way?
Suggest:
  - Replace with: “defense”
  - Replace with: “decency”
  - Replace with: “deface”



Lint:    WordChoice (63 priority)
Message: |
    3337 | “Speak for yourself!” cried Miss Baedeker violently. “Your hand shakes. I
         |                                                            ^~~~~~~~~~~ Did you mean the closed compound noun “handshakes”?
Suggest:
  - Replace with: “handshakes”



Lint:    Spelling (63 priority)
Message: |
    3349 | But the rest offended her—and inarguably, because it wasn’t a gesture but an
         |                               ^~~~~~~~~~ Did you mean to spell `inarguably` this way?
Suggest:
  - Replace with: “inarguable”
  - Replace with: “unarguably”
  - Replace with: “arguably”



Lint:    Readability (127 priority)
Message: |
    3350 | emotion. She was appalled by West Egg, this unprecedented “place” that Broadway
         |          ^~~~~~~~~~~~~~~~~~~~~~~~~~~~~~~~~~~~~~~~~~~~~~~~~~~~~~~~~~~~~~~~~~~~~~~
    3351 | had begotten upon a Long Island fishing village—appalled by its raw vigor that
         | ~~~~~~~~~~~~~~~~~~~~~~~~~~~~~~~~~~~~~~~~~~~~~~~~~~~~~~~~~~~~~~~~~~~~~~~~~~~~~~~
    3352 | chafed under the old euphemisms and by the too obtrusive fate that herded its
         | ~~~~~~~~~~~~~~~~~~~~~~~~~~~~~~~~~~~~~~~~~~~~~~~~~~~~~~~~~~~~~~~~~~~~~~~~~~~~~~
    3353 | inhabitants along a short-cut from nothing to nothing. She saw something awful
         | ~~~~~~~~~~~~~~~~~~~~~~~~~~~~~~~~~~~~~~~~~~~~~~~~~~~~~~ This sentence is 48 words long.



Lint:    Spelling (63 priority)
Message: |
    3389 | Daisy began to sing with the music in a husky, rythmic whisper, bringing out a
         |                                                ^~~~~~~ Did you mean to spell `rythmic` this way?
    3390 | meaning in each word that it had never had before and would never have again.
Suggest:
  - Replace with: “rhythmic”
  - Replace with: “mythic”



Lint:    Readability (127 priority)
Message: |
    3414 | dim, incalculable hours? Perhaps some unbelievable guest would arrive, a person
         |                          ^~~~~~~~~~~~~~~~~~~~~~~~~~~~~~~~~~~~~~~~~~~~~~~~~~~~~~~
    3415 | infinitely rare and to be marvelled at, some authentically radiant young girl
         | ~~~~~~~~~~~~~~~~~~~~~~~~~~~~~~~~~~~~~~~~~~~~~~~~~~~~~~~~~~~~~~~~~~~~~~~~~~~~~~
    3416 | who with one fresh glance at Gatsby, one moment of magical encounter, would blot
         | ~~~~~~~~~~~~~~~~~~~~~~~~~~~~~~~~~~~~~~~~~~~~~~~~~~~~~~~~~~~~~~~~~~~~~~~~~~~~~~~~~
    3417 | out those five years of unwavering devotion.
         | ~~~~~~~~~~~~~~~~~~~~~~~~~~~~~~~~~~~~~~~~~~~~ This sentence is 41 words long.



Lint:    Spelling (63 priority)
Message: |
    3414 | dim, incalculable hours? Perhaps some unbelievable guest would arrive, a person
    3415 | infinitely rare and to be marvelled at, some authentically radiant young girl
         |                           ^~~~~~~~~ Did you mean `marveled`?
Suggest:
  - Replace with: “marveled”



Lint:    Readability (127 priority)
Message: |
    3419 | I stayed late that night, Gatsby asked me to wait until he was free, and I
         | ^~~~~~~~~~~~~~~~~~~~~~~~~~~~~~~~~~~~~~~~~~~~~~~~~~~~~~~~~~~~~~~~~~~~~~~~~~~
    3420 | lingered in the garden until the inevitable swimming party had run up, chilled
         | ~~~~~~~~~~~~~~~~~~~~~~~~~~~~~~~~~~~~~~~~~~~~~~~~~~~~~~~~~~~~~~~~~~~~~~~~~~~~~~~
    3421 | and exalted, from the black beach, until the lights were extinguished in the
         | ~~~~~~~~~~~~~~~~~~~~~~~~~~~~~~~~~~~~~~~~~~~~~~~~~~~~~~~~~~~~~~~~~~~~~~~~~~~~~
    3422 | guest-rooms overhead. When he came down the steps at last the tanned skin was
         | ~~~~~~~~~~~~~~~~~~~~~ This sentence is 45 words long.



Lint:    Formatting (63 priority)
Message: |
    3465 | a certain starting place and go over it all slowly, he could find out what that
    3466 | thing was. . . .
         |          ^~~~~~~ Condense this punctuation cluster to a single mark.
Suggest:
  - Replace with: “.”



Lint:    Formatting (63 priority)
Message: |
    3468 | . . . One autumn night, five years before, they had been walking down the street
         | ^~~~~ Condense this punctuation cluster to a single mark.
Suggest:
  - Replace with: “.”



Lint:    Readability (127 priority)
Message: |
    3474 | Out of the corner of his eye Gatsby saw that the blocks of the sidewalks really
         | ^~~~~~~~~~~~~~~~~~~~~~~~~~~~~~~~~~~~~~~~~~~~~~~~~~~~~~~~~~~~~~~~~~~~~~~~~~~~~~~~
    3475 | formed a ladder and mounted to a secret place above the trees—he could climb to
         | ~~~~~~~~~~~~~~~~~~~~~~~~~~~~~~~~~~~~~~~~~~~~~~~~~~~~~~~~~~~~~~~~~~~~~~~~~~~~~~~~
    3476 | it, if he climbed alone, and once there he could suck on the pap of life, gulp
         | ~~~~~~~~~~~~~~~~~~~~~~~~~~~~~~~~~~~~~~~~~~~~~~~~~~~~~~~~~~~~~~~~~~~~~~~~~~~~~~~
    3477 | down the incomparable milk of wonder.
         | ~~~~~~~~~~~~~~~~~~~~~~~~~~~~~~~~~~~~~ This sentence is 55 words long.



Lint:    WordChoice (63 priority)
Message: |
    3479 | His heart beat faster and faster as Daisy’s white face came up to his own. He
         |     ^~~~~~~~~~ Did you mean the closed compound noun “heartbeat”?
Suggest:
  - Replace with: “heartbeat”



Lint:    Spelling (63 priority)
Message: |
    3490 | them than a wisp of startled air. But they made no sound, and what I had almost
    3491 | remembered was uncommunicable forever.
         |                ^~~~~~~~~~~~~~ Did you mean to spell `uncommunicable` this way?
Suggest:
  - Replace with: “incommunicable”
  - Replace with: “communicable”
  - Replace with: “noncommunicable”



Lint:    WordChoice (54 priority)
Message: |
    3495 | It was when curiosity about Gatsby was at its highest that the lights in his
         |                                           ^~~ Use `it's` (short for `it has` or `it is`) here, not the possessive `its`.
    3496 | house failed to go on one Saturday night—and, as obscurely as it had begun, his
Suggest:
  - Replace with: “it's”
  - Replace with: “it has”



Lint:    Spelling (63 priority)
Message: |
    3496 | house failed to go on one Saturday night—and, as obscurely as it had begun, his
    3497 | career as Trimalchio was over. Only gradually did I become aware that the
         |           ^~~~~~~~~~ Did you mean to spell `Trimalchio` this way?



Lint:    Spelling (63 priority)
Message: |
    3507 | “I hadn’t seen him around, and I was rather worried. Tell him Mr. Carraway came
         |                                                                   ^~~~~~~~ Did you mean to spell `Carraway` this way?
    3508 | over.”
Suggest:
  - Replace with: “Caraway”
  - Replace with: “Faraway”



Lint:    Spelling (63 priority)
Message: |
    3512 | “Carraway.”
         |  ^~~~~~~~ Did you mean to spell `Carraway` this way?
Suggest:
  - Replace with: “Caraway”
  - Replace with: “Faraway”



Lint:    Spelling (63 priority)
Message: |
    3514 | “Carraway. All right, I'll tell him.”
         |  ^~~~~~~~ Did you mean to spell `Carraway` this way?
Suggest:
  - Replace with: “Caraway”
  - Replace with: “Faraway”



Lint:    Readability (127 priority)
Message: |
    3518 | My Finn informed me that Gatsby had dismissed every servant in his house a week
         | ^~~~~~~~~~~~~~~~~~~~~~~~~~~~~~~~~~~~~~~~~~~~~~~~~~~~~~~~~~~~~~~~~~~~~~~~~~~~~~~~
    3519 | ago and replaced them with half a dozen others, who never went into West Egg
         | ~~~~~~~~~~~~~~~~~~~~~~~~~~~~~~~~~~~~~~~~~~~~~~~~~~~~~~~~~~~~~~~~~~~~~~~~~~~~~
    3520 | Village to be bribed by the tradesmen, but ordered moderate supplies over the
         | ~~~~~~~~~~~~~~~~~~~~~~~~~~~~~~~~~~~~~~~~~~~~~~~~~~~~~~~~~~~~~~~~~~~~~~~~~~~~~~
    3521 | telephone. The grocery boy reported that the kitchen looked like a pigsty, and
         | ~~~~~~~~~~ This sentence is 44 words long.



Lint:    Spelling (63 priority)
Message: |
    3539 | “They’re some people Wolfshiem wanted to do something for. They’re all brothers
         |                      ^~~~~~~~~ Did you mean `Bolshie`?
Suggest:
  - Replace with: “Bolshie”



Lint:    Readability (127 priority)
Message: |
    3553 | of the National Biscuit Company broke the simmering hush at noon. The straw
         |                                                                   ^~~~~~~~~~
    3554 | seats of the car hovered on the edge of combustion; the woman next to me
         | ~~~~~~~~~~~~~~~~~~~~~~~~~~~~~~~~~~~~~~~~~~~~~~~~~~~~~~~~~~~~~~~~~~~~~~~~~
    3555 | perspired delicately for a while into her white shirtwaist, and then, as her
         | ~~~~~~~~~~~~~~~~~~~~~~~~~~~~~~~~~~~~~~~~~~~~~~~~~~~~~~~~~~~~~~~~~~~~~~~~~~~~~
    3556 | newspaper dampened under her fingers, lapsed despairingly into deep heat with a
         | ~~~~~~~~~~~~~~~~~~~~~~~~~~~~~~~~~~~~~~~~~~~~~~~~~~~~~~~~~~~~~~~~~~~~~~~~~~~~~~~~
    3557 | desolate cry. Her pocket-book slapped to the floor.
         | ~~~~~~~~~~~~~ This sentence is 44 words long.



Lint:    Readability (127 priority)
Message: |
    3561 | I picked it up with a weary bend and handed it back to her, holding it at arm’s
         | ^~~~~~~~~~~~~~~~~~~~~~~~~~~~~~~~~~~~~~~~~~~~~~~~~~~~~~~~~~~~~~~~~~~~~~~~~~~~~~~~
    3562 | length and by the extreme tip of the corners to indicate that I had no designs
         | ~~~~~~~~~~~~~~~~~~~~~~~~~~~~~~~~~~~~~~~~~~~~~~~~~~~~~~~~~~~~~~~~~~~~~~~~~~~~~~~
    3563 | upon it—but every one near by, including the woman, suspected me just the same.
         | ~~~~~~~~~~~~~~~~~~~~~~~~~~~~~~~~~~~~~~~~~~~~~~~~~~~~~~~~~~~~~~~~~~~~~~~~~~~~~~~ This sentence is 49 words long.



Lint:    Miscellaneous (31 priority)
Message: |
    3562 | length and by the extreme tip of the corners to indicate that I had no designs
    3563 | upon it—but every one near by, including the woman, suspected me just the same.
         |             ^~~~~~~~~ Did you mean the closed compound `everyone`?
Suggest:
  - Replace with: “everyone”



Lint:    Formatting (63 priority)
Message: |
    3565 | “Hot!” said the conductor to familiar faces. “Some weather! . . . Hot! . . .
         |                                                           ^~~~~~~ Condense this punctuation cluster to a single mark.
Suggest:
  - Replace with: “!”
  - Replace with: “.”



Lint:    Formatting (63 priority)
Message: |
    3565 | “Hot!” said the conductor to familiar faces. “Some weather! . . . Hot! . . .
         |                                                                      ^~~~~~~ Condense this punctuation cluster to a single mark.
Suggest:
  - Replace with: “!”
  - Replace with: “.”



Lint:    Formatting (63 priority)
Message: |
    3566 | Hot! . . . Hot! . . . Is it hot enough for you? Is it hot? Is it . . .?”
         |    ^~~~~~~ Condense this punctuation cluster to a single mark.
Suggest:
  - Replace with: “!”
  - Replace with: “.”



Lint:    Formatting (63 priority)
Message: |
    3566 | Hot! . . . Hot! . . . Is it hot enough for you? Is it hot? Is it . . .?”
         |               ^~~~~~~ Condense this punctuation cluster to a single mark.
Suggest:
  - Replace with: “!”
  - Replace with: “.”



Lint:    Formatting (63 priority)
Message: |
    3566 | Hot! . . . Hot! . . . Is it hot enough for you? Is it hot? Is it . . .?”
         |                                                                 ^ Unnecessary space at the end of the sentence.
Suggest:
  - Remove error



Lint:    Formatting (63 priority)
Message: |
    3566 | Hot! . . . Hot! . . . Is it hot enough for you? Is it hot? Is it . . .?”
         |                                                                  ^~~~~~ Condense this punctuation cluster to a single mark.
Suggest:
  - Replace with: “.”
  - Replace with: “?”



Lint:    Formatting (63 priority)
Message: |
    3572 | . . . Through the hall of the Buchanans’ house blew a faint wind, carrying the
         | ^~~~~ Condense this punctuation cluster to a single mark.
Suggest:
  - Replace with: “.”



Lint:    Spelling (63 priority)
Message: |
    3572 | . . . Through the hall of the Buchanans’ house blew a faint wind, carrying the
         |                               ^~~~~~~~~ Did you mean to spell `Buchanans` this way?
Suggest:
  - Replace with: “Buchanan's”
  - Replace with: “Buchanan”



Lint:    Formatting (63 priority)
Message: |
    3578 | What he really said was: “Yes . . . Yes . . . I’ll see.”
         |                              ^ Unnecessary space at the end of the sentence.
Suggest:
  - Remove error



Lint:    Formatting (63 priority)
Message: |
    3578 | What he really said was: “Yes . . . Yes . . . I’ll see.”
         |                               ^~~~~ Condense this punctuation cluster to a single mark.
Suggest:
  - Replace with: “.”



Lint:    Formatting (63 priority)
Message: |
    3578 | What he really said was: “Yes . . . Yes . . . I’ll see.”
         |                                        ^ Unnecessary space at the end of the sentence.
Suggest:
  - Remove error



Lint:    Formatting (63 priority)
Message: |
    3578 | What he really said was: “Yes . . . Yes . . . I’ll see.”
         |                                         ^~~~~ Condense this punctuation cluster to a single mark.
Suggest:
  - Replace with: “.”



Lint:    Spelling (63 priority)
Message: |
    3599 | Gatsby stood in the centre of the crimson carpet and gazed around with
         |                     ^~~~~~ Did you mean to spell `centre` this way?
Suggest:
  - Replace with: “center”
  - Replace with: “censure”
  - Replace with: “cent”



Lint:    Formatting (63 priority)
Message: |
    3605 | We were silent. The voice in the hall rose high with annoyance: “Very well,
    3606 | then, I won’t sell you the car at all. . . . I’m under no obligations to you at
         |                                      ^~~~~~~ Condense this punctuation cluster to a single mark.
Suggest:
  - Replace with: “.”



Lint:    Formatting (63 priority)
Message: |
    3606 | then, I won’t sell you the car at all. . . . I’m under no obligations to you at
    3607 | all . . . and as for your bothering me about it at lunch time, I won’t stand
         |    ^ Unnecessary space at the end of the sentence.
Suggest:
  - Remove error



Lint:    Formatting (63 priority)
Message: |
    3606 | then, I won’t sell you the car at all. . . . I’m under no obligations to you at
    3607 | all . . . and as for your bothering me about it at lunch time, I won’t stand
         |     ^~~~~ Condense this punctuation cluster to a single mark.
Suggest:
  - Replace with: “.”



Lint:    Capitalization (31 priority)
Message: |
    3607 | all . . . and as for your bothering me about it at lunch time, I won’t stand
         |           ^~~ This sentence does not start with a capital letter
Suggest:
  - Replace with: “And”



Lint:    Spelling (63 priority)
Message: |
    3612 | “No, he’s not,” I assured her. “It’s a bona-fide deal. I happen to know about
         |                                        ^~~~ Did you mean to spell `bona` this way?
Suggest:
  - Replace with: “boa”
  - Replace with: “bond”
  - Replace with: “bone”



Lint:    Spelling (63 priority)
Message: |
    3612 | “No, he’s not,” I assured her. “It’s a bona-fide deal. I happen to know about
         |                                             ^~~~ Did you mean to spell `fide` this way?
Suggest:
  - Replace with: “fade”
  - Replace with: “fife”
  - Replace with: “file”



Lint:    Formatting (63 priority)
Message: |
    3618 | “Mr. Gatsby!” He put out his broad, flat hand with well-concealed dislike. “I’m
    3619 | glad to see you, sir. . . . Nick. . . .”
         |                     ^~~~~~~ Condense this punctuation cluster to a single mark.
Suggest:
  - Replace with: “.”



Lint:    Formatting (63 priority)
Message: |
    3619 | glad to see you, sir. . . . Nick. . . .”
         |                                 ^~~~~~~ Condense this punctuation cluster to a single mark.
Suggest:
  - Replace with: “.”



Lint:    Spelling (63 priority)
Message: |
    3640 | “Bles-sed pre-cious,” she crooned, holding out her arms. “Come to your own
         |  ^~~~ Did you mean to spell `Bles` this way?
Suggest:
  - Replace with: “Bales”
  - Replace with: “Bees”
  - Replace with: “BC's”



Lint:    Spelling (63 priority)
Message: |
    3640 | “Bles-sed pre-cious,” she crooned, holding out her arms. “Come to your own
         |               ^~~~~ Did you mean to spell `cious` this way?
Suggest:
  - Replace with: “pious”
  - Replace with: “chorus”
  - Replace with: “circus”



Lint:    Spelling (63 priority)
Message: |
    3646 | “The bles-sed pre-cious! Did mother get powder on your old yellowy hair? Stand
         |      ^~~~ Did you mean to spell `bles` this way?
Suggest:
  - Replace with: “bless”
  - Replace with: “bales”
  - Replace with: “bees”



Lint:    Spelling (63 priority)
Message: |
    3646 | “The bles-sed pre-cious! Did mother get powder on your old yellowy hair? Stand
         |                   ^~~~~ Did you mean to spell `cious` this way?
Suggest:
  - Replace with: “pious”
  - Replace with: “chorus”
  - Replace with: “circus”



Lint:    Spelling (63 priority)
Message: |
    3646 | “The bles-sed pre-cious! Did mother get powder on your old yellowy hair? Stand
    3647 | up now, and say—How-de-do.”
         |                     ^~ Did you mean to spell `de` this way?
Suggest:
  - Replace with: “d”
  - Replace with: “db”
  - Replace with: “dc”



Lint:    Spelling (63 priority)
Message: |
    3672 | “Come, Pammy.”
         |        ^~~~~ Did you mean to spell `Pammy` this way?
Suggest:
  - Replace with: “Mammy”
  - Replace with: “Sammy”
  - Replace with: “Tammy”



Lint:    Spelling (63 priority)
Message: |
    3677 | hand and was pulled out the door, just as Tom came back, preceding four gin
    3678 | rickeys that clicked full of ice.
         | ^~~~~~~ Did you mean to spell `rickeys` this way?
Suggest:
  - Replace with: “rickets”
  - Replace with: “Rickey's”
  - Replace with: “rice's”



Lint:    Regionalism (63 priority)
Message: |
    3690 | “Come outside,” he suggested to Gatsby, “I’d like you to have a look at the
         |                                                          ^~~~ American English prefers `take a look` over `have a look`.
    3691 | place.”
Suggest:
  - Replace with: “take”



Lint:    Spelling (63 priority)
Message: |
    3709 | We had luncheon in the dining-room, darkened too against the heat, and drank
    3710 | down nervous gayety with the cold ale.
         |              ^~~~~~ Did you mean to spell `gayety` this way?
Suggest:
  - Replace with: “gaiety”
  - Replace with: “gamely”
  - Replace with: “gamete”



Lint:    Spelling (63 priority)
Message: |
    3712 | “What’ll we do with ourselves this afternoon?” cried Daisy, “and the day after
         |  ^~~~~~~ Did you mean `That'll`?
Suggest:
  - Replace with: “That'll”



Lint:    Miscellaneous (31 priority)
Message: |
    3736 | mouth opened a little, and he looked at Gatsby, and then back at Daisy as if he
    3737 | had just recognized her as some one he knew a long time ago.
         |                            ^~~~~~~~ Did you mean the closed compound `someone`?
Suggest:
  - Replace with: “someone”



Lint:    Formatting (63 priority)
Message: |
    3794 | inexhaustible charm that rose and fell in it, the jingle of it, the cymbals’
    3795 | song of it. . . . High in a white palace the king’s daughter, the golden girl. .
         |           ^~~~~~~ Condense this punctuation cluster to a single mark.
Suggest:
  - Replace with: “.”



Lint:    Formatting (63 priority)
Message: |
    3795 | song of it. . . . High in a white palace the king’s daughter, the golden girl. .
         |                                                                              ^~~~
    3796 | . .
         | ~~~ Condense this punctuation cluster to a single mark.
Suggest:
  - Replace with: “.”



Lint:    Spelling (63 priority)
Message: |
    3809 | “Well, you take my coupé and let me drive your car to town.”
         |                    ^~~~~ Did you mean to spell `coupé` this way?
Suggest:
  - Replace with: “coup”
  - Replace with: “coupe”
  - Replace with: “coups”



Lint:    WordChoice (126 priority)
Message: |
    3815 | “Plenty of gas,” said Tom boisterously. He looked at the gauge. “And if it runs
    3816 | out I can stop at a drug-store. You can buy anything at a drug-store nowadays.”
         |     ^ Use the correct pronoun form after prepositions.
Suggest:
  - Replace with: “ME”



Lint:    Spelling (63 priority)
Message: |
    3828 | “You take Nick and Jordan. We’ll follow you in the coupé.”
         |                                                    ^~~~~ Did you mean to spell `coupé` this way?
Suggest:
  - Replace with: “coup”
  - Replace with: “coupe”
  - Replace with: “coups”



Lint:    Miscellaneous (31 priority)
Message: |
    3841 | “You think I’m pretty dumb, don’t you?” he suggested. “Perhaps I am, but I have
    3842 | a—almost a second sight, sometimes, that tells me what to do. Maybe you don’t
         | ^ Incorrect indefinite article.
Suggest:
  - Replace with: “an”



Lint:    Punctuation (31 priority)
Message: |
    3864 | “Nevertheless he’s an Oxford man.”
         |  ^~~~~~~~~~~~ Discourse markers at the beginning of a sentence should be followed by a comma.
Suggest:
  - Insert “,”



Lint:    Spelling (63 priority)
Message: |
    3874 | while in silence. Then as Doctor T. J. Eckleburg’s faded eyes came into sight
         |                                  ^~ Did you mean to spell `T.` this way?
Suggest:
  - Replace with: “T”
  - Replace with: “Ta”
  - Replace with: “Tb”



Lint:    Spelling (63 priority)
Message: |
    3874 | while in silence. Then as Doctor T. J. Eckleburg’s faded eyes came into sight
         |                                     ^~ Did you mean to spell `J.` this way?
Suggest:
  - Replace with: “Jr”
  - Replace with: “J”
  - Replace with: “JD”



Lint:    Spelling (63 priority)
Message: |
    3874 | while in silence. Then as Doctor T. J. Eckleburg’s faded eyes came into sight
         |                                        ^~~~~~~~~~~ Did you mean to spell `Eckleburg’s` this way?
    3875 | down the road, I remembered Gatsby’s caution about gasoline.
Suggest:
  - Replace with: “Excalibur's”
  - Replace with: “Vicksburg's”
  - Replace with: “Iceberg's”



Lint:    Spelling (63 priority)
Message: |
    3923 | The coupé flashed by us with a flurry of dust and the flash of a waving hand.
         |     ^~~~~ Did you mean to spell `coupé` this way?
Suggest:
  - Replace with: “coup”
  - Replace with: “coupe”
  - Replace with: “coups”



Lint:    Readability (127 priority)
Message: |
    3937 | world, and the shock had made him physically sick. I stared at him and then at
         |                                                    ^~~~~~~~~~~~~~~~~~~~~~~~~~~~
    3938 | Tom, who had made a parallel discovery less than an hour before—and it occurred
         | ~~~~~~~~~~~~~~~~~~~~~~~~~~~~~~~~~~~~~~~~~~~~~~~~~~~~~~~~~~~~~~~~~~~~~~~~~~~~~~~~
    3939 | to me that there was no difference between men, in intelligence or race, so
         | ~~~~~~~~~~~~~~~~~~~~~~~~~~~~~~~~~~~~~~~~~~~~~~~~~~~~~~~~~~~~~~~~~~~~~~~~~~~~
    3940 | profound as the difference between the sick and the well. Wilson was so sick
         | ~~~~~~~~~~~~~~~~~~~~~~~~~~~~~~~~~~~~~~~~~~~~~~~~~~~~~~~~~ This sentence is 46 words long.



Lint:    Spelling (63 priority)
Message: |
    3948 | behind. Over the ashheaps the giant eyes of Doctor T. J. Eckleburg kept their
         |                  ^~~~~~~~ Did you mean to spell `ashheaps` this way?
Suggest:
  - Replace with: “asthma's”
  - Replace with: “airheads”
  - Replace with: “ashcans”



Lint:    Spelling (63 priority)
Message: |
    3948 | behind. Over the ashheaps the giant eyes of Doctor T. J. Eckleburg kept their
         |                                                    ^~ Did you mean to spell `T.` this way?
Suggest:
  - Replace with: “T”
  - Replace with: “Ta”
  - Replace with: “Tb”



Lint:    Spelling (63 priority)
Message: |
    3948 | behind. Over the ashheaps the giant eyes of Doctor T. J. Eckleburg kept their
         |                                                       ^~ Did you mean to spell `J.` this way?
Suggest:
  - Replace with: “Jr”
  - Replace with: “J”
  - Replace with: “JD”



Lint:    Spelling (63 priority)
Message: |
    3948 | behind. Over the ashheaps the giant eyes of Doctor T. J. Eckleburg kept their
         |                                                          ^~~~~~~~~ Did you mean to spell `Eckleburg` this way?
    3949 | vigil, but I perceived, after a moment, that other eyes were regarding us with
Suggest:
  - Replace with: “Excalibur”
  - Replace with: “Vicksburg”
  - Replace with: “Iceberg”



Lint:    Readability (127 priority)
Message: |
    3955 | into her face like objects into a slowly developing picture. Her expression was
         |                                                              ^~~~~~~~~~~~~~~~~~~
    3956 | curiously familiar—it was an expression I had often seen on women’s faces, but
         | ~~~~~~~~~~~~~~~~~~~~~~~~~~~~~~~~~~~~~~~~~~~~~~~~~~~~~~~~~~~~~~~~~~~~~~~~~~~~~~~
    3957 | on Myrtle Wilson’s face it seemed purposeless and inexplicable until I realized
         | ~~~~~~~~~~~~~~~~~~~~~~~~~~~~~~~~~~~~~~~~~~~~~~~~~~~~~~~~~~~~~~~~~~~~~~~~~~~~~~~~
    3958 | that her eyes, wide with jealous terror, were fixed not on Tom, but on Jordan
         | ~~~~~~~~~~~~~~~~~~~~~~~~~~~~~~~~~~~~~~~~~~~~~~~~~~~~~~~~~~~~~~~~~~~~~~~~~~~~~~
    3959 | Baker, whom she took to be his wife.
         | ~~~~~~~~~~~~~~~~~~~~~~~~~~~~~~~~~~~~ This sentence is 52 words long.



Lint:    Readability (127 priority)
Message: |
    3963 | ago secure and inviolate, were slipping precipitately from his control. Instinct
         |                                                                         ^~~~~~~~~
    3964 | made him step on the accelerator with the double purpose of overtaking Daisy and
         | ~~~~~~~~~~~~~~~~~~~~~~~~~~~~~~~~~~~~~~~~~~~~~~~~~~~~~~~~~~~~~~~~~~~~~~~~~~~~~~~~~
    3965 | leaving Wilson behind, and we sped along toward Astoria at fifty miles an hour,
         | ~~~~~~~~~~~~~~~~~~~~~~~~~~~~~~~~~~~~~~~~~~~~~~~~~~~~~~~~~~~~~~~~~~~~~~~~~~~~~~~~
    3966 | until, among the spidery girders of the elevated, we came in sight of the
         | ~~~~~~~~~~~~~~~~~~~~~~~~~~~~~~~~~~~~~~~~~~~~~~~~~~~~~~~~~~~~~~~~~~~~~~~~~~
    3967 | easy-going blue coupé.
         | ~~~~~~~~~~~~~~~~~~~~~~ This sentence is 47 words long.



Lint:    Spelling (63 priority)
Message: |
    3966 | until, among the spidery girders of the elevated, we came in sight of the
    3967 | easy-going blue coupé.
         |                 ^~~~~ Did you mean to spell `coupé` this way?
Suggest:
  - Replace with: “coup”
  - Replace with: “coupe”
  - Replace with: “coups”



Lint:    Spelling (63 priority)
Message: |
    3974 | The word “sensuous” had the effect of further disquieting Tom, but before he
    3975 | could invent a protest the coupé came to a stop, and Daisy signalled us to draw
         |                            ^~~~~ Did you mean to spell `coupé` this way?
Suggest:
  - Replace with: “coup”
  - Replace with: “coupe”
  - Replace with: “coups”



Lint:    Spelling (63 priority)
Message: |
    3975 | could invent a protest the coupé came to a stop, and Daisy signalled us to draw
         |                                                            ^~~~~~~~~ Did you mean to spell `signalled` this way?
    3976 | up alongside.
Suggest:
  - Replace with: “signaled”
  - Replace with: “signaler”
  - Replace with: “signalized”



Lint:    Readability (127 priority)
Message: |
    3997 | The prolonged and tumultuous argument that ended by herding us into that room
         | ^~~~~~~~~~~~~~~~~~~~~~~~~~~~~~~~~~~~~~~~~~~~~~~~~~~~~~~~~~~~~~~~~~~~~~~~~~~~~~
    3998 | eludes me, though I have a sharp physical memory that, in the course of it, my
         | ~~~~~~~~~~~~~~~~~~~~~~~~~~~~~~~~~~~~~~~~~~~~~~~~~~~~~~~~~~~~~~~~~~~~~~~~~~~~~~~
    3999 | underwear kept climbing like a damp snake around my legs and intermittent beads
         | ~~~~~~~~~~~~~~~~~~~~~~~~~~~~~~~~~~~~~~~~~~~~~~~~~~~~~~~~~~~~~~~~~~~~~~~~~~~~~~~~
    4000 | of sweat raced cool across my back. The notion originated with Daisy’s
         | ~~~~~~~~~~~~~~~~~~~~~~~~~~~~~~~~~~~ This sentence is 49 words long.



Lint:    Formatting (63 priority)
Message: |
    4004 | thought, or pretended to think, that we were being very funny . . .
         |                                                              ^ Unnecessary space at the end of the sentence.
Suggest:
  - Remove error



Lint:    Formatting (63 priority)
Message: |
    4004 | thought, or pretended to think, that we were being very funny . . .
         |                                                               ^~~~~ Condense this punctuation cluster to a single mark.
Suggest:
  - Replace with: “.”



Lint:    Miscellaneous (31 priority)
Message: |
    4010 | “It’s a swell suite,” whispered Jordan respectfully, and every one laughed.
         |                                                          ^~~~~~~~~ Did you mean the closed compound `everyone`?
Suggest:
  - Replace with: “everyone”



Lint:    Spelling (63 priority)
Message: |
    4016 | “Well, we’d better telephone for an axe———”
         |                                     ^~~ Did you mean to spell `axe` this way?
Suggest:
  - Replace with: “aye”
  - Replace with: “ace”
  - Replace with: “age”



Lint:    Spelling (63 priority)
Message: |
    4054 | “Biloxi,” he answered shortly.
         |  ^~~~~~ Did you mean to spell `Biloxi` this way?
Suggest:
  - Replace with: “Biko's”
  - Replace with: “Bilbo's”
  - Replace with: “Biro's”



Lint:    Spelling (63 priority)
Message: |
    4056 | “A man named Biloxi. ‘Blocks’ Biloxi, and he made boxes—that’s a fact—and he was
         |              ^~~~~~ Did you mean to spell `Biloxi` this way?
Suggest:
  - Replace with: “Biko's”
  - Replace with: “Bilbo's”
  - Replace with: “Biro's”



Lint:    Spelling (63 priority)
Message: |
    4056 | “A man named Biloxi. ‘Blocks’ Biloxi, and he made boxes—that’s a fact—and he was
         |                               ^~~~~~ Did you mean to spell `Biloxi` this way?
Suggest:
  - Replace with: “Biko's”
  - Replace with: “Bilbo's”
  - Replace with: “Biro's”



Lint:    Spelling (63 priority)
Message: |
    4056 | “A man named Biloxi. ‘Blocks’ Biloxi, and he made boxes—that’s a fact—and he was
    4057 | from Biloxi, Tennessee.”
         |      ^~~~~~ Did you mean to spell `Biloxi` this way?
Suggest:
  - Replace with: “Biko's”
  - Replace with: “Bilbo's”
  - Replace with: “Biro's”



Lint:    Spelling (63 priority)
Message: |
    4064 | “I used to know a Bill Biloxi from Memphis,” I remarked.
         |                        ^~~~~~ Did you mean to spell `Biloxi` this way?
Suggest:
  - Replace with: “Biko's”
  - Replace with: “Bilbo's”
  - Replace with: “Biro's”



Lint:    Spelling (63 priority)
Message: |
    4073 | “We're getting old,” said Daisy. “lf we were young we’d rise and dance.”
         |                                   ^~ Did you mean to spell `lf` this way?
Suggest:
  - Replace with: “l”
  - Replace with: “la”
  - Replace with: “lb”



Lint:    Spelling (63 priority)
Message: |
    4075 | “Remember Biloxi,” Jordan warned her. ‘‘Where’d you know him, Tom?”
         |           ^~~~~~ Did you mean to spell `Biloxi` this way?
Suggest:
  - Replace with: “Biko's”
  - Replace with: “Bilbo's”
  - Replace with: “Biro's”



Lint:    Spelling (63 priority)
Message: |
    4077 | “Biloxi?” He concentrated with an effort. “I didn’t know him. He was a friend of
         |  ^~~~~~ Did you mean to spell `Biloxi` this way?
Suggest:
  - Replace with: “Biko's”
  - Replace with: “Bilbo's”
  - Replace with: “Biro's”



Lint:    Spelling (63 priority)
Message: |
    4083 | “Well, he said he knew you. He said he was raised in Louisville. Asa Bird
         |                                                                  ^~~ Did you mean to spell `Asa` this way?
    4084 | brought him around at the last minute and asked if we had room for him.”
Suggest:
  - Replace with: “Ass”
  - Replace with: “Ada”
  - Replace with: “Ala”



Lint:    Spelling (63 priority)
Message: |
    4093 | “Biloxi?”
         |  ^~~~~~ Did you mean to spell `Biloxi` this way?
Suggest:
  - Replace with: “Biko's”
  - Replace with: “Bilbo's”
  - Replace with: “Biro's”



Lint:    Spelling (63 priority)
Message: |
    4109 | “You must have gone there about the time Biloxi went to New Haven.”
         |                                          ^~~~~~ Did you mean to spell `Biloxi` this way?
Suggest:
  - Replace with: “Biko's”
  - Replace with: “Bilbo's”
  - Replace with: “Biro's”



Lint:    WordChoice (127 priority)
Message: |
    4115 | “I told you I went there,” said Gatsby.
         |         ^~~ The possessive version of this word is more common in this context.
Suggest:
  - Replace with: “your”
  - Replace with: “you're a”
  - Replace with: “you're an”



Lint:    Repetition (63 priority)
Message: |
    4115 | “I told you I went there,” said Gatsby.
         |         ^~~~~ There are too many personal pronouns in sequence here.
Suggest:
  - Replace with: “you”
  - Replace with: “I”



Lint:    Formatting (63 priority)
Message: |
    4133 | “Open the whiskey, Tom,” she ordered, ‘‘and I'll make you a mint julep. Then you
    4134 | won’t seem so stupid to yourself. . . . Look at the mint!”
         |                                 ^~~~~~~ Condense this punctuation cluster to a single mark.
Suggest:
  - Replace with: “.”



Lint:    Formatting (63 priority)
Message: |
    4148 | sit back and let Mr. Nobody from Nowhere make love to your wife. Well, if that’s
    4149 | the idea you can count me out. . . . Nowadays people begin by sneering at family
         |                              ^~~~~~~ Condense this punctuation cluster to a single mark.
Suggest:
  - Replace with: “.”



Lint:    Readability (127 priority)
Message: |
    4185 | At this point Jordan and I tried to go, but Tom and Gatsby insisted with
         | ^~~~~~~~~~~~~~~~~~~~~~~~~~~~~~~~~~~~~~~~~~~~~~~~~~~~~~~~~~~~~~~~~~~~~~~~~
    4186 | competitive firmness that we remain—as though neither of them had anything to
         | ~~~~~~~~~~~~~~~~~~~~~~~~~~~~~~~~~~~~~~~~~~~~~~~~~~~~~~~~~~~~~~~~~~~~~~~~~~~~~~
    4187 | conceal and it would be a privilege to partake vicariously of their emotions.
         | ~~~~~~~~~~~~~~~~~~~~~~~~~~~~~~~~~~~~~~~~~~~~~~~~~~~~~~~~~~~~~~~~~~~~~~~~~~~~~ This sentence is 41 words long.



Lint:    WordChoice (127 priority)
Message: |
    4192 | “I told you what’s been going on,” said Gatsby. “Going on for five years—and you
         |         ^~~ The possessive version of this word is more common in this context.
Suggest:
  - Replace with: “your”
  - Replace with: “you're a”
  - Replace with: “you're an”



Lint:    Spelling (63 priority)
Message: |
    4241 | “Not at Kapiolani?” demanded Tom suddenly.
         |         ^~~~~~~~~ Did you mean to spell `Kapiolani` this way?
Suggest:
  - Replace with: “Kaitlin”
  - Replace with: “Kaposi”
  - Replace with: “Capillary”



Lint:    Formatting (63 priority)
Message: |
    4248 | “Not that day I carried you down from the Punch Bowl to keep your shoes dry?”
    4249 | There was a husky tenderness in his tone. . . . “Daisy?”
         |                                         ^~~~~~~ Condense this punctuation cluster to a single mark.
Suggest:
  - Replace with: “.”



Lint:    Spelling (63 priority)
Message: |
    4265 | Why—there’re things between Daisy and me that you’ll never know, things that
         |     ^~~~~~~~ Did you mean to spell `there’re` this way?
Suggest:
  - Replace with: “there's”
  - Replace with: “there'd”
  - Replace with: “there'll”



Lint:    Spelling (63 priority)
Message: |
    4300 | “Who are you, anyhow?” broke out Tom. “You’re one of that bunch that hangs
    4301 | around with Meyer Wolfshiem—that much I happen to know. I’ve made a little
         |                   ^~~~~~~~~ Did you mean `Bolshie`?
Suggest:
  - Replace with: “Bolshie”



Lint:    Spelling (63 priority)
Message: |
    4307 | “He and this Wolfshiem bought up a lot of side-street drug-stores here and in
         |              ^~~~~~~~~ Did you mean `Bolshie`?
Suggest:
  - Replace with: “Bolshie”



Lint:    Spelling (63 priority)
Message: |
    4321 | have you up on the betting laws too, but Wolfshiem scared him into shutting his
         |                                          ^~~~~~~~~ Did you mean `Bolshie`?
    4322 | mouth.”
Suggest:
  - Replace with: “Bolshie”



Lint:    Readability (127 priority)
Message: |
    4337 | defending his name against accusations that had not been made. But with every
         |                                                                ^~~~~~~~~~~~~~~
    4338 | word she was drawing further and further into herself, so he gave that up, and
         | ~~~~~~~~~~~~~~~~~~~~~~~~~~~~~~~~~~~~~~~~~~~~~~~~~~~~~~~~~~~~~~~~~~~~~~~~~~~~~~~
    4339 | only the dead dream fought on as the afternoon slipped away, trying to touch
         | ~~~~~~~~~~~~~~~~~~~~~~~~~~~~~~~~~~~~~~~~~~~~~~~~~~~~~~~~~~~~~~~~~~~~~~~~~~~~~
    4340 | what was no longer tangible, struggling unhappily, undespairingly, toward that
         | ~~~~~~~~~~~~~~~~~~~~~~~~~~~~~~~~~~~~~~~~~~~~~~~~~~~~~~~~~~~~~~~~~~~~~~~~~~~~~~~
    4341 | lost voice across the room.
         | ~~~~~~~~~~~~~~~~~~~~~~~~~~~ This sentence is 47 words long.



Lint:    Spelling (63 priority)
Message: |
    4340 | what was no longer tangible, struggling unhappily, undespairingly, toward that
         |                                                    ^~~~~~~~~~~~~~ Did you mean `despairingly`?
    4341 | lost voice across the room.
Suggest:
  - Replace with: “despairingly”



Lint:    Repetition (127 priority)
Message: |
    4347 | Her frightened eyes told that whatever intentions, whatever courage she had had,
         |                                                                         ^~~~~~~ Did you mean to repeat this word?
    4348 | were definitely gone.
Suggest:
  - Replace with: “had”



Lint:    WordChoice (127 priority)
Message: |
    4350 | “You two start on home, Daisy,” said Tom. “In Mr. Gatsby’s car.”
         |  ^~~ The possessive version of this word is more common in this context.
Suggest:
  - Replace with: “Your”
  - Replace with: “You're a”
  - Replace with: “You're an”



Lint:    Formatting (63 priority)
Message: |
    4363 | “Want any of this stuff? Jordan? . . . Nick?”
         |                                ^~~~~~~ Condense this punctuation cluster to a single mark.
Suggest:
  - Replace with: “.”
  - Replace with: “?”



Lint:    Formatting (63 priority)
Message: |
    4373 | “No . . . I just remembered that to-day’s my birthday.”
         |    ^ Unnecessary space at the end of the sentence.
Suggest:
  - Remove error



Lint:    Formatting (63 priority)
Message: |
    4373 | “No . . . I just remembered that to-day’s my birthday.”
         |     ^~~~~ Condense this punctuation cluster to a single mark.
Suggest:
  - Replace with: “.”



Lint:    Spelling (63 priority)
Message: |
    4377 | It was seven o’clock when we got into the coupé with him and started for Long
         |                                           ^~~~~ Did you mean to spell `coupé` this way?
    4378 | Island. Tom talked incessantly, exulting and laughing, but his voice was as
Suggest:
  - Replace with: “coup”
  - Replace with: “coupe”
  - Replace with: “coups”



Lint:    Spelling (63 priority)
Message: |
    4391 | The young Greek, Michaelis, who ran the coffee joint beside the ashheaps was the
         |                  ^~~~~~~~~ Did you mean `Michael`?
Suggest:
  - Replace with: “Michael”



Lint:    Spelling (63 priority)
Message: |
    4391 | The young Greek, Michaelis, who ran the coffee joint beside the ashheaps was the
         |                                                                 ^~~~~~~~ Did you mean to spell `ashheaps` this way?
    4392 | principal witness at the inquest. He had slept through the heat until after
Suggest:
  - Replace with: “asthma's”
  - Replace with: “airheads”
  - Replace with: “ashcans”



Lint:    Spelling (63 priority)
Message: |
    4394 | office—really sick, pale as his own pale hair and shaking all over. Michaelis
         |                                                                     ^~~~~~~~~ Did you mean `Michael`?
    4395 | advised him to go to bed, but Wilson refused, saying that he’d miss a lot of
Suggest:
  - Replace with: “Michael”



Lint:    Spelling (63 priority)
Message: |
    4402 | Michaelis was astonished; they had been neighbors for four years, and Wilson had
         | ^~~~~~~~~ Did you mean `Michael`?
Suggest:
  - Replace with: “Michael”



Lint:    Spelling (63 priority)
Message: |
    4409 | So naturally Michaelis tried to find out what had happened, but Wilson wouldn’t
         |              ^~~~~~~~~ Did you mean `Michael`?
Suggest:
  - Replace with: “Michael”



Lint:    Spelling (63 priority)
Message: |
    4412 | latter was getting uneasy, some workmen came past the door bound for his
    4413 | restaurant, and Michaelis took the opportunity to get away, intending to come
         |                 ^~~~~~~~~ Did you mean `Michael`?
Suggest:
  - Replace with: “Michael”



Lint:    Style (31 priority)
Message: |
    4416 | he heard Mrs. Wilson’s voice, loud and scolding, down-stairs in the garage.
         |                               ^~~~ An Oxford comma is necessary here.
Suggest:
  - Insert “,”



Lint:    Spelling (63 priority)
Message: |
    4426 | the next bend. Mavromichaelis wasn’t even sure of its color—he told the first
         |                ^~~~~~~~~~~~~~ Did you mean `Carmichael's`?
Suggest:
  - Replace with: “Carmichael's”



Lint:    Readability (127 priority)
Message: |
    4427 | policeman that it was light green. The other car, the one going toward New York,
         |                                    ^~~~~~~~~~~~~~~~~~~~~~~~~~~~~~~~~~~~~~~~~~~~~~
    4428 | came to rest a hundred yards beyond, and it’s driver hurried back to where
         | ~~~~~~~~~~~~~~~~~~~~~~~~~~~~~~~~~~~~~~~~~~~~~~~~~~~~~~~~~~~~~~~~~~~~~~~~~~~
    4429 | Myrtle Wilson, her life violently extinguished, knelt in the road and mingled
         | ~~~~~~~~~~~~~~~~~~~~~~~~~~~~~~~~~~~~~~~~~~~~~~~~~~~~~~~~~~~~~~~~~~~~~~~~~~~~~~
    4430 | her thick dark blood with the dust.
         | ~~~~~~~~~~~~~~~~~~~~~~~~~~~~~~~~~~~ This sentence is 42 words long.



Lint:    Agreement (31 priority)
Message: |
    4427 | policeman that it was light green. The other car, the one going toward New York,
         |                                                       ^~~~~~~~~ `going` is a mass noun.
    4428 | came to rest a hundred yards beyond, and it’s driver hurried back to where
Suggest:
  - Replace with: “one piece of going”



Lint:    Spelling (63 priority)
Message: |
    4432 | Michaelis and this man reached her first, but when they had torn open her
         | ^~~~~~~~~ Did you mean `Michael`?
Suggest:
  - Replace with: “Michael”



Lint:    Readability (127 priority)
Message: |
    4432 | Michaelis and this man reached her first, but when they had torn open her
         | ^~~~~~~~~~~~~~~~~~~~~~~~~~~~~~~~~~~~~~~~~~~~~~~~~~~~~~~~~~~~~~~~~~~~~~~~~~
    4433 | shirtwaist, still damp with perspiration, they saw that her left breast was
         | ~~~~~~~~~~~~~~~~~~~~~~~~~~~~~~~~~~~~~~~~~~~~~~~~~~~~~~~~~~~~~~~~~~~~~~~~~~~~
    4434 | swinging loose like a flap, and there was no need to listen for the heart
         | ~~~~~~~~~~~~~~~~~~~~~~~~~~~~~~~~~~~~~~~~~~~~~~~~~~~~~~~~~~~~~~~~~~~~~~~~~~
    4435 | beneath. The mouth was wide open and ripped a little at the corners, as though
         | ~~~~~~~~ This sentence is 42 words long.



Lint:    Spelling (63 priority)
Message: |
    4442 | “Wreck!” said Tom. “That’s good. Wilson’ll have a little business at last.”
         |                                  ^~~~~~~~~ Did you mean `Wilson`?
Suggest:
  - Replace with: “Wilson”



Lint:    Spelling (63 priority)
Message: |
    4451 | garage, a sound which as we got out of the coupé and walked toward the door
         |                                            ^~~~~ Did you mean to spell `coupé` this way?
    4452 | resolved itself into the words “Oh, my God!” uttered over and over in a gasping
Suggest:
  - Replace with: “coup”
  - Replace with: “coupe”
  - Replace with: “coups”



Lint:    Readability (127 priority)
Message: |
    4466 | Myrtle Wilson’s body, wrapped in a blanket, and then in another blanket, as
         | ^~~~~~~~~~~~~~~~~~~~~~~~~~~~~~~~~~~~~~~~~~~~~~~~~~~~~~~~~~~~~~~~~~~~~~~~~~~~
    4467 | though she suffered from a chill in the hot night, lay on a work-table by the
         | ~~~~~~~~~~~~~~~~~~~~~~~~~~~~~~~~~~~~~~~~~~~~~~~~~~~~~~~~~~~~~~~~~~~~~~~~~~~~~~
    4468 | wall, and Tom, with his back to us, was bending over it, motionless. Next to him
         | ~~~~~~~~~~~~~~~~~~~~~~~~~~~~~~~~~~~~~~~~~~~~~~~~~~~~~~~~~~~~~~~~~~~~ This sentence is 43 words long.



Lint:    Readability (127 priority)
Message: |
    4470 | a little book. At first I couldn’t find the source of the high, groaning words
         |                ^~~~~~~~~~~~~~~~~~~~~~~~~~~~~~~~~~~~~~~~~~~~~~~~~~~~~~~~~~~~~~~~
    4471 | that echoed clamorously through the bare garage—then I saw Wilson standing on
         | ~~~~~~~~~~~~~~~~~~~~~~~~~~~~~~~~~~~~~~~~~~~~~~~~~~~~~~~~~~~~~~~~~~~~~~~~~~~~~~
    4472 | the raised threshold of his office, swaying back and forth and holding to the
         | ~~~~~~~~~~~~~~~~~~~~~~~~~~~~~~~~~~~~~~~~~~~~~~~~~~~~~~~~~~~~~~~~~~~~~~~~~~~~~~
    4473 | doorposts with both hands. Some man was talking to him in a low voice and
         | ~~~~~~~~~~~~~~~~~~~~~~~~~~ This sentence is 43 words long.



Lint:    Spelling (63 priority)
Message: |
    4470 | a little book. At first I couldn’t find the source of the high, groaning words
    4471 | that echoed clamorously through the bare garage—then I saw Wilson standing on
         |             ^~~~~~~~~~~ Did you mean to spell `clamorously` this way?
Suggest:
  - Replace with: “glamorously”
  - Replace with: “clamorous”
  - Replace with: “clangorously”



Lint:    Spelling (63 priority)
Message: |
    4479 | “Oh, my Ga-od! Oh, my Ga-od! Oh, Ga-od! Oh, my Ga-od!”
         |            ^~ Did you mean to spell `od` this way?
Suggest:
  - Replace with: “odd”
  - Replace with: “ode”
  - Replace with: “of”



Lint:    Spelling (63 priority)
Message: |
    4479 | “Oh, my Ga-od! Oh, my Ga-od! Oh, Ga-od! Oh, my Ga-od!”
         |                          ^~ Did you mean to spell `od` this way?
Suggest:
  - Replace with: “odd”
  - Replace with: “ode”
  - Replace with: “of”



Lint:    Spelling (63 priority)
Message: |
    4479 | “Oh, my Ga-od! Oh, my Ga-od! Oh, Ga-od! Oh, my Ga-od!”
         |                                     ^~ Did you mean to spell `od` this way?
Suggest:
  - Replace with: “odd”
  - Replace with: “ode”
  - Replace with: “of”



Lint:    Spelling (63 priority)
Message: |
    4479 | “Oh, my Ga-od! Oh, my Ga-od! Oh, Ga-od! Oh, my Ga-od!”
         |                                                   ^~ Did you mean to spell `od` this way?
Suggest:
  - Replace with: “odd”
  - Replace with: “ode”
  - Replace with: “of”



Lint:    Spelling (63 priority)
Message: |
    4484 | “M-a-v—” the policeman was saying, “—o———”
         |                                      ^ Did you mean to spell `o` this way?
Suggest:
  - Replace with: “ob”
  - Replace with: “of”
  - Replace with: “oh”



Lint:    Spelling (63 priority)
Message: |
    4486 | “No, r—” corrected the man, “M-a-v-r-o———”
         |                                      ^ Did you mean to spell `o` this way?
Suggest:
  - Replace with: “ob”
  - Replace with: “of”
  - Replace with: “oh”



Lint:    Spelling (63 priority)
Message: |
    4490 | “r—” said the policeman, “o———”
         |                           ^ Did you mean to spell `o` this way?
Suggest:
  - Replace with: “ob”
  - Replace with: “of”
  - Replace with: “oh”



Lint:    Spelling (63 priority)
Message: |
    4499 | “Auto hit her. Ins’antly killed.”
         |                ^~~~~~~~~ Did you mean `Instantly`?
Suggest:
  - Replace with: “Instantly”



Lint:    Spelling (63 priority)
Message: |
    4503 | “She ran out ina road. Son-of-a-bitch didn’t even stopus car.”
         |              ^~~ Did you mean to spell `ina` this way?
Suggest:
  - Replace with: “int”
  - Replace with: “in”
  - Replace with: “inc”



Lint:    Spelling (63 priority)
Message: |
    4503 | “She ran out ina road. Son-of-a-bitch didn’t even stopus car.”
         |                                                   ^~~~~~ Did you mean to spell `stopus` this way?
Suggest:
  - Replace with: “stop's”
  - Replace with: “stops”
  - Replace with: “stomp's”



Lint:    Spelling (63 priority)
Message: |
    4505 | “There was two cars,” said Michaelis, “one comin’, one goin’, see?”
         |                            ^~~~~~~~~ Did you mean `Michael`?
Suggest:
  - Replace with: “Michael”



Lint:    Spelling (63 priority)
Message: |
    4505 | “There was two cars,” said Michaelis, “one comin’, one goin’, see?”
         |                                            ^~~~~ Did you mean to spell `comin` this way?
Suggest:
  - Replace with: “coin”
  - Replace with: “comic”
  - Replace with: “coming”



Lint:    Spelling (63 priority)
Message: |
    4505 | “There was two cars,” said Michaelis, “one comin’, one goin’, see?”
         |                                                        ^~~~ Did you mean to spell `goin` this way?
Suggest:
  - Replace with: “gain”
  - Replace with: “gin”
  - Replace with: “going”



Lint:    Spelling (63 priority)
Message: |
    4509 | “One goin’ each way. Well, she”—his hand rose toward the blankets but stopped
         |      ^~~~ Did you mean to spell `goin` this way?
Suggest:
  - Replace with: “gain”
  - Replace with: “gin”
  - Replace with: “going”



Lint:    Miscellaneous (31 priority)
Message: |
    4510 | half way and fell to his side—“she ran out there an’ the one comin’ from N’York
         |                                                  ^~ Incorrect indefinite article.
    4511 | knock right into her, goin’ thirty or forty miles an hour.”
Suggest:
  - Replace with: “a”



Lint:    Spelling (63 priority)
Message: |
    4510 | half way and fell to his side—“she ran out there an’ the one comin’ from N’York
         |                                                              ^~~~~ Did you mean to spell `comin` this way?
    4511 | knock right into her, goin’ thirty or forty miles an hour.”
Suggest:
  - Replace with: “coin”
  - Replace with: “comic”
  - Replace with: “coming”



Lint:    Spelling (63 priority)
Message: |
    4510 | half way and fell to his side—“she ran out there an’ the one comin’ from N’York
         |                                                                          ^~~~~~ Did you mean to spell `N’York` this way?
    4511 | knock right into her, goin’ thirty or forty miles an hour.”
Suggest:
  - Replace with: “York”
  - Replace with: “Nanook”
  - Replace with: “Newark”



Lint:    Spelling (63 priority)
Message: |
    4510 | half way and fell to his side—“she ran out there an’ the one comin’ from N’York
    4511 | knock right into her, goin’ thirty or forty miles an hour.”
         |                       ^~~~ Did you mean to spell `goin` this way?
Suggest:
  - Replace with: “gain”
  - Replace with: “gin”
  - Replace with: “going”



Lint:    Spelling (63 priority)
Message: |
    4523 | “No, but the car passed me down the road, going faster’n forty. Going fifty,
         |                                                 ^~~~~~~~ Did you mean to spell `faster’n` this way?
Suggest:
  - Replace with: “falter's”
  - Replace with: “feaster's”
  - Replace with: “fester's”



Lint:    Spelling (63 priority)
Message: |
    4544 | New York. I was bringing you that coupé we’ve been talking about. That yellow
         |                                   ^~~~~ Did you mean to spell `coupé` this way?
Suggest:
  - Replace with: “coup”
  - Replace with: “coupe”
  - Replace with: “coups”



Lint:    Formatting (63 priority)
Message: |
    4554 | body. “He says he knows the car that did it. . . . It was a yellow car.”
         |                                            ^~~~~~~ Condense this punctuation cluster to a single mark.
Suggest:
  - Replace with: “.”



Lint:    Spelling (63 priority)
Message: |
    4560 | “It’s a blue car, a coupé.”
         |                     ^~~~~ Did you mean to spell `coupé` this way?
Suggest:
  - Replace with: “coup”
  - Replace with: “coupe”
  - Replace with: “coups”



Lint:    Miscellaneous (31 priority)
Message: |
    4564 | Some one who had been driving a little behind us confirmed this, and the
         | ^~~~~~~~ Did you mean the closed compound `someone`?
Suggest:
  - Replace with: “Someone”



Lint:    Spelling (63 priority)
Message: |
    4572 | “If somebody’ll come here and sit with him,” he snapped authoritatively. He
         |     ^~~~~~~~~~~ Did you mean `somebody's`?
Suggest:
  - Replace with: “somebody's”



Lint:    Spelling (63 priority)
Message: |
    4582 | Tom drove slowly until we were beyond the bend—then his foot came down hard, and
    4583 | the coupé raced along through the night. In a little while I heard a low husky
         |     ^~~~~ Did you mean to spell `coupé` this way?
Suggest:
  - Replace with: “coup”
  - Replace with: “coupe”
  - Replace with: “coups”



Lint:    Spelling (63 priority)
Message: |
    4588 | The Buchanans’ house floated suddenly toward us through the dark rustling trees.
         |     ^~~~~~~~~ Did you mean to spell `Buchanans` this way?
Suggest:
  - Replace with: “Buchanan's”
  - Replace with: “Buchanan”



Lint:    Spelling (63 priority)
Message: |
    4635 | the house in a moment; I wouldn’t have been surprised to see sinister faces, the
    4636 | faces of “Wolfshiem’s people,” behind him in the dark shrubbery.
         |           ^~~~~~~~~~~ Did you mean to spell `Wolfshiem’s` this way?
Suggest:
  - Replace with: “Welshmen's”
  - Replace with: “Wolfe's”
  - Replace with: “Wolsey's”



Lint:    Readability (127 priority)
Message: |
    4739 | Toward dawn I heard a taxi go up Gatsby’s drive, and immediately I jumped out of
         | ^~~~~~~~~~~~~~~~~~~~~~~~~~~~~~~~~~~~~~~~~~~~~~~~~~~~~~~~~~~~~~~~~~~~~~~~~~~~~~~~~
    4740 | bed and began to dress—I felt that I had something to tell him, something to
         | ~~~~~~~~~~~~~~~~~~~~~~~~~~~~~~~~~~~~~~~~~~~~~~~~~~~~~~~~~~~~~~~~~~~~~~~~~~~~~
    4741 | warn him about, and morning would be too late.
         | ~~~~~~~~~~~~~~~~~~~~~~~~~~~~~~~~~~~~~~~~~~~~~~ This sentence is 41 words long.



Lint:    Readability (127 priority)
Message: |
    4768 | It was this night that he told me the strange story of his youth with Dan
         | ^~~~~~~~~~~~~~~~~~~~~~~~~~~~~~~~~~~~~~~~~~~~~~~~~~~~~~~~~~~~~~~~~~~~~~~~~~
    4769 | Cody—told it to me because “Jay Gatsby” had broken up like glass against Tom’s
         | ~~~~~~~~~~~~~~~~~~~~~~~~~~~~~~~~~~~~~~~~~~~~~~~~~~~~~~~~~~~~~~~~~~~~~~~~~~~~~~~
    4770 | hard malice, and the long secret extravaganza was played out. I think that he
         | ~~~~~~~~~~~~~~~~~~~~~~~~~~~~~~~~~~~~~~~~~~~~~~~~~~~~~~~~~~~~~ This sentence is 41 words long.



Lint:    Readability (127 priority)
Message: |
    4780 | her as his tent out at camp was to him. There was a ripe mystery about it, a
         |                                         ^~~~~~~~~~~~~~~~~~~~~~~~~~~~~~~~~~~~~
    4781 | hint of bedrooms up-stairs more beautiful and cool than other bedrooms, of gay
         | ~~~~~~~~~~~~~~~~~~~~~~~~~~~~~~~~~~~~~~~~~~~~~~~~~~~~~~~~~~~~~~~~~~~~~~~~~~~~~~~
    4782 | and radiant activities taking place through its corridors, and of romances that
         | ~~~~~~~~~~~~~~~~~~~~~~~~~~~~~~~~~~~~~~~~~~~~~~~~~~~~~~~~~~~~~~~~~~~~~~~~~~~~~~~~
    4783 | were not musty and laid away already in lavender but fresh and breathing and
         | ~~~~~~~~~~~~~~~~~~~~~~~~~~~~~~~~~~~~~~~~~~~~~~~~~~~~~~~~~~~~~~~~~~~~~~~~~~~~~
    4784 | redolent of this year’s shining motor-cars and of dances whose flowers were
         | ~~~~~~~~~~~~~~~~~~~~~~~~~~~~~~~~~~~~~~~~~~~~~~~~~~~~~~~~~~~~~~~~~~~~~~~~~~~~
    4785 | scarcely withered. It excited him, too, that many men had already loved Daisy—it
         | ~~~~~~~~~~~~~~~~~~ This sentence is 63 words long.



Lint:    Readability (127 priority)
Message: |
    4797 | pretenses. I don’t mean that he had traded on his phantom millions, but he had
         |            ^~~~~~~~~~~~~~~~~~~~~~~~~~~~~~~~~~~~~~~~~~~~~~~~~~~~~~~~~~~~~~~~~~~~
    4798 | deliberately given Daisy a sense of security; he let her believe that he was a
         | ~~~~~~~~~~~~~~~~~~~~~~~~~~~~~~~~~~~~~~~~~~~~~~~~~~~~~~~~~~~~~~~~~~~~~~~~~~~~~~~
    4799 | person from much the same strata as herself—that he was fully able to take care
         | ~~~~~~~~~~~~~~~~~~~~~~~~~~~~~~~~~~~~~~~~~~~~~~~~~~~~~~~~~~~~~~~~~~~~~~~~~~~~~~~~
    4800 | of her. As a matter of fact, he had no such facilities—he had no comfortable
         | ~~~~~~~ This sentence is 47 words long.



Lint:    Readability (127 priority)
Message: |
    4814 | kissed her curious and lovely mouth. She had caught a cold, and it made her
         |                                      ^~~~~~~~~~~~~~~~~~~~~~~~~~~~~~~~~~~~~~~
    4815 | voice huskier and more charming than ever, and Gatsby was overwhelmingly aware
         | ~~~~~~~~~~~~~~~~~~~~~~~~~~~~~~~~~~~~~~~~~~~~~~~~~~~~~~~~~~~~~~~~~~~~~~~~~~~~~~~
    4816 | of the youth and mystery that wealth imprisons and preserves, of the freshness
         | ~~~~~~~~~~~~~~~~~~~~~~~~~~~~~~~~~~~~~~~~~~~~~~~~~~~~~~~~~~~~~~~~~~~~~~~~~~~~~~~
    4817 | of many clothes, and of Daisy, gleaming like silver, safe and proud above the
         | ~~~~~~~~~~~~~~~~~~~~~~~~~~~~~~~~~~~~~~~~~~~~~~~~~~~~~~~~~~~~~~~~~~~~~~~~~~~~~~
    4818 | hot struggles of the poor.
         | ~~~~~~~~~~~~~~~~~~~~~~~~~~ This sentence is 53 words long.



Lint:    WordChoice (126 priority)
Message: |
    4820 | “I can’t describe to you how surprised I was to find out I loved her, old sport.
         |                                                          ^ Use the correct pronoun form after prepositions.
Suggest:
  - Replace with: “ME”



Lint:    Formatting (63 priority)
Message: |
    4822 | was in love with me too. She thought I knew a lot because I knew different
    4823 | things from her . . . Well, there I was, ’way off my ambitions, getting deeper
         |                ^ Unnecessary space at the end of the sentence.
Suggest:
  - Remove error



Lint:    Formatting (63 priority)
Message: |
    4822 | was in love with me too. She thought I knew a lot because I knew different
    4823 | things from her . . . Well, there I was, ’way off my ambitions, getting deeper
         |                 ^~~~~ Condense this punctuation cluster to a single mark.
Suggest:
  - Replace with: “.”



Lint:    Readability (127 priority)
Message: |
    4833 | They had never been closer in their month of love, nor communicated more
         | ^~~~~~~~~~~~~~~~~~~~~~~~~~~~~~~~~~~~~~~~~~~~~~~~~~~~~~~~~~~~~~~~~~~~~~~~~
    4834 | profoundly one with another, than when she brushed silent lips against his
         | ~~~~~~~~~~~~~~~~~~~~~~~~~~~~~~~~~~~~~~~~~~~~~~~~~~~~~~~~~~~~~~~~~~~~~~~~~~~
    4835 | coat’s shoulder or when he touched the end of her fingers, gently, as though she
         | ~~~~~~~~~~~~~~~~~~~~~~~~~~~~~~~~~~~~~~~~~~~~~~~~~~~~~~~~~~~~~~~~~~~~~~~~~~~~~~~~~
    4836 | were asleep.
         | ~~~~~~~~~~~~ This sentence is 42 words long.



Lint:    Spelling (63 priority)
Message: |
    4850 | saxophones wailed the hopeless comment of the “Beale Street Blues” while a
         |                                                ^~~~~ Did you mean to spell `Beale` this way?
    4851 | hundred pairs of golden and silver slippers shuffled the shining dust. At the
Suggest:
  - Replace with: “Bale”
  - Replace with: “Beadle”
  - Replace with: “Berle”



Lint:    Readability (127 priority)
Message: |
    4856 | Through this twilight universe Daisy began to move again with the season;
         | ^~~~~~~~~~~~~~~~~~~~~~~~~~~~~~~~~~~~~~~~~~~~~~~~~~~~~~~~~~~~~~~~~~~~~~~~~~
    4857 | suddenly she was again keeping half a dozen dates a day with half a dozen men,
         | ~~~~~~~~~~~~~~~~~~~~~~~~~~~~~~~~~~~~~~~~~~~~~~~~~~~~~~~~~~~~~~~~~~~~~~~~~~~~~~~
    4858 | and drowsing asleep at dawn with the beads and chiffon of an evening dress
         | ~~~~~~~~~~~~~~~~~~~~~~~~~~~~~~~~~~~~~~~~~~~~~~~~~~~~~~~~~~~~~~~~~~~~~~~~~~~
    4859 | tangled among dying orchids on the floor beside her bed. And all the time
         | ~~~~~~~~~~~~~~~~~~~~~~~~~~~~~~~~~~~~~~~~~~~~~~~~~~~~~~~~ This sentence is 52 words long.



Lint:    Spelling (63 priority)
Message: |
    4875 | “I don’t think she ever loved him.” Gatsby turned around from a window and
    4876 | looked at me challengingly. “You must remember, old sport, she was very excited
         |              ^~~~~~~~~~~~~ Did you mean `challenging`?
Suggest:
  - Replace with: “challenging”



Lint:    Spelling (63 priority)
Message: |
    4921 | “I’m going to drain the pool to-day, Mr. Gatsby. Leaves’ll start falling pretty
         |                                                  ^~~~~~~~~ Did you mean to spell `Leaves’ll` this way?
    4922 | soon, and then there’s always trouble with the pipes.”
Suggest:
  - Replace with: “Leakey's”
  - Replace with: “Leave's”
  - Replace with: “Leaven's”



Lint:    Spelling (63 priority)
Message: |
    4943 | “I suppose Daisy’ll call too.” He looked at me anxiously, as if he hoped I’d
         |            ^~~~~~~~ Did you mean `Daisy's`?
Suggest:
  - Replace with: “Daisy's”



Lint:    Spelling (63 priority)
Message: |
    4980 | “I’ve left Daisy’s house,” she said. “I’m at Hempstead, and I’m going down to
         |                                              ^~~~~~~~~ Did you mean to spell `Hempstead` this way?
    4981 | Southampton this afternoon.”
Suggest:
  - Replace with: “Homestead”
  - Replace with: “Bedstead”
  - Replace with: “Demisted”



Lint:    Spelling (63 priority)
Message: |
    5015 | When I passed the ashheaps on the train that morning I had crossed deliberately
         |                   ^~~~~~~~ Did you mean to spell `ashheaps` this way?
Suggest:
  - Replace with: “asthma's”
  - Replace with: “airheads”
  - Replace with: “ashcans”



Lint:    Readability (127 priority)
Message: |
    5016 | to the other side of the car. I supposed there’d be a curious crowd around there
         |                               ^~~~~~~~~~~~~~~~~~~~~~~~~~~~~~~~~~~~~~~~~~~~~~~~~~~
    5017 | all day with little boys searching for dark spots in the dust, and some
         | ~~~~~~~~~~~~~~~~~~~~~~~~~~~~~~~~~~~~~~~~~~~~~~~~~~~~~~~~~~~~~~~~~~~~~~~~
    5018 | garrulous man telling over and over what had happened, until it became less and
         | ~~~~~~~~~~~~~~~~~~~~~~~~~~~~~~~~~~~~~~~~~~~~~~~~~~~~~~~~~~~~~~~~~~~~~~~~~~~~~~~~
    5019 | less real even to him and he could tell it no longer, and Myrtle Wilson’s tragic
         | ~~~~~~~~~~~~~~~~~~~~~~~~~~~~~~~~~~~~~~~~~~~~~~~~~~~~~~~~~~~~~~~~~~~~~~~~~~~~~~~~~
    5020 | achievement was forgotten. Now I want to go back a little and tell what happened
         | ~~~~~~~~~~~~~~~~~~~~~~~~~~ This sentence is 56 words long.



Lint:    Miscellaneous (31 priority)
Message: |
    5027 | intolerable part of the affair. Some one, kind or curious, took her in his car
         |                                 ^~~~~~~~ Did you mean the closed compound `someone`?
Suggest:
  - Replace with: “Someone”



Lint:    Miscellaneous (31 priority)
Message: |
    5032 | For a while the door of the office was open, and every one who came into the
         |                                                  ^~~~~~~~~ Did you mean the closed compound `everyone`?
    5033 | garage glanced irresistibly through it. Finally some one said it was a shame,
Suggest:
  - Replace with: “everyone”



Lint:    Miscellaneous (31 priority)
Message: |
    5033 | garage glanced irresistibly through it. Finally some one said it was a shame,
         |                                                 ^~~~~~~~ Did you mean the closed compound `someone`?
    5034 | and closed the door. Michaelis and several other men were with him; first, four
Suggest:
  - Replace with: “someone”



Lint:    Spelling (63 priority)
Message: |
    5034 | and closed the door. Michaelis and several other men were with him; first, four
         |                      ^~~~~~~~~ Did you mean `Michael`?
Suggest:
  - Replace with: “Michael”



Lint:    Style (31 priority)
Message: |
    5034 | and closed the door. Michaelis and several other men were with him; first, four
         |                                                                            ^~~~ An Oxford comma is necessary here.
    5035 | or five men, later two or three men. Still later Michaelis had to ask the last
Suggest:
  - Insert “,”



Lint:    Spelling (63 priority)
Message: |
    5035 | or five men, later two or three men. Still later Michaelis had to ask the last
         |                                                  ^~~~~~~~~ Did you mean `Michael`?
    5036 | stranger to wait there fifteen minutes longer, while he went back to his own
Suggest:
  - Replace with: “Michael”



Lint:    Readability (127 priority)
Message: |
    5041 | quieter and began to talk about the yellow car. He announced that he had a way
         |                                                 ^~~~~~~~~~~~~~~~~~~~~~~~~~~~~~~
    5042 | of finding out whom the yellow car belonged to, and then he blurted out that a
         | ~~~~~~~~~~~~~~~~~~~~~~~~~~~~~~~~~~~~~~~~~~~~~~~~~~~~~~~~~~~~~~~~~~~~~~~~~~~~~~~
    5043 | couple of months ago his wife had come from the city with her face bruised and
         | ~~~~~~~~~~~~~~~~~~~~~~~~~~~~~~~~~~~~~~~~~~~~~~~~~~~~~~~~~~~~~~~~~~~~~~~~~~~~~~~
    5044 | her nose swollen.
         | ~~~~~~~~~~~~~~~~~ This sentence is 42 words long.



Lint:    Spelling (63 priority)
Message: |
    5047 | again in his groaning voice. Michaelis made a clumsy attempt to distract him.
         |                              ^~~~~~~~~ Did you mean `Michael`?
Suggest:
  - Replace with: “Michael”



Lint:    Spelling (63 priority)
Message: |
    5057 | The hard brown beetles kept thudding against the dull light, and whenever
    5058 | Michaelis heard a car go tearing along the road outside it sounded to him like
         | ^~~~~~~~~ Did you mean `Michael`?
Suggest:
  - Replace with: “Michael”



Lint:    WordChoice (63 priority)
Message: |
    5057 | The hard brown beetles kept thudding against the dull light, and whenever
    5058 | Michaelis heard a car go tearing along the road outside it sounded to him like
         |                   ^~~~~~ Did you mean the closed compound noun “cargo”?
Suggest:
  - Replace with: “cargo”



Lint:    Readability (127 priority)
Message: |
    5059 | the car that hadn’t stopped a few hours before. He didn’t like to go into the
         |                                                 ^~~~~~~~~~~~~~~~~~~~~~~~~~~~~~
    5060 | garage, because the work bench was stained where the body had been lying, so he
         | ~~~~~~~~~~~~~~~~~~~~~~~~~~~~~~~~~~~~~~~~~~~~~~~~~~~~~~~~~~~~~~~~~~~~~~~~~~~~~~~~
    5061 | moved uncomfortably around the office—he knew every object in it before
         | ~~~~~~~~~~~~~~~~~~~~~~~~~~~~~~~~~~~~~~~~~~~~~~~~~~~~~~~~~~~~~~~~~~~~~~~~
    5062 | morning—and from time to time sat down beside Wilson trying to keep him more
         | ~~~~~~~~~~~~~~~~~~~~~~~~~~~~~~~~~~~~~~~~~~~~~~~~~~~~~~~~~~~~~~~~~~~~~~~~~~~~~
    5063 | quiet.
         | ~~~~~~ This sentence is 50 words long.



Lint:    WordChoice (63 priority)
Message: |
    5059 | the car that hadn’t stopped a few hours before. He didn’t like to go into the
    5060 | garage, because the work bench was stained where the body had been lying, so he
         |                     ^~~~~~~~~~ Did you mean the closed compound noun “workbench”?
Suggest:
  - Replace with: “workbench”



Lint:    Spelling (63 priority)
Message: |
    5087 | Michaelis opened the drawer nearest his hand. There was nothing in it but a
         | ^~~~~~~~~ Did you mean `Michael`?
Suggest:
  - Replace with: “Michael”



Lint:    Spelling (63 priority)
Message: |
    5102 | Michaelis didn’t see anything odd in that, and he gave Wilson a dozen reasons
         | ^~~~~~~~~ Did you mean `Michael`?
Suggest:
  - Replace with: “Michael”



Lint:    Spelling (63 priority)
Message: |
    5121 | Wilson shook his head. His eyes narrowed and his mouth widened slightly with the
    5122 | ghost of a superior “Hm!”
         |                      ^~ Did you mean to spell `Hm` this way?
Suggest:
  - Replace with: “H'm”
  - Replace with: “Ha”
  - Replace with: “Ham”



Lint:    Spelling (63 priority)
Message: |
    5128 | Michaelis had seen this too, but it hadn’t occurred to him that there was any
         | ^~~~~~~~~ Did you mean `Michael`?
Suggest:
  - Replace with: “Michael”



Lint:    Spelling (63 priority)
Message: |
    5136 | He began to rock again, and Michaelis stood twisting the leash in his hand.
         |                             ^~~~~~~~~ Did you mean `Michael`?
Suggest:
  - Replace with: “Michael”



Lint:    Spelling (63 priority)
Message: |
    5146 | Wilson’s glazed eyes turned out to the ashheaps, where small gray clouds took on
         |                                        ^~~~~~~~ Did you mean to spell `ashheaps` this way?
    5147 | fantastic shapes and scurried here and there in the faint dawn wind.
Suggest:
  - Replace with: “asthma's”
  - Replace with: “airheads”
  - Replace with: “ashcans”



Lint:    Spelling (63 priority)
Message: |
    5155 | Standing behind him, Michaelis saw with a shock that he was looking at the eyes
         |                      ^~~~~~~~~ Did you mean `Michael`?
Suggest:
  - Replace with: “Michael”



Lint:    Spelling (63 priority)
Message: |
    5155 | Standing behind him, Michaelis saw with a shock that he was looking at the eyes
    5156 | of Doctor T. J. Eckleburg, which had just emerged, pale and enormous, from the
         |           ^~ Did you mean to spell `T.` this way?
Suggest:
  - Replace with: “T”
  - Replace with: “Ta”
  - Replace with: “Tb”



Lint:    Spelling (63 priority)
Message: |
    5156 | of Doctor T. J. Eckleburg, which had just emerged, pale and enormous, from the
         |              ^~ Did you mean to spell `J.` this way?
Suggest:
  - Replace with: “Jr”
  - Replace with: “J”
  - Replace with: “JD”



Lint:    Spelling (63 priority)
Message: |
    5156 | of Doctor T. J. Eckleburg, which had just emerged, pale and enormous, from the
         |                 ^~~~~~~~~ Did you mean to spell `Eckleburg` this way?
Suggest:
  - Replace with: “Excalibur”
  - Replace with: “Vicksburg”
  - Replace with: “Iceberg”



Lint:    Spelling (63 priority)
Message: |
    5161 | “That’s an advertisement,” Michaelis assured him. Something made him turn away
         |                            ^~~~~~~~~ Did you mean `Michael`?
Suggest:
  - Replace with: “Michael”



Lint:    WordChoice (63 priority)
Message: |
    5162 | from the window and look back into the room. But Wilson stood there a long time,
    5163 | his face close to the window pane, nodding into the twilight.
         |                       ^~~~~~~~~~~ Did you mean the closed compound noun “windowpane”?
Suggest:
  - Replace with: “windowpane”



Lint:    Spelling (63 priority)
Message: |
    5165 | By six o’clock Michaelis was worn out, and grateful for the sound of a car
         |                ^~~~~~~~~ Did you mean `Michael`?
Suggest:
  - Replace with: “Michael”



Lint:    Spelling (63 priority)
Message: |
    5168 | man ate together. Wilson was quieter now, and Michaelis went home to sleep; when
         |                                               ^~~~~~~~~ Did you mean `Michael`?
Suggest:
  - Replace with: “Michael”



Lint:    Spelling (63 priority)
Message: |
    5171 | His movements—he was on foot all the time—were afterward traced to Port
    5172 | Roosevelt and then to Gad’s Hill, where he bought a sandwich that he didn’t eat,
         |                       ^~~~~ Did you mean to spell `Gad’s` this way?
Suggest:
  - Replace with: “Ga's”
  - Replace with: “Gd's”
  - Replace with: “Gab's”



Lint:    Spelling (63 priority)
Message: |
    5173 | and a cup of coffee. He must have been tired and walking slowly, for he didn’t
    5174 | reach Gad’s Hill until noon. Thus far there was no difficulty in accounting for
         |       ^~~~~ Did you mean to spell `Gad’s` this way?
Suggest:
  - Replace with: “Ga's”
  - Replace with: “Gd's”
  - Replace with: “Gab's”



Lint:    Spelling (63 priority)
Message: |
    5177 | hours he disappeared from view. The police, on the strength of what he said to
    5178 | Michaelis, that he “had a way of finding out,” supposed that he spent that time
         | ^~~~~~~~~ Did you mean `Michael`?
Suggest:
  - Replace with: “Michael”



Lint:    Miscellaneous (31 priority)
Message: |
    5181 | easier, surer way of finding out what he wanted to know. By half-past two he was
    5182 | in West Egg, where he asked some one the way to Gatsby’s house. So by that time
         |                             ^~~~~~~~ Did you mean the closed compound `someone`?
Suggest:
  - Replace with: “someone”



Lint:    Formatting (63 priority)
Message: |
    5204 | where poor ghosts, breathing dreams like air, drifted fortuitously about . . .
         |                                                                         ^ Unnecessary space at the end of the sentence.
Suggest:
  - Remove error



Lint:    Formatting (63 priority)
Message: |
    5204 | where poor ghosts, breathing dreams like air, drifted fortuitously about . . .
         |                                                                          ^~~~~ Condense this punctuation cluster to a single mark.
Suggest:
  - Replace with: “.”



Lint:    Capitalization (31 priority)
Message: |
    5205 | like that ashen, fantastic figure gliding toward him through the amorphous
         | ^~~~ This sentence does not start with a capital letter
Suggest:
  - Replace with: “Like”



Lint:    Spelling (63 priority)
Message: |
    5208 | The chauffeur—he was one of Wolfshiem’s protégés—heard the shots—afterward he
         |                             ^~~~~~~~~~~ Did you mean to spell `Wolfshiem’s` this way?
Suggest:
  - Replace with: “Welshmen's”
  - Replace with: “Wolfe's”
  - Replace with: “Wolsey's”



Lint:    Spelling (63 priority)
Message: |
    5208 | The chauffeur—he was one of Wolfshiem’s protégés—heard the shots—afterward he
         |                                         ^~~~~~~~ Did you mean `proteges`?
    5209 | could only say that he hadn’t thought anything much about them. I drove from the
Suggest:
  - Replace with: “proteges”



Lint:    Readability (127 priority)
Message: |
    5230 | and out of Gatsby’s front door. A rope stretched across the main gate and a
         |                                 ^~~~~~~~~~~~~~~~~~~~~~~~~~~~~~~~~~~~~~~~~~~~
    5231 | policeman by it kept out the curious, but little boys soon discovered that they
         | ~~~~~~~~~~~~~~~~~~~~~~~~~~~~~~~~~~~~~~~~~~~~~~~~~~~~~~~~~~~~~~~~~~~~~~~~~~~~~~~~
    5232 | could enter through my yard, and there were always a few of them clustered
         | ~~~~~~~~~~~~~~~~~~~~~~~~~~~~~~~~~~~~~~~~~~~~~~~~~~~~~~~~~~~~~~~~~~~~~~~~~~~
    5233 | open-mouthed about the pool. Some one with a positive manner, perhaps a
         | ~~~~~~~~~~~~~~~~~~~~~~~~~~~~ This sentence is 42 words long.



Lint:    Miscellaneous (31 priority)
Message: |
    5233 | open-mouthed about the pool. Some one with a positive manner, perhaps a
         |                              ^~~~~~~~ Did you mean the closed compound `someone`?
Suggest:
  - Replace with: “Someone”



Lint:    Spelling (63 priority)
Message: |
    5239 | untrue. When Michaelis’s testimony at the inquest brought to light Wilson’s
         |              ^~~~~~~~~~~ Did you mean to spell `Michaelis’s` this way?
Suggest:
  - Replace with: “Michael's”
  - Replace with: “Michaela's”
  - Replace with: “Michaelmas's”



Lint:    Spelling (63 priority)
Message: |
    5240 | suspicions of his wife I thought the whole tale would shortly be served up in
    5241 | racy pasquinade—but Catherine, who might have said anything, didn’t say a word.
         |      ^~~~~~~~~~ Did you mean `masquerade`?
Suggest:
  - Replace with: “masquerade”



Lint:    Readability (127 priority)
Message: |
    5242 | She showed a surprising amount of character about it too—looked at the coroner
         | ^~~~~~~~~~~~~~~~~~~~~~~~~~~~~~~~~~~~~~~~~~~~~~~~~~~~~~~~~~~~~~~~~~~~~~~~~~~~~~~
    5243 | with determined eyes under that corrected brow of hers, and swore that her
         | ~~~~~~~~~~~~~~~~~~~~~~~~~~~~~~~~~~~~~~~~~~~~~~~~~~~~~~~~~~~~~~~~~~~~~~~~~~~
    5244 | sister had never seen Gatsby, that her sister was completely happy with her
         | ~~~~~~~~~~~~~~~~~~~~~~~~~~~~~~~~~~~~~~~~~~~~~~~~~~~~~~~~~~~~~~~~~~~~~~~~~~~~
    5245 | husband, that her sister had been into no mischief whatever. She convinced
         | ~~~~~~~~~~~~~~~~~~~~~~~~~~~~~~~~~~~~~~~~~~~~~~~~~~~~~~~~~~~~ This sentence is 50 words long.



Lint:    Readability (127 priority)
Message: |
    5253 | referred to me. At first I was surprised and confused; then, as he lay in his
         |                 ^~~~~~~~~~~~~~~~~~~~~~~~~~~~~~~~~~~~~~~~~~~~~~~~~~~~~~~~~~~~~~
    5254 | house and didn’t move or breathe or speak, hour upon hour, it grew upon me that
         | ~~~~~~~~~~~~~~~~~~~~~~~~~~~~~~~~~~~~~~~~~~~~~~~~~~~~~~~~~~~~~~~~~~~~~~~~~~~~~~~~
    5255 | I was responsible, because no one else was interested—interested, I mean, with
         | ~~~~~~~~~~~~~~~~~~~~~~~~~~~~~~~~~~~~~~~~~~~~~~~~~~~~~~~~~~~~~~~~~~~~~~~~~~~~~~~
    5256 | that intense personal interest to which every one has some vague right at the
         | ~~~~~~~~~~~~~~~~~~~~~~~~~~~~~~~~~~~~~~~~~~~~~~~~~~~~~~~~~~~~~~~~~~~~~~~~~~~~~~
    5257 | end.
         | ~~~~ This sentence is 57 words long.



Lint:    Miscellaneous (31 priority)
Message: |
    5255 | I was responsible, because no one else was interested—interested, I mean, with
    5256 | that intense personal interest to which every one has some vague right at the
         |                                         ^~~~~~~~~ Did you mean the closed compound `everyone`?
    5257 | end.
Suggest:
  - Replace with: “everyone”



Lint:    Spelling (63 priority)
Message: |
    5279 | Meyer Wolfshiem’s name wasn’t in the phone book. The butler gave me his office
         |       ^~~~~~~~~~~ Did you mean to spell `Wolfshiem’s` this way?
Suggest:
  - Replace with: “Welshmen's”
  - Replace with: “Wolfe's”
  - Replace with: “Wolsey's”



Lint:    Miscellaneous (31 priority)
Message: |
    5299 | Some one started to ask me questions, but I broke away and going up-stairs
         | ^~~~~~~~ Did you mean the closed compound `someone`?
Suggest:
  - Replace with: “Someone”



Lint:    Spelling (63 priority)
Message: |
    5304 | Next morning I sent the butler to New York with a letter to Wolfshiem, which
         |                                                             ^~~~~~~~~ Did you mean `Bolshie`?
    5305 | asked for information and urged him to come out on the next train. That request
Suggest:
  - Replace with: “Bolshie”



Lint:    Spelling (63 priority)
Message: |
    5308 | neither a wire nor Mr. Wolfshiem arrived; no one arrived except more police and
         |                        ^~~~~~~~~ Did you mean `Bolshie`?
Suggest:
  - Replace with: “Bolshie”



Lint:    Spelling (63 priority)
Message: |
    5309 | photographers and newspaper men. When the butler brought back Wolfshiem’s answer
         |                                                               ^~~~~~~~~~~ Did you mean to spell `Wolfshiem’s` this way?
    5310 | I began to have a feeling of defiance, of scornful solidarity between Gatsby and
Suggest:
  - Replace with: “Welshmen's”
  - Replace with: “Wolfe's”
  - Replace with: “Wolsey's”



Lint:    Spelling (63 priority)
Message: |
    5313 | Dear Mr. Carraway. This has been one of the most terrible shocks of my life to
         |          ^~~~~~~~ Did you mean to spell `Carraway` this way?
Suggest:
  - Replace with: “Caraway”
  - Replace with: “Faraway”



Lint:    Repetition (63 priority)
Message: |
    5313 | Dear Mr. Carraway. This has been one of the most terrible shocks of my life to
    5314 | me I hardly can believe it that it is true at all. Such a mad act as that man
         | ^~~~ There are too many personal pronouns in sequence here.
Suggest:
  - Replace with: “me”
  - Replace with: “I”



Lint:    Spelling (63 priority)
Message: |
    5322 | >
    5323 | > Meyer Wolfshiem
         |         ^~~~~~~~~ Did you mean `Bolshie`?
Suggest:
  - Replace with: “Bolshie”



Lint:    Spelling (63 priority)
Message: |
    5327 | Let me know about the funeral etc do not know his family at all.
         |                               ^~~ Did you mean to spell `etc` this way?
Suggest:
  - Replace with: “eta”
  - Replace with: “etc.”
  - Replace with: “etch”



Lint:    Spelling (63 priority)
Message: |
    5333 | “This is Slagle speaking . . .”
         |          ^~~~~~ Did you mean to spell `Slagle` this way?
Suggest:
  - Replace with: “Beagle”
  - Replace with: “Eagle”
  - Replace with: “Plague”



Lint:    Formatting (63 priority)
Message: |
    5333 | “This is Slagle speaking . . .”
         |                         ^ Unnecessary space at the end of the sentence.
Suggest:
  - Remove error



Lint:    Formatting (63 priority)
Message: |
    5333 | “This is Slagle speaking . . .”
         |                          ^~~~~ Condense this punctuation cluster to a single mark.
Suggest:
  - Replace with: “.”



Lint:    Spelling (63 priority)
Message: |
    5341 | “Young Parke’s in trouble,” he said rapidly. “They picked him up when he handed
         |        ^~~~~~~ Did you mean to spell `Parke’s` this way?
Suggest:
  - Replace with: “Parks's”
  - Replace with: “Parker's”
  - Replace with: “Paige's”



Lint:    Spelling (63 priority)
Message: |
    5343 | numbers just five minutes before. What d’you know about that, hey? You never can
         |                                        ^~~~~ Did you mean to spell `d’you` this way?
Suggest:
  - Replace with: “bayou”
  - Replace with: “you”



Lint:    Formatting (63 priority)
Message: |
    5349 | There was a long silence on the other end of the wire, followed by an
    5350 | exclamation . . . then a quick squawk as the connection was broken.
         |            ^ Unnecessary space at the end of the sentence.
Suggest:
  - Remove error



Lint:    Formatting (63 priority)
Message: |
    5349 | There was a long silence on the other end of the wire, followed by an
    5350 | exclamation . . . then a quick squawk as the connection was broken.
         |             ^~~~~ Condense this punctuation cluster to a single mark.
Suggest:
  - Replace with: “.”



Lint:    Capitalization (31 priority)
Message: |
    5350 | exclamation . . . then a quick squawk as the connection was broken.
         |                   ^~~~ This sentence does not start with a capital letter
Suggest:
  - Replace with: “Then”



Lint:    Spelling (63 priority)
Message: |
    5352 | I think it was on the third day that a telegram signed Henry C. Gatz arrived
         |                                                              ^~ Did you mean to spell `C.` this way?
Suggest:
  - Replace with: “Cu”
  - Replace with: “C”
  - Replace with: “Ca”



Lint:    Spelling (63 priority)
Message: |
    5352 | I think it was on the third day that a telegram signed Henry C. Gatz arrived
         |                                                                 ^~~~ Did you mean to spell `Gatz` this way?
    5353 | from a town in Minnesota. It said only that the sender was leaving immediately
Suggest:
  - Replace with: “Gate”
  - Replace with: “Ga's”
  - Replace with: “GHz”



Lint:    WordChoice (63 priority)
Message: |
    5359 | hands he began to pull so incessantly at his sparse gray beard that I had
         |                                                     ^~~~~~~~~~ Did you mean the closed compound noun “graybeard”?
    5360 | difficulty in getting off his coat. He was on the point of collapse, so I took
Suggest:
  - Replace with: “graybeard”



Lint:    Spelling (63 priority)
Message: |
    5377 | “Carraway.”
         |  ^~~~~~~~ Did you mean to spell `Carraway` this way?
Suggest:
  - Replace with: “Caraway”
  - Replace with: “Faraway”



Lint:    Spelling (63 priority)
Message: |
    5385 | After a little while Mr. Gatz opened the door and came out, his mouth ajar, his
         |                          ^~~~ Did you mean to spell `Gatz` this way?
Suggest:
  - Replace with: “Gate”
  - Replace with: “Ga's”
  - Replace with: “GHz”



Lint:    Spelling (63 priority)
Message: |
    5386 | face flushed slightly, his eyes leaking isolated and unpunctual tears. He had
         |                                                      ^~~~~~~~~~ Did you mean `punctual`?
Suggest:
  - Replace with: “punctual”



Lint:    Readability (127 priority)
Message: |
    5386 | face flushed slightly, his eyes leaking isolated and unpunctual tears. He had
         |                                                                        ^~~~~~~
    5387 | reached an age where death no longer has the quality of ghastly surprise, and
         | ~~~~~~~~~~~~~~~~~~~~~~~~~~~~~~~~~~~~~~~~~~~~~~~~~~~~~~~~~~~~~~~~~~~~~~~~~~~~~~
    5388 | when he looked around him now for the first time and saw the height and splendor
         | ~~~~~~~~~~~~~~~~~~~~~~~~~~~~~~~~~~~~~~~~~~~~~~~~~~~~~~~~~~~~~~~~~~~~~~~~~~~~~~~~~
    5389 | of the hall and the great rooms opening out from it into other rooms, his grief
         | ~~~~~~~~~~~~~~~~~~~~~~~~~~~~~~~~~~~~~~~~~~~~~~~~~~~~~~~~~~~~~~~~~~~~~~~~~~~~~~~~
    5390 | began to be mixed with an awed pride. I helped him to a bedroom up-stairs; while
         | ~~~~~~~~~~~~~~~~~~~~~~~~~~~~~~~~~~~~~ This sentence is 56 words long.



Lint:    Spelling (63 priority)
Message: |
    5396 | “Gatz is my name.”
         |  ^~~~ Did you mean to spell `Gatz` this way?
Suggest:
  - Replace with: “Gate”
  - Replace with: “Ga's”
  - Replace with: “GHz”



Lint:    Spelling (63 priority)
Message: |
    5398 | “—Mr. Gatz. I thought you might want to take the body West.”
         |       ^~~~ Did you mean to spell `Gatz` this way?
Suggest:
  - Replace with: “Gate”
  - Replace with: “Ga's”
  - Replace with: “GHz”



Lint:    Miscellaneous (31 priority)
Message: |
    5405 | “We were close friends.”
         |     ^~~~~ You may be missing a preposition here.



Lint:    Spelling (63 priority)
Message: |
    5412 | “If he’d of lived, he’d of been a great man. A man like James J. Hill. He’d of
         |                                                               ^~ Did you mean to spell `J.` this way?
Suggest:
  - Replace with: “Jr”
  - Replace with: “J”
  - Replace with: “JD”



Lint:    Spelling (63 priority)
Message: |
    5423 | “This is Mr. Carraway,” I said.
         |              ^~~~~~~~ Did you mean to spell `Carraway` this way?
Suggest:
  - Replace with: “Caraway”
  - Replace with: “Faraway”



Lint:    Spelling (63 priority)
Message: |
    5425 | “Oh!” He sounded relieved. “This is Klipspringer.”
         |                                     ^~~~~~~~~~~~ Did you mean to spell `Klipspringer` this way?



Lint:    Spelling (63 priority)
Message: |
    5455 | and I’m sort of helpless without them. My address is care of B. F.———”
         |                                                              ^~ Did you mean to spell `B.` this way?
Suggest:
  - Replace with: “Bu”
  - Replace with: “Be”
  - Replace with: “Bf”



Lint:    Spelling (63 priority)
Message: |
    5455 | and I’m sort of helpless without them. My address is care of B. F.———”
         |                                                                 ^~ Did you mean to spell `F.` this way?
Suggest:
  - Replace with: “Ft”
  - Replace with: “F”
  - Replace with: “Ff”



Lint:    Spelling (63 priority)
Message: |
    5464 | The morning of the funeral I went up to New York to see Meyer Wolfshiem; I
         |                                                               ^~~~~~~~~ Did you mean `Bolshie`?
Suggest:
  - Replace with: “Bolshie”



Lint:    Spelling (63 priority)
Message: |
    5472 | “Nobody’s in,” she said. “Mr. Wolfshiem’s gone to Chicago.”
         |                               ^~~~~~~~~~~ Did you mean to spell `Wolfshiem’s` this way?
Suggest:
  - Replace with: “Welshmen's”
  - Replace with: “Wolfe's”
  - Replace with: “Wolsey's”



Lint:    Miscellaneous (31 priority)
Message: |
    5474 | The first part of this was obviously untrue, for some one had begun to whistle
         |                                                  ^~~~~~~~ Did you mean the closed compound `someone`?
    5475 | “The Rosary,” tunelessly, inside.
Suggest:
  - Replace with: “someone”



Lint:    Spelling (63 priority)
Message: |
    5477 | “Please say that Mr. Carraway wants to see him.”
         |                      ^~~~~~~~ Did you mean to spell `Carraway` this way?
Suggest:
  - Replace with: “Caraway”
  - Replace with: “Faraway”



Lint:    Spelling (63 priority)
Message: |
    5481 | At this moment a voice, unmistakably Wolfshiem’s, called “Stella!” from the
         |                                      ^~~~~~~~~~~ Did you mean to spell `Wolfshiem’s` this way?
Suggest:
  - Replace with: “Welshmen's”
  - Replace with: “Wolfe's”
  - Replace with: “Wolsey's”



Lint:    Spelling (63 priority)
Message: |
    5500 | She vanished. In a moment Meyer Wolfsheim stood solemnly in the doorway, holding
         |                                 ^~~~~~~~~ Did you mean to spell `Wolfsheim` this way?
    5501 | out both hands. He drew me into his office, remarking in a reverent voice that
Suggest:
  - Replace with: “Waldheim”
  - Replace with: “Wolfe's”
  - Replace with: “Wilhelm”



Lint:    Spelling (63 priority)
Message: |
    5507 | First time I saw him was when he come into Winebrenner’s poolroom at Forty-third
         |                                            ^~~~~~~~~~~~~ Did you mean to spell `Winebrenner’s` this way?
    5508 | Street and asked for a job. He hadn’t eat anything for a couple of days. ‘Come
Suggest:
  - Replace with: “Windbreaker's”
  - Replace with: “Icebreaker's”
  - Replace with: “Tiebreaker's”



Lint:    Spelling (63 priority)
Message: |
    5508 | Street and asked for a job. He hadn’t eat anything for a couple of days. ‘Come
    5509 | on have some lunch with me,’ I sid. He ate more than four dollars’ worth of food
         |                                ^~~ Did you mean to spell `sid` this way?
Suggest:
  - Replace with: “sad”
  - Replace with: “said”
  - Replace with: “sic”



Lint:    Spelling (63 priority)
Message: |
    5519 | was a fine-appearing, gentlemanly young man, and when he told me he was an
    5520 | Oggsford I knew I could use him good. I got him to join up in the American
         | ^~~~~~~~ Did you mean to spell `Oggsford` this way?
Suggest:
  - Replace with: “Oxford”
  - Replace with: “Osborn”
  - Replace with: “Osgood”



Lint:    WordChoice (126 priority)
Message: |
    5521 | Legion and he used to stand high there. Right off he did some work for a client
         |                                                   ^~ Use the correct pronoun form after prepositions.
    5522 | of mine up to Albany. We were so thick like that in everything”—he held up two
Suggest:
  - Replace with: “him”



Lint:    Spelling (63 priority)
Message: |
    5552 | For a moment I thought he was going to suggest a “gonnegtion,” but he only
         |                                                   ^~~~~~~~~~ Did you mean `connection`?
    5553 | nodded and shook my hand.
Suggest:
  - Replace with: “connection”



Lint:    Spelling (63 priority)
Message: |
    5559 | drizzle. After changing my clothes I went next door and found Mr. Gatz walking
         |                                                                   ^~~~ Did you mean to spell `Gatz` this way?
    5560 | up and down excitedly in the hall. His pride in his son and in his son’s
Suggest:
  - Replace with: “Gate”
  - Replace with: “Ga's”
  - Replace with: “GHz”



Lint:    Agreement (30 priority)
Message: |
    5575 | “He come out to see me two years ago and bought me the house I live in now. Of
    5576 | course we was broke up when he run off from home, but I see now there was a
         |           ^~~ Make the verb agree with its subject.
Suggest:
  - Replace with: “were”



Lint:    Spelling (63 priority)
Message: |
    5582 | pocket a ragged old copy of a book called “Hopalong Cassidy.”
         |                                            ^~~~~~~~ Did you mean to spell `Hopalong` this way?
Suggest:
  - Replace with: “Along”
  - Replace with: “Oblong”
  - Replace with: “Coaling”



Lint:    Spelling (63 priority)
Message: |
    5601 | >
    5602 | > No wasting time at Shafters or [a name, indecipherable] No more smokeing or
         |                      ^~~~~~~~ Did you mean to spell `Shafters` this way?
Suggest:
  - Replace with: “Shaffer's”
  - Replace with: “Shatters”
  - Replace with: “Shifters”



Lint:    Spelling (63 priority)
Message: |
    5602 | > No wasting time at Shafters or [a name, indecipherable] No more smokeing or
         |                                                                   ^~~~~~~~ Did you mean to spell `smokeing` this way?
    5603 | > chewing. Bath every other day Read one improving book or magazine per week
Suggest:
  - Replace with: “smoking”
  - Replace with: “shoeing”
  - Replace with: “smocking”



Lint:    Repetition (63 priority)
Message: |
    5613 | great for that. He told me I et like a hog once, and I beat him for it.”
         |                         ^~~~ There are too many personal pronouns in sequence here.
Suggest:
  - Replace with: “me”
  - Replace with: “I”



Lint:    Spelling (63 priority)
Message: |
    5613 | great for that. He told me I et like a hog once, and I beat him for it.”
         |                              ^~ Did you mean to spell `et` this way?
Suggest:
  - Replace with: “e”
  - Replace with: “ea”
  - Replace with: “eat”



Lint:    Spelling (63 priority)
Message: |
    5629 | then Mr. Gatz and the minister and I in the limousine, and a little later four
         |          ^~~~ Did you mean to spell `Gatz` this way?
Suggest:
  - Replace with: “Gate”
  - Replace with: “Ga's”
  - Replace with: “GHz”



Lint:    Miscellaneous (31 priority)
Message: |
    5631 | wet to the skin. As we started through the gate into the cemetery I heard a car
    5632 | stop and then the sound of some one splashing after us over the soggy ground. I
         |                            ^~~~~~~~ Did you mean the closed compound `someone`?
Suggest:
  - Replace with: “someone”



Lint:    Agreement (31 priority)
Message: |
    5631 | wet to the skin. As we started through the gate into the cemetery I heard a car
    5632 | stop and then the sound of some one splashing after us over the soggy ground. I
         |                                 ^~~~~~~~~~~~~ `splashing` is a mass noun.
Suggest:
  - Replace with: “one piece of splashing”



Lint:    Spelling (63 priority)
Message: |
    5633 | looked around. It was the man with owl-eyed glasses whom I had found marvelling
         |                                                                      ^~~~~~~~~~ Did you mean `marveling`?
    5634 | over Gatsby’s books in the library one night three months before.
Suggest:
  - Replace with: “marveling”



Lint:    Miscellaneous (31 priority)
Message: |
    5642 | message or a flower. Dimly I heard some one murmur “Blessed are the dead that
         |                                    ^~~~~~~~ Did you mean the closed compound `someone`?
    5643 | the rain falls on,” and then the owl-eyed man said “Amen to that,” in a brave
Suggest:
  - Replace with: “someone”



Lint:    WordChoice (63 priority)
Message: |
    5642 | message or a flower. Dimly I heard some one murmur “Blessed are the dead that
    5643 | the rain falls on,” and then the owl-eyed man said “Amen to that,” in a brave
         |     ^~~~~~~~~~ Did you mean the closed compound noun “rainfalls”?
Suggest:
  - Replace with: “rainfalls”



Lint:    Capitalization (31 priority)
Message: |
    5653 | “Go on!” He started. “Why, my God! they used to go there by the hundreds.”
         |                                    ^~~~ This sentence does not start with a capital letter
Suggest:
  - Replace with: “They”



Lint:    Readability (127 priority)
Message: |
    5660 | from college at Christmas time. Those who went farther than Chicago would gather
         |                                 ^~~~~~~~~~~~~~~~~~~~~~~~~~~~~~~~~~~~~~~~~~~~~~~~~
    5661 | in the old dim Union Street station at six o’clock of a December evening, with a
         | ~~~~~~~~~~~~~~~~~~~~~~~~~~~~~~~~~~~~~~~~~~~~~~~~~~~~~~~~~~~~~~~~~~~~~~~~~~~~~~~~~
    5662 | few Chicago friends, already caught up into their own holiday gayeties, to bid
         | ~~~~~~~~~~~~~~~~~~~~~~~~~~~~~~~~~~~~~~~~~~~~~~~~~~~~~~~~~~~~~~~~~~~~~~~~~~~~~~~
    5663 | them a hasty good-by. I remember the fur coats of the girls returning from Miss
         | ~~~~~~~~~~~~~~~~~~~~~ This sentence is 42 words long.



Lint:    Spelling (63 priority)
Message: |
    5662 | few Chicago friends, already caught up into their own holiday gayeties, to bid
         |                                                               ^~~~~~~~ Did you mean to spell `gayeties` this way?
    5663 | them a hasty good-by. I remember the fur coats of the girls returning from Miss
Suggest:
  - Replace with: “gametes”
  - Replace with: “gazettes”
  - Replace with: “layettes”



Lint:    Readability (127 priority)
Message: |
    5663 | them a hasty good-by. I remember the fur coats of the girls returning from Miss
         |                       ^~~~~~~~~~~~~~~~~~~~~~~~~~~~~~~~~~~~~~~~~~~~~~~~~~~~~~~~~~
    5664 | This-or-That’s and the chatter of frozen breath and the hands waving overhead as
         | ~~~~~~~~~~~~~~~~~~~~~~~~~~~~~~~~~~~~~~~~~~~~~~~~~~~~~~~~~~~~~~~~~~~~~~~~~~~~~~~~~
    5665 | we caught sight of old acquaintances, and the matchings of invitations: “Are you
         | ~~~~~~~~~~~~~~~~~~~~~~~~~~~~~~~~~~~~~~~~~~~~~~~~~~~~~~~~~~~~~~~~~~~~~~~~~~~~~~~~~
    5666 | going to the Ordways’? the Herseys’? the Schultzes’?” and the long green tickets
         | ~~~~~~~~~~~~~~~~~~~~~~ This sentence is 43 words long.



Lint:    Spelling (63 priority)
Message: |
    5665 | we caught sight of old acquaintances, and the matchings of invitations: “Are you
         |                                               ^~~~~~~~~ Did you mean to spell `matchings` this way?
Suggest:
  - Replace with: “matching”
  - Replace with: “catchings”
  - Replace with: “machines”



Lint:    Spelling (63 priority)
Message: |
    5665 | we caught sight of old acquaintances, and the matchings of invitations: “Are you
    5666 | going to the Ordways’? the Herseys’? the Schultzes’?” and the long green tickets
         |              ^~~~~~~ Did you mean to spell `Ordways` this way?
Suggest:
  - Replace with: “Endways”
  - Replace with: “Midways”



Lint:    Spelling (63 priority)
Message: |
    5666 | going to the Ordways’? the Herseys’? the Schultzes’?” and the long green tickets
         |                            ^~~~~~~ Did you mean to spell `Herseys` this way?
Suggest:
  - Replace with: “Hersey's”
  - Replace with: “Hersey”
  - Replace with: “Hershey's”



Lint:    Spelling (63 priority)
Message: |
    5666 | going to the Ordways’? the Herseys’? the Schultzes’?” and the long green tickets
         |                                          ^~~~~~~~~ Did you mean `Schultz`?
Suggest:
  - Replace with: “Schultz”



Lint:    Readability (127 priority)
Message: |
    5671 | When we pulled out into the winter night and the real snow, our snow, began to
         | ^~~~~~~~~~~~~~~~~~~~~~~~~~~~~~~~~~~~~~~~~~~~~~~~~~~~~~~~~~~~~~~~~~~~~~~~~~~~~~~
    5672 | stretch out beside us and twinkle against the windows, and the dim lights of
         | ~~~~~~~~~~~~~~~~~~~~~~~~~~~~~~~~~~~~~~~~~~~~~~~~~~~~~~~~~~~~~~~~~~~~~~~~~~~~~
    5673 | small Wisconsin stations moved by, a sharp wild brace came suddenly into the
         | ~~~~~~~~~~~~~~~~~~~~~~~~~~~~~~~~~~~~~~~~~~~~~~~~~~~~~~~~~~~~~~~~~~~~~~~~~~~~~
    5674 | air. We drew in deep breaths of it as we walked back from dinner through the
         | ~~~~ This sentence is 44 words long.



Lint:    Readability (127 priority)
Message: |
    5678 | That’s my Middle West—not the wheat or the prairies or the lost Swede towns, but
         | ^~~~~~~~~~~~~~~~~~~~~~~~~~~~~~~~~~~~~~~~~~~~~~~~~~~~~~~~~~~~~~~~~~~~~~~~~~~~~~~~~
    5679 | the thrilling returning trains of my youth, and the street lamps and sleigh
         | ~~~~~~~~~~~~~~~~~~~~~~~~~~~~~~~~~~~~~~~~~~~~~~~~~~~~~~~~~~~~~~~~~~~~~~~~~~~~
    5680 | bells in the frosty dark and the shadows of holly wreaths thrown by lighted
         | ~~~~~~~~~~~~~~~~~~~~~~~~~~~~~~~~~~~~~~~~~~~~~~~~~~~~~~~~~~~~~~~~~~~~~~~~~~~~
    5681 | windows on the snow. I am part of that, a little solemn with the feel of those
         | ~~~~~~~~~~~~~~~~~~~~ This sentence is 47 words long.



Lint:    WordChoice (63 priority)
Message: |
    5679 | the thrilling returning trains of my youth, and the street lamps and sleigh
         |                                                     ^~~~~~~~~~~~ Did you mean the closed compound noun “streetlamps”?
    5680 | bells in the frosty dark and the shadows of holly wreaths thrown by lighted
Suggest:
  - Replace with: “streetlamps”



Lint:    Spelling (63 priority)
Message: |
    5682 | long winters, a little complacent from growing up in the Carraway house in a
         |                                                          ^~~~~~~~ Did you mean to spell `Carraway` this way?
    5683 | city where dwellings are still called through decades by a family’s name. I see
Suggest:
  - Replace with: “Caraway”
  - Replace with: “Faraway”



Lint:    Readability (127 priority)
Message: |
    5683 | city where dwellings are still called through decades by a family’s name. I see
         |                                                                           ^~~~~~
    5684 | now that this has been a story of the West, after all—Tom and Gatsby, Daisy and
         | ~~~~~~~~~~~~~~~~~~~~~~~~~~~~~~~~~~~~~~~~~~~~~~~~~~~~~~~~~~~~~~~~~~~~~~~~~~~~~~~~
    5685 | Jordan and I, were all Westerners, and perhaps we possessed some deficiency in
         | ~~~~~~~~~~~~~~~~~~~~~~~~~~~~~~~~~~~~~~~~~~~~~~~~~~~~~~~~~~~~~~~~~~~~~~~~~~~~~~~
    5686 | common which made us subtly unadaptable to Eastern life.
         | ~~~~~~~~~~~~~~~~~~~~~~~~~~~~~~~~~~~~~~~~~~~~~~~~~~~~~~~~ This sentence is 41 words long.



Lint:    Style (31 priority)
Message: |
    5684 | now that this has been a story of the West, after all—Tom and Gatsby, Daisy and
         |                                                                       ^~~~~ An Oxford comma is necessary here.
    5685 | Jordan and I, were all Westerners, and perhaps we possessed some deficiency in
Suggest:
  - Insert “,”



Lint:    Spelling (63 priority)
Message: |
    5685 | Jordan and I, were all Westerners, and perhaps we possessed some deficiency in
    5686 | common which made us subtly unadaptable to Eastern life.
         |                             ^~~~~~~~~~~ Did you mean `adaptable`?
Suggest:
  - Replace with: “adaptable”



Lint:    Readability (127 priority)
Message: |
    5688 | Even when the East excited me most, even when I was most keenly aware of its
         | ^~~~~~~~~~~~~~~~~~~~~~~~~~~~~~~~~~~~~~~~~~~~~~~~~~~~~~~~~~~~~~~~~~~~~~~~~~~~~
    5689 | superiority to the bored, sprawling, swollen towns beyond the Ohio, with their
         | ~~~~~~~~~~~~~~~~~~~~~~~~~~~~~~~~~~~~~~~~~~~~~~~~~~~~~~~~~~~~~~~~~~~~~~~~~~~~~~~
    5690 | interminable inquisitions which spared only the children and the very old—even
         | ~~~~~~~~~~~~~~~~~~~~~~~~~~~~~~~~~~~~~~~~~~~~~~~~~~~~~~~~~~~~~~~~~~~~~~~~~~~~~~~
    5691 | then it had always for me a quality of distortion. West Egg, especially, still
         | ~~~~~~~~~~~~~~~~~~~~~~~~~~~~~~~~~~~~~~~~~~~~~~~~~~ This sentence is 50 words long.



Lint:    Spelling (63 priority)
Message: |
    5692 | figures in my more fantastic dreams. I see it as a night scene by El Greco: a
         |                                                                   ^~ Did you mean to spell `El` this way?
Suggest:
  - Replace with: “Ell”
  - Replace with: “E”
  - Replace with: “Ea”



Lint:    Spelling (63 priority)
Message: |
    5692 | figures in my more fantastic dreams. I see it as a night scene by El Greco: a
         |                                                                      ^~~~~ Did you mean to spell `Greco` this way?
Suggest:
  - Replace with: “Geo”
  - Replace with: “Greece”
  - Replace with: “Greek”



Lint:    Spelling (63 priority)
Message: |
    5693 | hundred houses, at once conventional and grotesque, crouching under a sullen,
    5694 | overhanging sky and a lustreless moon. In the foreground four solemn men in
         |                       ^~~~~~~~~~ Did you mean `lusterless`?
Suggest:
  - Replace with: “lusterless”



Lint:    Readability (127 priority)
Message: |
    5712 | She was dressed to play golf, and I remember thinking she looked like a good
         | ^~~~~~~~~~~~~~~~~~~~~~~~~~~~~~~~~~~~~~~~~~~~~~~~~~~~~~~~~~~~~~~~~~~~~~~~~~~~~
    5713 | illustration, her chin raised a little jauntily, her hair the color of an autumn
         | ~~~~~~~~~~~~~~~~~~~~~~~~~~~~~~~~~~~~~~~~~~~~~~~~~~~~~~~~~~~~~~~~~~~~~~~~~~~~~~~~~
    5714 | leaf, her face the same brown tint as the fingerless glove on her knee. When I
         | ~~~~~~~~~~~~~~~~~~~~~~~~~~~~~~~~~~~~~~~~~~~~~~~~~~~~~~~~~~~~~~~~~~~~~~~ This sentence is 43 words long.



Lint:    Spelling (63 priority)
Message: |
    5714 | leaf, her face the same brown tint as the fingerless glove on her knee. When I
         |                                           ^~~~~~~~~~ Did you mean `linerless`?
Suggest:
  - Replace with: “linerless”



Lint:    Punctuation (31 priority)
Message: |
    5721 | “Nevertheless you did throw me over,” said Jordan suddenly. ‘‘You threw me over
         |  ^~~~~~~~~~~~ Discourse markers at the beginning of a sentence should be followed by a comma.
Suggest:
  - Insert “,”



Lint:    Readability (127 priority)
Message: |
    5743 | One afternoon late in October I saw Tom Buchanan. He was walking ahead of me
         |                                                   ^~~~~~~~~~~~~~~~~~~~~~~~~~~
    5744 | along Fifth Avenue in his alert, aggressive way, his hands out a little from his
         | ~~~~~~~~~~~~~~~~~~~~~~~~~~~~~~~~~~~~~~~~~~~~~~~~~~~~~~~~~~~~~~~~~~~~~~~~~~~~~~~~~
    5745 | body as if to fight off interference, his head moving sharply here and there,
         | ~~~~~~~~~~~~~~~~~~~~~~~~~~~~~~~~~~~~~~~~~~~~~~~~~~~~~~~~~~~~~~~~~~~~~~~~~~~~~~
    5746 | adapting itself to his restless eyes. Just as I slowed up to avoid overtaking
         | ~~~~~~~~~~~~~~~~~~~~~~~~~~~~~~~~~~~~~ This sentence is 41 words long.



Lint:    WordChoice (126 priority)
Message: |
    5764 | ready to leave, and when I sent down word that we weren’t in he tried to force
         |                                                              ^~ Use the correct pronoun form after prepositions.
    5765 | his way up-stairs. He was crazy enough to kill me if I hadn’t told him who owned
Suggest:
  - Replace with: “him”



Lint:    WordChoice (126 priority)
Message: |
    5768 | coming to him. He threw dust into your eyes just like he did in Daisy’s, but he
         |                                                       ^~ Use the correct pronoun form after prepositions.
    5769 | was a tough one. He ran over Myrtle like you’d run over a dog and never even
Suggest:
  - Replace with: “him”



Lint:    Readability (127 priority)
Message: |
    5775 | “And if you think I didn’t have my share of suffering—look here, when I went to
         |  ^~~~~~~~~~~~~~~~~~~~~~~~~~~~~~~~~~~~~~~~~~~~~~~~~~~~~~~~~~~~~~~~~~~~~~~~~~~~~~~
    5776 | give up that flat and saw that damn box of dog biscuits sitting there on the
         | ~~~~~~~~~~~~~~~~~~~~~~~~~~~~~~~~~~~~~~~~~~~~~~~~~~~~~~~~~~~~~~~~~~~~~~~~~~~~~
    5777 | sideboard, I sat down and cried like a baby. By God it was awful—”
         | ~~~~~~~~~~~~~~~~~~~~~~~~~~~~~~~~~~~~~~~~~~~~ This sentence is 42 words long.



Lint:    Readability (127 priority)
Message: |
    5780 | entirely justified. It was all very careless and confused. They were careless
         |                                                            ^~~~~~~~~~~~~~~~~~~
    5781 | people, Tom and Daisy—they smashed up things and creatures and then retreated
         | ~~~~~~~~~~~~~~~~~~~~~~~~~~~~~~~~~~~~~~~~~~~~~~~~~~~~~~~~~~~~~~~~~~~~~~~~~~~~~~
    5782 | back into their money or their vast carelessness, or whatever it was that kept
         | ~~~~~~~~~~~~~~~~~~~~~~~~~~~~~~~~~~~~~~~~~~~~~~~~~~~~~~~~~~~~~~~~~~~~~~~~~~~~~~~
    5783 | them together, and let other people clean up the mess they had made. . . .
         | ~~~~~~~~~~~~~~~~~~~~~~~~~~~~~~~~~~~~~~~~~~~~~~~~~~~~~~~~~~~~~~~~~~~~ This sentence is 43 words long.



Lint:    Miscellaneous (31 priority)
Message: |
    5780 | entirely justified. It was all very careless and confused. They were careless
         |                                                                 ^~~~~ You may be missing a preposition here.
    5781 | people, Tom and Daisy—they smashed up things and creatures and then retreated



Lint:    Style (31 priority)
Message: |
    5780 | entirely justified. It was all very careless and confused. They were careless
    5781 | people, Tom and Daisy—they smashed up things and creatures and then retreated
         |         ^~~ An Oxford comma is necessary here.
Suggest:
  - Insert “,”



Lint:    Formatting (63 priority)
Message: |
    5783 | them together, and let other people clean up the mess they had made. . . .
         |                                                                    ^~~~~~~ Condense this punctuation cluster to a single mark.
Suggest:
  - Replace with: “.”



Lint:    Readability (127 priority)
Message: |
    5791 | long as mine. One of the taxi drivers in the village never took a fare past the
         |               ^~~~~~~~~~~~~~~~~~~~~~~~~~~~~~~~~~~~~~~~~~~~~~~~~~~~~~~~~~~~~~~~~~
    5792 | entrance gate without stopping for a minute and pointing inside; perhaps it was
         | ~~~~~~~~~~~~~~~~~~~~~~~~~~~~~~~~~~~~~~~~~~~~~~~~~~~~~~~~~~~~~~~~~~~~~~~~~~~~~~~~
    5793 | he who drove Daisy and Gatsby over to East Egg the night of the accident, and
         | ~~~~~~~~~~~~~~~~~~~~~~~~~~~~~~~~~~~~~~~~~~~~~~~~~~~~~~~~~~~~~~~~~~~~~~~~~~~~~~
    5794 | perhaps he had made a story about it all his own. I didn’t want to hear it and I
         | ~~~~~~~~~~~~~~~~~~~~~~~~~~~~~~~~~~~~~~~~~~~~~~~~~ This sentence is 54 words long.



Lint:    Readability (127 priority)
Message: |
    5797 | I spent my Saturday nights in New York because those gleaming, dazzling parties
         | ^~~~~~~~~~~~~~~~~~~~~~~~~~~~~~~~~~~~~~~~~~~~~~~~~~~~~~~~~~~~~~~~~~~~~~~~~~~~~~~~
    5798 | of his were with me so vividly that I could still hear the music and the
         | ~~~~~~~~~~~~~~~~~~~~~~~~~~~~~~~~~~~~~~~~~~~~~~~~~~~~~~~~~~~~~~~~~~~~~~~~~
    5799 | laughter, faint and incessant, from his garden, and the cars going up and down
         | ~~~~~~~~~~~~~~~~~~~~~~~~~~~~~~~~~~~~~~~~~~~~~~~~~~~~~~~~~~~~~~~~~~~~~~~~~~~~~~~
    5800 | his drive. One night I did hear a material car there, and saw its lights stop at
         | ~~~~~~~~~~ This sentence is 45 words long.



Lint:    Spelling (63 priority)
Message: |
    5807 | out clearly in the moonlight, and I erased it, drawing my shoe raspingly along
         |                                                                ^~~~~~~~~ Did you mean to spell `raspingly` this way?
    5808 | the stone. Then I wandered down to the beach and sprawled out on the sand.
Suggest:
  - Replace with: “ragingly”
  - Replace with: “rasping”
  - Replace with: “dashingly”



Lint:    Readability (127 priority)
Message: |
    5814 | green breast of the new world. Its vanished trees, the trees that had made way
         |                                ^~~~~~~~~~~~~~~~~~~~~~~~~~~~~~~~~~~~~~~~~~~~~~~~
    5815 | for Gatsby’s house, had once pandered in whispers to the last and greatest of
         | ~~~~~~~~~~~~~~~~~~~~~~~~~~~~~~~~~~~~~~~~~~~~~~~~~~~~~~~~~~~~~~~~~~~~~~~~~~~~~~
    5816 | all human dreams; for a transitory enchanted moment man must have held his
         | ~~~~~~~~~~~~~~~~~~~~~~~~~~~~~~~~~~~~~~~~~~~~~~~~~~~~~~~~~~~~~~~~~~~~~~~~~~~
    5817 | breath in the presence of this continent, compelled into an esthetic
         | ~~~~~~~~~~~~~~~~~~~~~~~~~~~~~~~~~~~~~~~~~~~~~~~~~~~~~~~~~~~~~~~~~~~~~
    5818 | contemplation he neither understood nor desired, face to face for the last time
         | ~~~~~~~~~~~~~~~~~~~~~~~~~~~~~~~~~~~~~~~~~~~~~~~~~~~~~~~~~~~~~~~~~~~~~~~~~~~~~~~~
    5819 | in history with something commensurate to his capacity for wonder.
         | ~~~~~~~~~~~~~~~~~~~~~~~~~~~~~~~~~~~~~~~~~~~~~~~~~~~~~~~~~~~~~~~~~~ This sentence is 70 words long.



Lint:    WordChoice (63 priority)
Message: |
    5817 | breath in the presence of this continent, compelled into an esthetic
         |                                                          ^~~~~~~~~~~ It seems these words would go better together.
    5818 | contemplation he neither understood nor desired, face to face for the last time
Suggest:
  - Replace with: “anesthetic”



Lint:    Spelling (63 priority)
Message: |
    5817 | breath in the presence of this continent, compelled into an esthetic
         |                                                             ^~~~~~~~ Did you mean to spell `esthetic` this way?
    5818 | contemplation he neither understood nor desired, face to face for the last time
Suggest:
  - Replace with: “aesthetic”
  - Replace with: “aesthetics”
  - Replace with: “pathetic”



Lint:    Spelling (63 priority)
Message: |
    5828 | Gatsby believed in the green light, the orgastic future that year by year
         |                                         ^~~~~~~~ Did you mean to spell `orgastic` this way?
    5829 | recedes before us. It eluded us then, but that’s no matter—to-morrow we will run
Suggest:
  - Replace with: “orgasmic”
  - Replace with: “orgiastic”
  - Replace with: “organic”



Lint:    Formatting (63 priority)
Message: |
    5829 | recedes before us. It eluded us then, but that’s no matter—to-morrow we will run
    5830 | faster, stretch out our arms farther. . . . And one fine morning———
         |                                     ^~~~~~~ Condense this punctuation cluster to a single mark.
Suggest:
  - Replace with: “.”


<|MERGE_RESOLUTION|>--- conflicted
+++ resolved
@@ -4330,7 +4330,6 @@
 
 
 
-<<<<<<< HEAD
 Lint:    WordChoice (126 priority)
 Message: |
     2983 | As I went over to say good-by I saw that the expression of bewilderment had come
@@ -4340,19 +4339,6 @@
 
 
 
-Lint:    WordChoice (54 priority)
-Message: |
-    2995 | of emotion. I think that voice held him most, with its fluctuating, feverish
-         |                                                    ^~~ Use `it's` (short for `it has` or `it is`) here, not the possessive `its`.
-    2996 | warmth, because it couldn’t be over-dreamed—that voice was a deathless song.
-Suggest:
-  - Replace with: “it's”
-  - Replace with: “it has”
-
-
-
-=======
->>>>>>> 5f2425d8
 Lint:    Readability (127 priority)
 Message: |
     3020 | short of being news. Contemporary legends such as the “underground pipe-line to

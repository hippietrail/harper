Lint:    Spelling (63 priority)
Message: |
       3 | BY F. SCOTT FITZGERALD
         |    ^~ Did you mean to spell `F.` this way?
Suggest:
  - Replace with: “Ft”
  - Replace with: “F”
  - Replace with: “Fl”



Lint:    Spelling (63 priority)
Message: |
       3 | BY F. SCOTT FITZGERALD
         |       ^~~~~ Did you mean to spell `SCOTT` this way?
Suggest:
  - Replace with: “Scott”
  - Replace with: “Scot”
  - Replace with: “Scots”



Lint:    Spelling (63 priority)
Message: |
       3 | BY F. SCOTT FITZGERALD
         |             ^~~~~~~~~~ Did you mean to spell `FITZGERALD` this way?



Lint:    Spelling (63 priority)
Message: |
      10 | “Whenever you feel like criticising any one,” he told me, “just remember that
         |                         ^~~~~~~~~~~ Did you mean `criticizing`?
Suggest:
  - Replace with: “criticizing”



Lint:    Redundancy (31 priority)
Message: |
      15 | consequence, I’m inclined to reserve all judgments, a habit that has opened up
      16 | many curious natures to me and also made me the victim of not a few veteran
         |                            ^~~~~~~~ Consider using just `and`.
Suggest:
  - Replace with: “and”



Lint:    Readability (127 priority)
Message: |
      17 | bores. The abnormal mind is quick to detect and attach itself to this quality
         |        ^~~~~~~~~~~~~~~~~~~~~~~~~~~~~~~~~~~~~~~~~~~~~~~~~~~~~~~~~~~~~~~~~~~~~~~
      18 | when it appears in a normal person, and so it came about that in college I was
         | ~~~~~~~~~~~~~~~~~~~~~~~~~~~~~~~~~~~~~~~~~~~~~~~~~~~~~~~~~~~~~~~~~~~~~~~~~~~~~~~
      19 | unjustly accused of being a politician, because I was privy to the secret griefs
         | ~~~~~~~~~~~~~~~~~~~~~~~~~~~~~~~~~~~~~~~~~~~~~~~~~~~~~~~~~~~~~~~~~~~~~~~~~~~~~~~~~
      20 | of wild, unknown men. Most of the confidences were unsought—frequently I have
         | ~~~~~~~~~~~~~~~~~~~~~ This sentence is 48 words long.



Lint:    Readability (127 priority)
Message: |
      20 | of wild, unknown men. Most of the confidences were unsought—frequently I have
         |                       ^~~~~~~~~~~~~~~~~~~~~~~~~~~~~~~~~~~~~~~~~~~~~~~~~~~~~~~~
      21 | feigned sleep, preoccupation, or a hostile levity when I realized by some
         | ~~~~~~~~~~~~~~~~~~~~~~~~~~~~~~~~~~~~~~~~~~~~~~~~~~~~~~~~~~~~~~~~~~~~~~~~~~
      22 | unmistakable sign that an intimate revelation was quivering on the horizon; for
         | ~~~~~~~~~~~~~~~~~~~~~~~~~~~~~~~~~~~~~~~~~~~~~~~~~~~~~~~~~~~~~~~~~~~~~~~~~~~~~~~~
      23 | the intimate revelations of young men, or at least the terms in which they
         | ~~~~~~~~~~~~~~~~~~~~~~~~~~~~~~~~~~~~~~~~~~~~~~~~~~~~~~~~~~~~~~~~~~~~~~~~~~~
      24 | express them, are usually plagiaristic and marred by obvious suppressions.
         | ~~~~~~~~~~~~~~~~~~~~~~~~~~~~~~~~~~~~~~~~~~~~~~~~~~~~~~~~~~~~~~~~~~~~~~~~~~ This sentence is 57 words long.



Lint:    Spelling (63 priority)
Message: |
      23 | the intimate revelations of young men, or at least the terms in which they
      24 | express them, are usually plagiaristic and marred by obvious suppressions.
         |                           ^~~~~~~~~~~~ Did you mean to spell `plagiaristic` this way?
Suggest:
  - Replace with: “plagiarist's”
  - Replace with: “plagiarist”
  - Replace with: “plagiarists”



Lint:    Spelling (63 priority)
Message: |
      24 | express them, are usually plagiaristic and marred by obvious suppressions.
         |                                                              ^~~~~~~~~~~~ Did you mean to spell `suppressions` this way?
Suggest:
  - Replace with: “suppression's”
  - Replace with: “suppression”
  - Replace with: “suppressors”



Lint:    Spelling (63 priority)
Message: |
      27 | snobbishly repeat, a sense of the fundamental decencies is parcelled out
         |                                                            ^~~~~~~~~ Did you mean `parceled`?
      28 | unequally at birth.
Suggest:
  - Replace with: “parceled”



Lint:    Readability (127 priority)
Message: |
      32 | after a certain point I don’t care what it’s founded on. When I came back from
         |                                                          ^~~~~~~~~~~~~~~~~~~~~~
      33 | the East last autumn I felt that I wanted the world to be in uniform and at a
         | ~~~~~~~~~~~~~~~~~~~~~~~~~~~~~~~~~~~~~~~~~~~~~~~~~~~~~~~~~~~~~~~~~~~~~~~~~~~~~~
      34 | sort of moral attention forever; I wanted no more riotous excursions with
         | ~~~~~~~~~~~~~~~~~~~~~~~~~~~~~~~~~~~~~~~~~~~~~~~~~~~~~~~~~~~~~~~~~~~~~~~~~~
      35 | privileged glimpses into the human heart. Only Gatsby, the man who gives his
         | ~~~~~~~~~~~~~~~~~~~~~~~~~~~~~~~~~~~~~~~~~ This sentence is 41 words long.



Lint:    Readability (127 priority)
Message: |
      37 | everything for which I have an unaffected scorn. If personality is an unbroken
         |                                                  ^~~~~~~~~~~~~~~~~~~~~~~~~~~~~~
      38 | series of successful gestures, then there was something gorgeous about him, some
         | ~~~~~~~~~~~~~~~~~~~~~~~~~~~~~~~~~~~~~~~~~~~~~~~~~~~~~~~~~~~~~~~~~~~~~~~~~~~~~~~~~
      39 | heightened sensitivity to the promises of life, as if he were related to one of
         | ~~~~~~~~~~~~~~~~~~~~~~~~~~~~~~~~~~~~~~~~~~~~~~~~~~~~~~~~~~~~~~~~~~~~~~~~~~~~~~~~
      40 | those intricate machines that register earthquakes ten thousand miles away. This
         | ~~~~~~~~~~~~~~~~~~~~~~~~~~~~~~~~~~~~~~~~~~~~~~~~~~~~~~~~~~~~~~~~~~~~~~~~~~~ This sentence is 42 words long.



Lint:    Readability (127 priority)
Message: |
      40 | those intricate machines that register earthquakes ten thousand miles away. This
         |                                                                             ^~~~~
      41 | responsiveness had nothing to do with that flabby impressionability which is
         | ~~~~~~~~~~~~~~~~~~~~~~~~~~~~~~~~~~~~~~~~~~~~~~~~~~~~~~~~~~~~~~~~~~~~~~~~~~~~~
      42 | dignified under the name of the “creative temperament”—it was an extraordinary
         | ~~~~~~~~~~~~~~~~~~~~~~~~~~~~~~~~~~~~~~~~~~~~~~~~~~~~~~~~~~~~~~~~~~~~~~~~~~~~~~~
      43 | gift for hope, a romantic readiness such as I have never found in any other
         | ~~~~~~~~~~~~~~~~~~~~~~~~~~~~~~~~~~~~~~~~~~~~~~~~~~~~~~~~~~~~~~~~~~~~~~~~~~~~
      44 | person and which it is not likely I shall ever find again. No—Gatsby turned out
         | ~~~~~~~~~~~~~~~~~~~~~~~~~~~~~~~~~~~~~~~~~~~~~~~~~~~~~~~~~~ This sentence is 51 words long.



Lint:    Readability (127 priority)
Message: |
      44 | person and which it is not likely I shall ever find again. No—Gatsby turned out
         |                                                            ^~~~~~~~~~~~~~~~~~~~~
      45 | all right at the end; it is what preyed on Gatsby, what foul dust floated in the
         | ~~~~~~~~~~~~~~~~~~~~~~~~~~~~~~~~~~~~~~~~~~~~~~~~~~~~~~~~~~~~~~~~~~~~~~~~~~~~~~~~~
      46 | wake of his dreams that temporarily closed out my interest in the abortive
         | ~~~~~~~~~~~~~~~~~~~~~~~~~~~~~~~~~~~~~~~~~~~~~~~~~~~~~~~~~~~~~~~~~~~~~~~~~~~
      47 | sorrows and short-winded elations of men.
         | ~~~~~~~~~~~~~~~~~~~~~~~~~~~~~~~~~~~~~~~~~ This sentence is 41 words long.



Lint:    Readability (127 priority)
Message: |
      50 | three generations. The Carraways are something of a clan, and we have a
         |                    ^~~~~~~~~~~~~~~~~~~~~~~~~~~~~~~~~~~~~~~~~~~~~~~~~~~~~
      51 | tradition that we’re descended from the Dukes of Buccleuch, but the actual
         | ~~~~~~~~~~~~~~~~~~~~~~~~~~~~~~~~~~~~~~~~~~~~~~~~~~~~~~~~~~~~~~~~~~~~~~~~~~~
      52 | founder of my line was my grandfather’s brother, who came here in fifty-one,
         | ~~~~~~~~~~~~~~~~~~~~~~~~~~~~~~~~~~~~~~~~~~~~~~~~~~~~~~~~~~~~~~~~~~~~~~~~~~~~~
      53 | sent a substitute to the Civil War, and started the wholesale hardware business
         | ~~~~~~~~~~~~~~~~~~~~~~~~~~~~~~~~~~~~~~~~~~~~~~~~~~~~~~~~~~~~~~~~~~~~~~~~~~~~~~~~
      54 | that my father carries on to-day.
         | ~~~~~~~~~~~~~~~~~~~~~~~~~~~~~~~~~ This sentence is 57 words long.



Lint:    Spelling (63 priority)
Message: |
      50 | three generations. The Carraways are something of a clan, and we have a
         |                        ^~~~~~~~~ Did you mean `Caraways`?
Suggest:
  - Replace with: “Caraways”



Lint:    Spelling (63 priority)
Message: |
      51 | tradition that we’re descended from the Dukes of Buccleuch, but the actual
         |                                                  ^~~~~~~~~ Did you mean to spell `Buccleuch` this way?
      52 | founder of my line was my grandfather’s brother, who came here in fifty-one,
Suggest:
  - Replace with: “Buckley's”
  - Replace with: “Buckley”
  - Replace with: “Nucleic”



Lint:    Spelling (63 priority)
Message: |
      61 | restless. Instead of being the warm centre of the world, the Middle West now
         |                                     ^~~~~~ Did you mean to spell `centre` this way?
      62 | seemed like the ragged edge of the universe—so I decided to go East and learn
Suggest:
  - Replace with: “center”
  - Replace with: “censure”
  - Replace with: “cent”



Lint:    Readability (127 priority)
Message: |
      69 | The practical thing was to find rooms in the city, but it was a warm season, and
         | ^~~~~~~~~~~~~~~~~~~~~~~~~~~~~~~~~~~~~~~~~~~~~~~~~~~~~~~~~~~~~~~~~~~~~~~~~~~~~~~~~
      70 | I had just left a country of wide lawns and friendly trees, so when a young man
         | ~~~~~~~~~~~~~~~~~~~~~~~~~~~~~~~~~~~~~~~~~~~~~~~~~~~~~~~~~~~~~~~~~~~~~~~~~~~~~~~~
      71 | at the office suggested that we take a house together in a commuting town, it
         | ~~~~~~~~~~~~~~~~~~~~~~~~~~~~~~~~~~~~~~~~~~~~~~~~~~~~~~~~~~~~~~~~~~~~~~~~~~~~~~
      72 | sounded like a great idea. He found the house, a weatherbeaten cardboard
         | ~~~~~~~~~~~~~~~~~~~~~~~~~~ This sentence is 54 words long.



Lint:    Spelling (63 priority)
Message: |
      72 | sounded like a great idea. He found the house, a weatherbeaten cardboard
         |                                                  ^~~~~~~~~~~~~ Did you mean to spell `weatherbeaten` this way?
      73 | bungalow at eighty a month, but at the last minute the firm ordered him to
Suggest:
  - Replace with: “weatherboard”
  - Replace with: “weatherboards”
  - Replace with: “weatherization”



Lint:    Readability (127 priority)
Message: |
      74 | Washington, and I went out to the country alone. I had a dog—at least I had him
         |                                                  ^~~~~~~~~~~~~~~~~~~~~~~~~~~~~~~
      75 | for a few days until he ran away—and an old Dodge and a Finnish woman, who made
         | ~~~~~~~~~~~~~~~~~~~~~~~~~~~~~~~~~~~~~~~~~~~~~~~~~~~~~~~~~~~~~~~~~~~~~~~~~~~~~~~~
      76 | my bed and cooked breakfast and muttered Finnish wisdom to herself over the
         | ~~~~~~~~~~~~~~~~~~~~~~~~~~~~~~~~~~~~~~~~~~~~~~~~~~~~~~~~~~~~~~~~~~~~~~~~~~~~
      77 | electric stove.
         | ~~~~~~~~~~~~~~~ This sentence is 42 words long.



Lint:    WordChoice (126 priority)
Message: |
      84 | I told him. And as I walked on I was lonely no longer. I was a guide, a
         |                                ^ Use the correct pronoun form after prepositions.
Suggest:
  - Replace with: “ME”



Lint:    Readability (127 priority)
Message: |
      93 | down out of the young breath-giving air. I bought a dozen volumes on banking and
         |                                          ^~~~~~~~~~~~~~~~~~~~~~~~~~~~~~~~~~~~~~~~
      94 | credit and investment securities, and they stood on my shelf in red and gold
         | ~~~~~~~~~~~~~~~~~~~~~~~~~~~~~~~~~~~~~~~~~~~~~~~~~~~~~~~~~~~~~~~~~~~~~~~~~~~~~
      95 | like new money from the mint, promising to unfold the shining secrets that only
         | ~~~~~~~~~~~~~~~~~~~~~~~~~~~~~~~~~~~~~~~~~~~~~~~~~~~~~~~~~~~~~~~~~~~~~~~~~~~~~~~~
      96 | Midas and Morgan and Mæcenas knew. And I had the high intention of reading many
         | ~~~~~~~~~~~~~~~~~~~~~~~~~~~~~~~~~~ This sentence is 42 words long.



Lint:    Spelling (63 priority)
Message: |
      95 | like new money from the mint, promising to unfold the shining secrets that only
      96 | Midas and Morgan and Mæcenas knew. And I had the high intention of reading many
         |                      ^~~~~~~ Did you mean to spell `Mæcenas` this way?
Suggest:
  - Replace with: “Mycenae”
  - Replace with: “Macon's”
  - Replace with: “Mycenae's”



Lint:    Readability (127 priority)
Message: |
      97 | other books besides. I was rather literary in college—one year I wrote a series
         |                      ^~~~~~~~~~~~~~~~~~~~~~~~~~~~~~~~~~~~~~~~~~~~~~~~~~~~~~~~~~~
      98 | of very solemn and obvious editorials for the Yale News—and now I was going to
         | ~~~~~~~~~~~~~~~~~~~~~~~~~~~~~~~~~~~~~~~~~~~~~~~~~~~~~~~~~~~~~~~~~~~~~~~~~~~~~~~
      99 | bring back all such things into my life and become again that most limited of
         | ~~~~~~~~~~~~~~~~~~~~~~~~~~~~~~~~~~~~~~~~~~~~~~~~~~~~~~~~~~~~~~~~~~~~~~~~~~~~~~
     100 | all specialists, the “well-rounded man.” This isn’t just an epigram—life is much
         | ~~~~~~~~~~~~~~~~~~~~~~~~~~~~~~~~~~~~~~~ This sentence is 49 words long.



Lint:    Readability (127 priority)
Message: |
     106 | natural curiosities, two unusual formations of land. Twenty miles from the city
         |                                                      ^~~~~~~~~~~~~~~~~~~~~~~~~~~
     107 | a pair of enormous eggs, identical in contour and separated only by a courtesy
         | ~~~~~~~~~~~~~~~~~~~~~~~~~~~~~~~~~~~~~~~~~~~~~~~~~~~~~~~~~~~~~~~~~~~~~~~~~~~~~~~
     108 | bay, jut out into the most domesticated body of salt water in the Western
         | ~~~~~~~~~~~~~~~~~~~~~~~~~~~~~~~~~~~~~~~~~~~~~~~~~~~~~~~~~~~~~~~~~~~~~~~~~~
     109 | hemisphere, the great wet barnyard of Long Island Sound. They are not perfect
         | ~~~~~~~~~~~~~~~~~~~~~~~~~~~~~~~~~~~~~~~~~~~~~~~~~~~~~~~~ This sentence is 42 words long.



Lint:    Readability (127 priority)
Message: |
     119 | thousand a season. The one on my right was a colossal affair by any standard—it
         |                    ^~~~~~~~~~~~~~~~~~~~~~~~~~~~~~~~~~~~~~~~~~~~~~~~~~~~~~~~~~~~~
     120 | was a factual imitation of some Hôtel de Ville in Normandy, with a tower on one
         | ~~~~~~~~~~~~~~~~~~~~~~~~~~~~~~~~~~~~~~~~~~~~~~~~~~~~~~~~~~~~~~~~~~~~~~~~~~~~~~~~
     121 | side, spanking new under a thin beard of raw ivy, and a marble swimming pool,
         | ~~~~~~~~~~~~~~~~~~~~~~~~~~~~~~~~~~~~~~~~~~~~~~~~~~~~~~~~~~~~~~~~~~~~~~~~~~~~~~
     122 | and more than forty acres of lawn and garden. It was Gatsby’s mansion. Or,
         | ~~~~~~~~~~~~~~~~~~~~~~~~~~~~~~~~~~~~~~~~~~~~~ This sentence is 53 words long.



Lint:    Spelling (63 priority)
Message: |
     119 | thousand a season. The one on my right was a colossal affair by any standard—it
     120 | was a factual imitation of some Hôtel de Ville in Normandy, with a tower on one
         |                                 ^~~~~ Did you mean to spell `Hôtel` this way?
Suggest:
  - Replace with: “Hotel”
  - Replace with: “Havel”
  - Replace with: “Hegel”



Lint:    Spelling (63 priority)
Message: |
     119 | thousand a season. The one on my right was a colossal affair by any standard—it
     120 | was a factual imitation of some Hôtel de Ville in Normandy, with a tower on one
         |                                       ^~ Did you mean to spell `de` this way?
Suggest:
  - Replace with: “d”
  - Replace with: “db”
  - Replace with: “dc”



Lint:    Spelling (63 priority)
Message: |
     120 | was a factual imitation of some Hôtel de Ville in Normandy, with a tower on one
         |                                          ^~~~~ Did you mean to spell `Ville` this way?
     121 | side, spanking new under a thin beard of raw ivy, and a marble swimming pool,
Suggest:
  - Replace with: “Vile”
  - Replace with: “Villa”
  - Replace with: “Lille”



Lint:    WordChoice (63 priority)
Message: |
     120 | was a factual imitation of some Hôtel de Ville in Normandy, with a tower on one
         |                                          ^~~~~~~~ It seems these words would go better together.
     121 | side, spanking new under a thin beard of raw ivy, and a marble swimming pool,
Suggest:
  - Replace with: “Villein”



Lint:    Readability (127 priority)
Message: |
     124 | of that name. My own house was an eyesore, but it was a small eyesore, and it
         |               ^~~~~~~~~~~~~~~~~~~~~~~~~~~~~~~~~~~~~~~~~~~~~~~~~~~~~~~~~~~~~~~~
     125 | had been overlooked, so I had a view of the water, a partial view of my
         | ~~~~~~~~~~~~~~~~~~~~~~~~~~~~~~~~~~~~~~~~~~~~~~~~~~~~~~~~~~~~~~~~~~~~~~~~
     126 | neighbor’s lawn, and the consoling proximity of millionaires—all for eighty
         | ~~~~~~~~~~~~~~~~~~~~~~~~~~~~~~~~~~~~~~~~~~~~~~~~~~~~~~~~~~~~~~~~~~~~~~~~~~~~
     127 | dollars a month.
         | ~~~~~~~~~~~~~~~~ This sentence is 44 words long.



Lint:    Spelling (63 priority)
Message: |
     131 | drove over there to have dinner with the Tom Buchanans. Daisy was my second
         |                                              ^~~~~~~~~ Did you mean to spell `Buchanans` this way?
Suggest:
  - Replace with: “Buchanan's”
  - Replace with: “Buchanan”



Lint:    Readability (127 priority)
Message: |
     135 | Her husband, among various physical accomplishments, had been one of the most
         | ^~~~~~~~~~~~~~~~~~~~~~~~~~~~~~~~~~~~~~~~~~~~~~~~~~~~~~~~~~~~~~~~~~~~~~~~~~~~~~
     136 | powerful ends that ever played football at New Haven—a national figure in a way,
         | ~~~~~~~~~~~~~~~~~~~~~~~~~~~~~~~~~~~~~~~~~~~~~~~~~~~~~~~~~~~~~~~~~~~~~~~~~~~~~~~~~
     137 | one of those men who reach such an acute limited excellence at twenty-one that
         | ~~~~~~~~~~~~~~~~~~~~~~~~~~~~~~~~~~~~~~~~~~~~~~~~~~~~~~~~~~~~~~~~~~~~~~~~~~~~~~~
     138 | everything afterward savors of anti-climax. His family were enormously
         | ~~~~~~~~~~~~~~~~~~~~~~~~~~~~~~~~~~~~~~~~~~~ This sentence is 48 words long.



Lint:    Readability (127 priority)
Message: |
     138 | everything afterward savors of anti-climax. His family were enormously
         |                                             ^~~~~~~~~~~~~~~~~~~~~~~~~~~
     139 | wealthy—even in college his freedom with money was a matter for reproach—but now
         | ~~~~~~~~~~~~~~~~~~~~~~~~~~~~~~~~~~~~~~~~~~~~~~~~~~~~~~~~~~~~~~~~~~~~~~~~~~~~~~~~~
     140 | he’d left Chicago and come East in a fashion that rather took your breath away:
         | ~~~~~~~~~~~~~~~~~~~~~~~~~~~~~~~~~~~~~~~~~~~~~~~~~~~~~~~~~~~~~~~~~~~~~~~~~~~~~~~~
     141 | for instance, he’d brought down a string of polo ponies from Lake Forest. It was
         | ~~~~~~~~~~~~~~~~~~~~~~~~~~~~~~~~~~~~~~~~~~~~~~~~~~~~~~~~~~~~~~~~~~~~~~~~~ This sentence is 47 words long.



Lint:    Spelling (63 priority)
Message: |
     145 | particular reason, and then drifted here and there unrestfully wherever people
         |                                                    ^~~~~~~~~~~ Did you mean `restfully`?
     146 | played polo and were rich together. This was a permanent move, said Daisy over
Suggest:
  - Replace with: “restfully”



Lint:    Readability (127 priority)
Message: |
     146 | played polo and were rich together. This was a permanent move, said Daisy over
         |                                     ^~~~~~~~~~~~~~~~~~~~~~~~~~~~~~~~~~~~~~~~~~~
     147 | the telephone, but I didn’t believe it—I had no sight into Daisy’s heart, but I
         | ~~~~~~~~~~~~~~~~~~~~~~~~~~~~~~~~~~~~~~~~~~~~~~~~~~~~~~~~~~~~~~~~~~~~~~~~~~~~~~~~
     148 | felt that Tom would drift on forever seeking, a little wistfully, for the
         | ~~~~~~~~~~~~~~~~~~~~~~~~~~~~~~~~~~~~~~~~~~~~~~~~~~~~~~~~~~~~~~~~~~~~~~~~~~
     149 | dramatic turbulence of some irrecoverable football game.
         | ~~~~~~~~~~~~~~~~~~~~~~~~~~~~~~~~~~~~~~~~~~~~~~~~~~~~~~~~ This sentence is 44 words long.



Lint:    Readability (127 priority)
Message: |
     154 | the bay. The lawn started at the beach and ran toward the front door for a
         |          ^~~~~~~~~~~~~~~~~~~~~~~~~~~~~~~~~~~~~~~~~~~~~~~~~~~~~~~~~~~~~~~~~~
     155 | quarter of a mile, jumping over sun-dials and brick walks and burning
         | ~~~~~~~~~~~~~~~~~~~~~~~~~~~~~~~~~~~~~~~~~~~~~~~~~~~~~~~~~~~~~~~~~~~~~~
     156 | gardens—finally when it reached the house drifting up the side in bright vines
         | ~~~~~~~~~~~~~~~~~~~~~~~~~~~~~~~~~~~~~~~~~~~~~~~~~~~~~~~~~~~~~~~~~~~~~~~~~~~~~~~
     157 | as though from the momentum of its run. The front was broken by a line of French
         | ~~~~~~~~~~~~~~~~~~~~~~~~~~~~~~~~~~~~~~~ This sentence is 49 words long.



Lint:    Readability (127 priority)
Message: |
     165 | appearance of always leaning aggressively forward. Not even the effeminate swank
         |                                                    ^~~~~~~~~~~~~~~~~~~~~~~~~~~~~~
     166 | of his riding clothes could hide the enormous power of that body—he seemed to
         | ~~~~~~~~~~~~~~~~~~~~~~~~~~~~~~~~~~~~~~~~~~~~~~~~~~~~~~~~~~~~~~~~~~~~~~~~~~~~~~
     167 | fill those glistening boots until he strained the top lacing, and you could see
         | ~~~~~~~~~~~~~~~~~~~~~~~~~~~~~~~~~~~~~~~~~~~~~~~~~~~~~~~~~~~~~~~~~~~~~~~~~~~~~~~~
     168 | a great pack of muscle shifting when his shoulder moved under his thin coat. It
         | ~~~~~~~~~~~~~~~~~~~~~~~~~~~~~~~~~~~~~~~~~~~~~~~~~~~~~~~~~~~~~~~~~~~~~~~~~~~~ This sentence is 48 words long.



Lint:    Readability (127 priority)
Message: |
     185 | Turning me around by one arm, he moved a broad flat hand along the front vista,
         | ^~~~~~~~~~~~~~~~~~~~~~~~~~~~~~~~~~~~~~~~~~~~~~~~~~~~~~~~~~~~~~~~~~~~~~~~~~~~~~~~
     186 | including in its sweep a sunken Italian garden, a half acre of deep, pungent
         | ~~~~~~~~~~~~~~~~~~~~~~~~~~~~~~~~~~~~~~~~~~~~~~~~~~~~~~~~~~~~~~~~~~~~~~~~~~~~~
     187 | roses, and a snub-nosed motor-boat that bumped the tide offshore.
         | ~~~~~~~~~~~~~~~~~~~~~~~~~~~~~~~~~~~~~~~~~~~~~~~~~~~~~~~~~~~~~~~~~ This sentence is 42 words long.



Lint:    Spelling (63 priority)
Message: |
     189 | “It belonged to Demaine, the oil man.” He turned me around again, politely and
         |                 ^~~~~~~ Did you mean to spell `Demaine` this way?
Suggest:
  - Replace with: “Deanne”
  - Replace with: “Deming”
  - Replace with: “Dewayne”



Lint:    WordChoice (63 priority)
Message: |
     189 | “It belonged to Demaine, the oil man.” He turned me around again, politely and
         |                              ^~~~~~~ Did you mean the closed compound noun “oilman”?
Suggest:
  - Replace with: “oilman”



Lint:    Spelling (63 priority)
Message: |
     192 | We walked through a high hallway into a bright rosy-colored space, fragilely
         |                                                                    ^~~~~~~~~ Did you mean to spell `fragilely` this way?
     193 | bound into the house by French windows at either end. The windows were ajar and
Suggest:
  - Replace with: “fragile”
  - Replace with: “facilely”
  - Replace with: “fragiler”



Lint:    Readability (127 priority)
Message: |
     195 | into the house. A breeze blew through the room, blew curtains in at one end and
         |                 ^~~~~~~~~~~~~~~~~~~~~~~~~~~~~~~~~~~~~~~~~~~~~~~~~~~~~~~~~~~~~~~~
     196 | out the other like pale flags, twisting them up toward the frosted wedding-cake
         | ~~~~~~~~~~~~~~~~~~~~~~~~~~~~~~~~~~~~~~~~~~~~~~~~~~~~~~~~~~~~~~~~~~~~~~~~~~~~~~~~
     197 | of the ceiling, and then rippled over the wine-colored rug, making a shadow on
         | ~~~~~~~~~~~~~~~~~~~~~~~~~~~~~~~~~~~~~~~~~~~~~~~~~~~~~~~~~~~~~~~~~~~~~~~~~~~~~~~
     198 | it as wind does on the sea.
         | ~~~~~~~~~~~~~~~~~~~~~~~~~~~ This sentence is 49 words long.



Lint:    Readability (127 priority)
Message: |
     236 | speech is an arrangement of notes that will never be played again. Her face was
         |                                                                    ^~~~~~~~~~~~~
     237 | sad and lovely with bright things in it, bright eyes and a bright passionate
         | ~~~~~~~~~~~~~~~~~~~~~~~~~~~~~~~~~~~~~~~~~~~~~~~~~~~~~~~~~~~~~~~~~~~~~~~~~~~~~
     238 | mouth, but there was an excitement in her voice that men who had cared for her
         | ~~~~~~~~~~~~~~~~~~~~~~~~~~~~~~~~~~~~~~~~~~~~~~~~~~~~~~~~~~~~~~~~~~~~~~~~~~~~~~~
     239 | found difficult to forget: a singing compulsion, a whispered “Listen,” a promise
         | ~~~~~~~~~~~~~~~~~~~~~~~~~~~~~~~~~~~~~~~~~~~~~~~~~~~~~~~~~~~~~~~~~~~~~~~~~~~~~~~~~
     240 | that she had done gay, exciting things just a while since and that there were
         | ~~~~~~~~~~~~~~~~~~~~~~~~~~~~~~~~~~~~~~~~~~~~~~~~~~~~~~~~~~~~~~~~~~~~~~~~~~~~~~
     241 | gay, exciting things hovering in the next hour.
         | ~~~~~~~~~~~~~~~~~~~~~~~~~~~~~~~~~~~~~~~~~~~~~~~ This sentence is 68 words long.



Lint:    WordChoice (63 priority)
Message: |
     268 | “I’m a bond man.”
         |        ^~~~~~~~ Did you mean the closed compound noun “bondman”?
Suggest:
  - Replace with: “bondman”



Lint:    Spelling (63 priority)
Message: |
     322 | Slenderly, languidly, their hands set lightly on their hips, the two young women
         | ^~~~~~~~~ Did you mean `Tenderly`?
Suggest:
  - Replace with: “Tenderly”



Lint:    Spelling (63 priority)
Message: |
     334 | “All right,” said Daisy. ‘‘What’ll we plan?” She turned to me helplessly: ‘‘What
         |                            ^~~~~~~ Did you mean `That'll`?
Suggest:
  - Replace with: “That'll”



Lint:    Spelling (63 priority)
Message: |
     352 | Sometimes she and Miss Baker talked at once, unobtrusively and with a bantering
     353 | inconsequence that was never quite chatter, that was as cool as their white
         | ^~~~~~~~~~~~~ Did you mean `consequence`?
Suggest:
  - Replace with: “consequence”



Lint:    Spelling (63 priority)
Message: |
     362 | “You make me feel uncivilized, Daisy,” I confessed on my second glass of corky
         |                                                                          ^~~~~ Did you mean to spell `corky` this way?
     363 | but rather impressive claret. “Can’t you talk about crops or something?”
Suggest:
  - Replace with: “cork”
  - Replace with: “cocky”
  - Replace with: “corks”



Lint:    Spelling (63 priority)
Message: |
     378 | “Tom’s getting very profound,” said Daisy, with an expression of unthoughtful
         |                                                                  ^~~~~~~~~~~~ Did you mean `thoughtful`?
     379 | sadness. “He reads deep books with long words in them. What was that word we———”
Suggest:
  - Replace with: “thoughtful”



Lint:    Style (31 priority)
Message: |
     394 | me again. ‘‘—And we’ve produced all the things that go to make civilization—oh,
     395 | science and art, and all that. Do you see?”
         | ^~~~~~~ An Oxford comma is necessary here.
Suggest:
  - Insert “,”



Lint:    Readability (127 priority)
Message: |
     416 | For a moment the last sunshine fell with romantic affection upon her glowing
         | ^~~~~~~~~~~~~~~~~~~~~~~~~~~~~~~~~~~~~~~~~~~~~~~~~~~~~~~~~~~~~~~~~~~~~~~~~~~~~
     417 | face; her voice compelled me forward breathlessly as I listened—then the glow
         | ~~~~~~~~~~~~~~~~~~~~~~~~~~~~~~~~~~~~~~~~~~~~~~~~~~~~~~~~~~~~~~~~~~~~~~~~~~~~~~
     418 | faded, each light deserting her with lingering regret, like children leaving a
         | ~~~~~~~~~~~~~~~~~~~~~~~~~~~~~~~~~~~~~~~~~~~~~~~~~~~~~~~~~~~~~~~~~~~~~~~~~~~~~~~
     419 | pleasant street at dusk.
         | ~~~~~~~~~~~~~~~~~~~~~~~~ This sentence is 42 words long.



Lint:    Miscellaneous (31 priority)
Message: |
     426 | “I love to see you at my table, Nick. You remind me of a—of a rose, an absolute
         |                                                        ^ Incorrect indefinite article.
     427 | rose. Doesn’t he?” She turned to Miss Baker for confirmation: “An absolute
Suggest:
  - Replace with: “an”



Lint:    Spelling (63 priority)
Message: |
     464 | “It couldn’t be helped!” cried Daisy with tense gayety.
         |                                                 ^~~~~~ Did you mean to spell `gayety` this way?
Suggest:
  - Replace with: “gaiety”
  - Replace with: “gamely”
  - Replace with: “gamete”



Lint:    Spelling (63 priority)
Message: |
     474 | The telephone rang inside, startingly, and as Daisy shook her head decisively at
         |                            ^~~~~~~~~~ Did you mean to spell `startingly` this way?
Suggest:
  - Replace with: “startlingly”
  - Replace with: “searingly”
  - Replace with: “slantingly”



Lint:    Miscellaneous (31 priority)
Message: |
     477 | being lit again, pointlessly, and I was conscious of wanting to look squarely at
     478 | every one, and yet to avoid all eyes. I couldn’t guess what Daisy and Tom were
         | ^~~~~~~~~ Did you mean the closed compound `everyone`?
Suggest:
  - Replace with: “everyone”



Lint:    Spelling (63 priority)
Message: |
     479 | thinking, but I doubt if even Miss Baker, who seemed to have mastered a certain
     480 | hardy scepticism, was able utterly to put this fifth guest’s shrill metallic
         |       ^~~~~~~~~~ Did you mean to spell `scepticism` this way?
Suggest:
  - Replace with: “skepticism”
  - Replace with: “asceticism”



Lint:    Readability (127 priority)
Message: |
     484 | The horses, needless to say, were not mentioned again. Tom and Miss Baker, with
         |                                                        ^~~~~~~~~~~~~~~~~~~~~~~~~
     485 | several feet of twilight between them, strolled back into the library, as if to
         | ~~~~~~~~~~~~~~~~~~~~~~~~~~~~~~~~~~~~~~~~~~~~~~~~~~~~~~~~~~~~~~~~~~~~~~~~~~~~~~~~
     486 | a vigil beside a perfectly tangible body, while, trying to look pleasantly
         | ~~~~~~~~~~~~~~~~~~~~~~~~~~~~~~~~~~~~~~~~~~~~~~~~~~~~~~~~~~~~~~~~~~~~~~~~~~~
     487 | interested and a little deaf, I followed Daisy around a chain of connecting
         | ~~~~~~~~~~~~~~~~~~~~~~~~~~~~~~~~~~~~~~~~~~~~~~~~~~~~~~~~~~~~~~~~~~~~~~~~~~~~
     488 | verandas to the porch in front. In its deep gloom we sat down side by side on a
         | ~~~~~~~~~~~~~~~~~~~~~~~~~~~~~~~ This sentence is 50 words long.



Lint:    Spelling (63 priority)
Message: |
     529 | the whole evening had been a trick of some sort to exact a contributary emotion
         |                                                            ^~~~~~~~~~~~ Did you mean to spell `contributary` this way?
     530 | from me. I waited, and sure enough, in a moment she looked at me with an
Suggest:
  - Replace with: “contributory”
  - Replace with: “contributor”
  - Replace with: “contributors”



Lint:    Spelling (63 priority)
Message: |
<<<<<<< HEAD
     535 | end of the long couch and she read aloud to him from the Saturday Evening
     536 | Post—the words, murmurous and uninflected, running together in a soothing tune.
         |                               ^~~~~~~~~~~ Did you mean to spell `uninflected` this way?
Suggest:
  - Replace with: “uninfected”
  - Replace with: “inflected”
  - Replace with: “noninflected”



Lint:    WordChoice (126 priority)
Message: |
     541 | When we came in she held us silent for a moment with a lifted hand.
         |                 ^~~ Use the correct pronoun form after prepositions.
Suggest:
  - Replace with: “her”



Lint:    Spelling (63 priority)
Message: |
=======
>>>>>>> 90234093
     551 | “Jordan’s going to play in the tournament tomorrow,” explained Daisy, “over at
     552 | Westchester.”
         | ^~~~~~~~~~~ Did you mean to spell `Westchester` this way?
Suggest:
  - Replace with: “Westminster”
  - Replace with: “Winchester”
  - Replace with: “Winchesters”



Lint:    Spelling (63 priority)
Message: |
     565 | “I will. Good night, Mr. Carraway. See you anon.”
         |                          ^~~~~~~~ Did you mean to spell `Carraway` this way?
Suggest:
  - Replace with: “Caraway”
  - Replace with: “Faraway”



Lint:    Enhancement (31 priority)
Message: |
     583 | here this summer. I think the home influence will be very good for her.”
         |                                                      ^~~~~~~~~ Vocabulary enhancement: use `excellent` instead of `very good`
Suggest:
  - Replace with: “excellent”



Lint:    Readability (127 priority)
Message: |
     628 | Already it was deep summer on roadhouse roofs and in front of wayside garages,
         | ^~~~~~~~~~~~~~~~~~~~~~~~~~~~~~~~~~~~~~~~~~~~~~~~~~~~~~~~~~~~~~~~~~~~~~~~~~~~~~~
     629 | where new red gaspumps sat out in pools of light, and when I reached my estate
         | ~~~~~~~~~~~~~~~~~~~~~~~~~~~~~~~~~~~~~~~~~~~~~~~~~~~~~~~~~~~~~~~~~~~~~~~~~~~~~~~
     630 | at West Egg I ran the car under its shed and sat for a while on an abandoned
         | ~~~~~~~~~~~~~~~~~~~~~~~~~~~~~~~~~~~~~~~~~~~~~~~~~~~~~~~~~~~~~~~~~~~~~~~~~~~~~
     631 | grass roller in the yard. The wind had blown off, leaving a loud, bright night,
         | ~~~~~~~~~~~~~~~~~~~~~~~~~ This sentence is 53 words long.



Lint:    Spelling (63 priority)
Message: |
     628 | Already it was deep summer on roadhouse roofs and in front of wayside garages,
     629 | where new red gaspumps sat out in pools of light, and when I reached my estate
         |               ^~~~~~~~ Did you mean `gazumps`?
Suggest:
  - Replace with: “gazumps”



Lint:    Readability (127 priority)
Message: |
     633 | of the earth blew the frogs full of life. The silhouette of a moving cat wavered
         |                                           ^~~~~~~~~~~~~~~~~~~~~~~~~~~~~~~~~~~~~~~
     634 | across the moonlight, and turning my head to watch it, I saw that I was not
         | ~~~~~~~~~~~~~~~~~~~~~~~~~~~~~~~~~~~~~~~~~~~~~~~~~~~~~~~~~~~~~~~~~~~~~~~~~~~~
     635 | alone—fifty feet away a figure had emerged from the shadow of my neighbor’s
         | ~~~~~~~~~~~~~~~~~~~~~~~~~~~~~~~~~~~~~~~~~~~~~~~~~~~~~~~~~~~~~~~~~~~~~~~~~~~~
     636 | mansion and was standing with his hands in his pockets regarding the silver
         | ~~~~~~~~~~~~~~~~~~~~~~~~~~~~~~~~~~~~~~~~~~~~~~~~~~~~~~~~~~~~~~~~~~~~~~~~~~~~
     637 | pepper of the stars. Something in his leisurely movements and the secure
         | ~~~~~~~~~~~~~~~~~~~~ This sentence is 54 words long.



Lint:    Readability (127 priority)
Message: |
     642 | do for an introduction. But I didn’t call to him, for he gave a sudden
         |                         ^~~~~~~~~~~~~~~~~~~~~~~~~~~~~~~~~~~~~~~~~~~~~~~
     643 | intimation that he was content to be alone—he stretched out his arms toward the
         | ~~~~~~~~~~~~~~~~~~~~~~~~~~~~~~~~~~~~~~~~~~~~~~~~~~~~~~~~~~~~~~~~~~~~~~~~~~~~~~~~
     644 | dark water in a curious way, and, far as I was from him, I could have sworn he
         | ~~~~~~~~~~~~~~~~~~~~~~~~~~~~~~~~~~~~~~~~~~~~~~~~~~~~~~~~~~~~~~~~~~~~~~~~~~~~~~~
     645 | was trembling. Involuntarily I glanced seaward—and distinguished nothing except
         | ~~~~~~~~~~~~~~ This sentence is 46 words long.



Lint:    Style (31 priority)
Message: |
     645 | was trembling. Involuntarily I glanced seaward—and distinguished nothing except
     646 | a single green light, minute and far away, that might have been the end of a
         |                       ^~~~~~ An Oxford comma is necessary here.
Suggest:
  - Insert “,”



Lint:    Readability (127 priority)
Message: |
     654 | certain desolate area of land. This is a valley of ashes—a fantastic farm where
         |                                ^~~~~~~~~~~~~~~~~~~~~~~~~~~~~~~~~~~~~~~~~~~~~~~~~
     655 | ashes grow like wheat into ridges and hills and grotesque gardens; where ashes
         | ~~~~~~~~~~~~~~~~~~~~~~~~~~~~~~~~~~~~~~~~~~~~~~~~~~~~~~~~~~~~~~~~~~~~~~~~~~~~~~~
     656 | take the forms of houses and chimneys and rising smoke and, finally, with a
         | ~~~~~~~~~~~~~~~~~~~~~~~~~~~~~~~~~~~~~~~~~~~~~~~~~~~~~~~~~~~~~~~~~~~~~~~~~~~~
     657 | transcendent effort, of ash-gray men, who move dimly and already crumbling
         | ~~~~~~~~~~~~~~~~~~~~~~~~~~~~~~~~~~~~~~~~~~~~~~~~~~~~~~~~~~~~~~~~~~~~~~~~~~~
     658 | through the powdery air. Occasionally a line of gray cars crawls along an
         | ~~~~~~~~~~~~~~~~~~~~~~~~ This sentence is 53 words long.



Lint:    Readability (127 priority)
Message: |
     658 | through the powdery air. Occasionally a line of gray cars crawls along an
         |                          ^~~~~~~~~~~~~~~~~~~~~~~~~~~~~~~~~~~~~~~~~~~~~~~~~
     659 | invisible track, gives out a ghastly creak, and comes to rest, and immediately
         | ~~~~~~~~~~~~~~~~~~~~~~~~~~~~~~~~~~~~~~~~~~~~~~~~~~~~~~~~~~~~~~~~~~~~~~~~~~~~~~~
     660 | the ash-gray men swarm up with leaden spades and stir up an impenetrable cloud,
         | ~~~~~~~~~~~~~~~~~~~~~~~~~~~~~~~~~~~~~~~~~~~~~~~~~~~~~~~~~~~~~~~~~~~~~~~~~~~~~~~~
     661 | which screens their obscure operations from your sight.
         | ~~~~~~~~~~~~~~~~~~~~~~~~~~~~~~~~~~~~~~~~~~~~~~~~~~~~~~~ This sentence is 45 words long.



Lint:    Spelling (63 priority)
Message: |
     664 | it, you perceive, after a moment, the eyes of Doctor T. J. Eckleburg. The eyes
         |                                                      ^~ Did you mean to spell `T.` this way?
Suggest:
  - Replace with: “Tr”
  - Replace with: “T”
  - Replace with: “Tb”



Lint:    Spelling (63 priority)
Message: |
     664 | it, you perceive, after a moment, the eyes of Doctor T. J. Eckleburg. The eyes
         |                                                         ^~ Did you mean to spell `J.` this way?
Suggest:
  - Replace with: “Jr”
  - Replace with: “Jg”
  - Replace with: “JD”



Lint:    Spelling (63 priority)
Message: |
     664 | it, you perceive, after a moment, the eyes of Doctor T. J. Eckleburg. The eyes
         |                                                            ^~~~~~~~~ Did you mean to spell `Eckleburg` this way?
Suggest:
  - Replace with: “Excalibur”
  - Replace with: “Vicksburg”
  - Replace with: “Iceberg”



Lint:    Spelling (63 priority)
Message: |
     664 | it, you perceive, after a moment, the eyes of Doctor T. J. Eckleburg. The eyes
     665 | of Doctor T. J. Eckleburg are blue and gigantic—their retinas are one yard high.
         |           ^~ Did you mean to spell `T.` this way?
Suggest:
  - Replace with: “Tr”
  - Replace with: “T”
  - Replace with: “Tb”



Lint:    Spelling (63 priority)
Message: |
     665 | of Doctor T. J. Eckleburg are blue and gigantic—their retinas are one yard high.
         |              ^~ Did you mean to spell `J.` this way?
Suggest:
  - Replace with: “Jr”
  - Replace with: “Jg”
  - Replace with: “JD”



Lint:    Spelling (63 priority)
Message: |
     665 | of Doctor T. J. Eckleburg are blue and gigantic—their retinas are one yard high.
         |                 ^~~~~~~~~ Did you mean to spell `Eckleburg` this way?
Suggest:
  - Replace with: “Excalibur”
  - Replace with: “Vicksburg”
  - Replace with: “Iceberg”



Lint:    Spelling (63 priority)
Message: |
     669 | sank down himself into eternal blindness, or forgot them and moved away. But his
     670 | eyes, dimmed a little by many paintless days, under sun and rain, brood on over
         |                               ^~~~~~~~~ Did you mean to spell `paintless` this way?
Suggest:
  - Replace with: “pointless”
  - Replace with: “painless”
  - Replace with: “painters”



Lint:    Readability (127 priority)
Message: |
     673 | The valley of ashes is bounded on one side by a small foul river, and, when the
         | ^~~~~~~~~~~~~~~~~~~~~~~~~~~~~~~~~~~~~~~~~~~~~~~~~~~~~~~~~~~~~~~~~~~~~~~~~~~~~~~~
     674 | drawbridge is up to let barges through, the passengers on waiting trains can
         | ~~~~~~~~~~~~~~~~~~~~~~~~~~~~~~~~~~~~~~~~~~~~~~~~~~~~~~~~~~~~~~~~~~~~~~~~~~~~~
     675 | stare at the dismal scene for as long as half an hour. There is always a halt
         | ~~~~~~~~~~~~~~~~~~~~~~~~~~~~~~~~~~~~~~~~~~~~~~~~~~~~~~ This sentence is 42 words long.



Lint:    Spelling (63 priority)
Message: |
     680 | acquaintances resented the fact that he turned up in popular cafés with her and,
         |                                                              ^~~~~ Did you mean to spell `cafés` this way?
     681 | leaving her at a table, sauntered about, chatting with whomsoever he knew.
Suggest:
  - Replace with: “caffs”
  - Replace with: “cafes”
  - Replace with: “cafe's”



Lint:    Spelling (63 priority)
Message: |
     683 | up to New York with Tom on the train one afternoon, and when we stopped by the
     684 | ashheaps he jumped to his feet and, taking hold of my elbow, literally forced me
         | ^~~~~~~~ Did you mean to spell `ashheaps` this way?
Suggest:
  - Replace with: “asthma's”
  - Replace with: “airheads”
  - Replace with: “ashcans”



Lint:    Spelling (63 priority)
Message: |
     694 | hundred yards along the road under Doctor Eckleburg’s persistent stare. The only
         |                                           ^~~~~~~~~~~ Did you mean to spell `Eckleburg’s` this way?
Suggest:
  - Replace with: “Excalibur's”
  - Replace with: “Vicksburg's”
  - Replace with: “Iceberg's”



Lint:    WordChoice (63 priority)
Message: |
     695 | building in sight was a small block of yellow brick sitting on the edge of the
     696 | waste land, a sort of compact Main Street ministering to it, and contiguous to
         | ^~~~~~~~~~ Did you mean the closed compound noun “wasteland”?
Suggest:
  - Replace with: “wasteland”



Lint:    Spelling (63 priority)
Message: |
     699 | garage—Repairs. George B. Wilson. Cars bought and sold.—and I followed Tom
         |                        ^~ Did you mean to spell `B.` this way?
Suggest:
  - Replace with: “Bu”
  - Replace with: “Be”
  - Replace with: “Bi”



Lint:    Spelling (63 priority)
Message: |
     702 | The interior was unprosperous and bare; the only car visible was the
         |                  ^~~~~~~~~~~~ Did you mean `prosperous`?
Suggest:
  - Replace with: “prosperous”



Lint:    Readability (127 priority)
Message: |
     703 | dust-covered wreck of a Ford which crouched in a dim corner. It had occurred to
         |                                                              ^~~~~~~~~~~~~~~~~~~
     704 | me that this shadow of a garage must be a blind, and that sumptuous and romantic
         | ~~~~~~~~~~~~~~~~~~~~~~~~~~~~~~~~~~~~~~~~~~~~~~~~~~~~~~~~~~~~~~~~~~~~~~~~~~~~~~~~~
     705 | apartments were concealed overhead, when the proprietor himself appeared in the
         | ~~~~~~~~~~~~~~~~~~~~~~~~~~~~~~~~~~~~~~~~~~~~~~~~~~~~~~~~~~~~~~~~~~~~~~~~~~~~~~~~
     706 | door of an office, wiping his hands on a piece of waste. He was a blond,
         | ~~~~~~~~~~~~~~~~~~~~~~~~~~~~~~~~~~~~~~~~~~~~~~~~~~~~~~~~ This sentence is 43 words long.



Lint:    Style (63 priority)
Message: |
     703 | dust-covered wreck of a Ford which crouched in a dim corner. It had occurred to
     704 | me that this shadow of a garage must be a blind, and that sumptuous and romantic
         |              ^~~~~~~~~~~ The word `of` is not needed here.
Suggest:
  - Replace with: “shadow a”



Lint:    Spelling (63 priority)
Message: |
     706 | door of an office, wiping his hands on a piece of waste. He was a blond,
     707 | spiritless man, anæmic, and faintly handsome. When he saw us a damp gleam of
         |                 ^~~~~~ Did you mean to spell `anæmic` this way?
Suggest:
  - Replace with: “anemic”
  - Replace with: “anemia”
  - Replace with: “atomic”



Lint:    Spelling (63 priority)
Message: |
     726 | footsteps on a stairs, and in a moment the thickish figure of a woman blocked
         |                                            ^~~~~~~~ Did you mean to spell `thickish` this way?
     727 | out the light from the office door. She was in the middle thirties, and faintly
Suggest:
  - Replace with: “thick's”
  - Replace with: “thickest”
  - Replace with: “thickos”



Lint:    Spelling (63 priority)
Message: |
     728 | stout, but she carried her flesh sensuously as some women can. Her face, above a
     729 | spotted dress of dark blue crêpe-de-chine, contained no facet or gleam of
         |                            ^~~~~ Did you mean to spell `crêpe` this way?
Suggest:
  - Replace with: “crepe”
  - Replace with: “crape”
  - Replace with: “cope”



Lint:    Spelling (63 priority)
Message: |
     728 | stout, but she carried her flesh sensuously as some women can. Her face, above a
     729 | spotted dress of dark blue crêpe-de-chine, contained no facet or gleam of
         |                                  ^~ Did you mean to spell `de` this way?
Suggest:
  - Replace with: “d”
  - Replace with: “db”
  - Replace with: “dc”



Lint:    Spelling (63 priority)
Message: |
     730 | beauty, but there was an immediately perceptible vitality about her as if the
     731 | nerves of her body were continually smouldering. She smiled slowly and, walking
         |                                     ^~~~~~~~~~~ Did you mean to spell `smouldering` this way?
Suggest:
  - Replace with: “smoldering”
  - Replace with: “shouldering”
  - Replace with: “soldering”



Lint:    Spelling (63 priority)
Message: |
     756 | “Terrible place, isn’t it,” said Tom, exchanging a frown with Doctor Eckleburg.
         |                                                                      ^~~~~~~~~ Did you mean to spell `Eckleburg` this way?
Suggest:
  - Replace with: “Excalibur”
  - Replace with: “Vicksburg”
  - Replace with: “Iceberg”



Lint:    Spelling (63 priority)
Message: |
     768 | together, for Mrs. Wilson sat discreetly in another car. Tom deferred that much
     769 | to the sensibilities of those East Eggers who might be on the train.
         |                                    ^~~~~~ Did you mean to spell `Eggers` this way?
Suggest:
  - Replace with: “Eggo's”
  - Replace with: “Engels”
  - Replace with: “Edgers”



Lint:    Spelling (63 priority)
Message: |
     784 | We backed up to a gray old man who bore an absurd resemblance to John D.
         |                                                                       ^~ Did you mean to spell `D.` this way?
Suggest:
  - Replace with: “D”
  - Replace with: “Db”
  - Replace with: “Dc”



Lint:    WordChoice (127 priority)
Message: |
     806 | “That dog?” He looked at it admiringly. “That dog will cost you ten dollars.”
         |                                                             ^~~ The possessive version of this word is more common in this context.
Suggest:
  - Replace with: “your”
  - Replace with: “you're a”
  - Replace with: “you're an”



Lint:    Style (31 priority)
Message: |
     819 | We drove over to Fifth Avenue, warm and soft, almost pastoral, on the summer
         |                                ^~~~ An Oxford comma is necessary here.
Suggest:
  - Insert “,”



Lint:    Spelling (63 priority)
Message: |
     825 | “No, you don’t,” interposed Tom quickly. “Myrtle’ll be hurt if you don’t come up
         |                                           ^~~~~~~~~ Did you mean `Myrtle's`?
     826 | to the apartment. Won’t you, Myrtle?”
Suggest:
  - Replace with: “Myrtle's”



Lint:    Spelling (63 priority)
Message: |
     838 | “I’m going to have the McKees come up,” she announced as we rose in the
         |                        ^~~~~~ Did you mean to spell `McKees` this way?
Suggest:
  - Replace with: “McKee's”
  - Replace with: “McKee”
  - Replace with: “McGee's”



Lint:    Spelling (63 priority)
Message: |
     842 | small bedroom, and a bath. The living-room was crowded to the doors with a set
     843 | of tapestried furniture entirely too large for it, so that to move about was to
         |    ^~~~~~~~~~ Did you mean `tapestries`?
Suggest:
  - Replace with: “tapestries”



Lint:    Readability (127 priority)
Message: |
     850 | Wilson was first concerned with the dog. A reluctant elevator-boy went for a box
         |                                          ^~~~~~~~~~~~~~~~~~~~~~~~~~~~~~~~~~~~~~~~
     851 | full of straw and some milk, to which he added on his own initiative a tin of
         | ~~~~~~~~~~~~~~~~~~~~~~~~~~~~~~~~~~~~~~~~~~~~~~~~~~~~~~~~~~~~~~~~~~~~~~~~~~~~~~
     852 | large, hard dog-biscuits— one of which decomposed apathetically in the saucer of
         | ~~~~~~~~~~~~~~~~~~~~~~~~~~~~~~~~~~~~~~~~~~~~~~~~~~~~~~~~~~~~~~~~~~~~~~~~~~~~~~~~~
     853 | milk all afternoon. Meanwhile Tom brought out a bottle of whiskey from a locked
         | ~~~~~~~~~~~~~~~~~~~ This sentence is 41 words long.



Lint:    Punctuation (31 priority)
Message: |
     853 | milk all afternoon. Meanwhile Tom brought out a bottle of whiskey from a locked
         |                     ^~~~~~~~~ Discourse markers at the beginning of a sentence should be followed by a comma.
Suggest:
  - Insert “,”



Lint:    Readability (127 priority)
Message: |
     860 | and I went out to buy some at the drugstore on the corner. When I came back they
         |                                                            ^~~~~~~~~~~~~~~~~~~~~~
     861 | had both disappeared, so I sat down discreetly in the living-room and read a
         | ~~~~~~~~~~~~~~~~~~~~~~~~~~~~~~~~~~~~~~~~~~~~~~~~~~~~~~~~~~~~~~~~~~~~~~~~~~~~~
     862 | chapter of “Simon Called Peter”—either it was terrible stuff or the whiskey
         | ~~~~~~~~~~~~~~~~~~~~~~~~~~~~~~~~~~~~~~~~~~~~~~~~~~~~~~~~~~~~~~~~~~~~~~~~~~~~
     863 | distorted things, because it didn’t make any sense to me.
         | ~~~~~~~~~~~~~~~~~~~~~~~~~~~~~~~~~~~~~~~~~~~~~~~~~~~~~~~~~ This sentence is 43 words long.



Lint:    WordChoice (63 priority)
Message: |
     877 | immoderately, repeated my question aloud, and told me she lived with a girl
         |                                                                        ^~~~~
     878 | friend at a hotel.
         | ~~~~~~ Did you mean the closed compound noun “girlfriend”?
Suggest:
  - Replace with: “girlfriend”



Lint:    Miscellaneous (31 priority)
Message: |
     881 | there was a white spot of lather on his cheekbone, and he was most respectful in
     882 | his greeting to every one in the room. He informed me that he was in the
         |                 ^~~~~~~~~ Did you mean the closed compound `everyone`?
Suggest:
  - Replace with: “everyone”



Lint:    Spelling (63 priority)
Message: |
     900 | last week to look at my feet, and when she gave me the bill you’d of thought she
     901 | had my appendicitus out.”
         |        ^~~~~~~~~~~~ Did you mean `appendicitis`?
Suggest:
  - Replace with: “appendicitis”



Lint:    Spelling (63 priority)
Message: |
     905 | “Mrs. Eberhardt. She goes around looking at people’s feet in their own homes.”
         |       ^~~~~~~~~ Did you mean `Bernhardt`?
Suggest:
  - Replace with: “Bernhardt”



Lint:    Spelling (63 priority)
Message: |
     923 | “I should change the light,” he said after a moment. “I’d like to bring out the
     924 | modelling of the features. And I’d try to get hold of all the back hair.”
         | ^~~~~~~~~ Did you mean to spell `modelling` this way?
Suggest:
  - Replace with: “modeling”
  - Replace with: “modelings”
  - Replace with: “yodeling”



Lint:    Spelling (63 priority)
Message: |
     931 | “You McKees have something to drink,” he said. “Get some more ice and mineral
         |      ^~~~~~ Did you mean to spell `McKees` this way?
Suggest:
  - Replace with: “McKee's”
  - Replace with: “McKee”
  - Replace with: “McGee's”



Lint:    Repetition (63 priority)
Message: |
     950 | “Two studies. One of them I call ‘Montauk Point—The Gulls,’ and the other I call
         |                      ^~~~~~ There are too many personal pronouns in sequence here.
Suggest:
  - Replace with: “them”
  - Replace with: “I”



Lint:    Spelling (63 priority)
Message: |
     950 | “Two studies. One of them I call ‘Montauk Point—The Gulls,’ and the other I call
         |                                   ^~~~~~~ Did you mean `Montague`?
     951 | ‘Montauk Point—The Sea.’”
Suggest:
  - Replace with: “Montague”



Lint:    Spelling (63 priority)
Message: |
     950 | “Two studies. One of them I call ‘Montauk Point—The Gulls,’ and the other I call
     951 | ‘Montauk Point—The Sea.’”
         |  ^~~~~~~ Did you mean `Montague`?
Suggest:
  - Replace with: “Montague”



Lint:    Spelling (63 priority)
Message: |
     989 | studies of him.” His lips moved silently for a moment as he invented. “‘George
     990 | B. Wilson at the Gasoline Pump,’ or something like that.”
         | ^~ Did you mean to spell `B.` this way?
Suggest:
  - Replace with: “Bu”
  - Replace with: “Be”
  - Replace with: “Bi”



Lint:    Spelling (63 priority)
Message: |
    1029 | over twelve hundred dollars when we started, but we got gyped out of it all in
         |                                                         ^~~~~ Did you mean to spell `gyped` this way?
    1030 | two days in the private rooms. We had an awful time getting back, I can tell
Suggest:
  - Replace with: “gaped”
  - Replace with: “gypped”
  - Replace with: “gyved”



Lint:    Spelling (63 priority)
Message: |
    1037 | “I almost made a mistake, too,” she declared vigorously. “I almost married a
    1038 | little kyke who’d been after me for years. I knew he was below me. Everybody
         |        ^~~~ Did you mean to spell `kyke` this way?
Suggest:
  - Replace with: “kike”
  - Replace with: “tyke”
  - Replace with: “dyke”



Lint:    Miscellaneous (31 priority)
Message: |
    1062 | She pointed suddenly at me, and every one looked at me accusingly. I tried to
         |                                 ^~~~~~~~~ Did you mean the closed compound `everyone`?
Suggest:
  - Replace with: “everyone”



Lint:    Repetition (127 priority)
Message: |
    1065 | “The only crazy I was was when I married him. I knew right away I made a
         |                   ^~~~~~~ Did you mean to repeat this word?
Suggest:
  - Replace with: “was”



Lint:    Readability (127 priority)
Message: |
    1078 | supper in themselves. I wanted to get out and walk eastward toward the park
         |                       ^~~~~~~~~~~~~~~~~~~~~~~~~~~~~~~~~~~~~~~~~~~~~~~~~~~~~~
    1079 | through the soft twilight, but each time I tried to go I became entangled in
         | ~~~~~~~~~~~~~~~~~~~~~~~~~~~~~~~~~~~~~~~~~~~~~~~~~~~~~~~~~~~~~~~~~~~~~~~~~~~~~
    1080 | some wild, strident argument which pulled me back, as if with ropes, into my
         | ~~~~~~~~~~~~~~~~~~~~~~~~~~~~~~~~~~~~~~~~~~~~~~~~~~~~~~~~~~~~~~~~~~~~~~~~~~~~~
    1081 | chair. Yet high over the city our line of yellow windows must have contributed
         | ~~~~~~ This sentence is 41 words long.



Lint:    Repetition (63 priority)
Message: |
    1092 | eyes off him, but every time he looked at me I had to pretend to be looking at
         |                                           ^~~~ There are too many personal pronouns in sequence here.
    1093 | the advertisement over his head. When we came into the station he was next to
Suggest:
  - Replace with: “me”
  - Replace with: “I”



Lint:    Repetition (63 priority)
Message: |
    1095 | to call a policeman, but he knew I lied. I was so excited that when I got into a
    1096 | taxi with him I didn’t hardly know I wasn’t getting into a subway train. All I
         |           ^~~~~ There are too many personal pronouns in sequence here.
Suggest:
  - Replace with: “him”
  - Replace with: “I”



Lint:    Spelling (63 priority)
Message: |
    1122 | Daisy! Dai———”
         |        ^~~ Did you mean to spell `Dai` this way?
Suggest:
  - Replace with: “Day”
  - Replace with: “Dad”
  - Replace with: “Dais”



Lint:    Readability (127 priority)
Message: |
    1128 | awoke from his doze and started in a daze toward the door. When he had gone half
         |                                                            ^~~~~~~~~~~~~~~~~~~~~~
    1129 | way he turned around and stared at the scene—his wife and Catherine scolding and
         | ~~~~~~~~~~~~~~~~~~~~~~~~~~~~~~~~~~~~~~~~~~~~~~~~~~~~~~~~~~~~~~~~~~~~~~~~~~~~~~~~~
    1130 | consoling as they stumbled here and there among the crowded furniture with
         | ~~~~~~~~~~~~~~~~~~~~~~~~~~~~~~~~~~~~~~~~~~~~~~~~~~~~~~~~~~~~~~~~~~~~~~~~~~~
    1131 | articles of aid, and the despairing figure on the couch, bleeding fluently, and
         | ~~~~~~~~~~~~~~~~~~~~~~~~~~~~~~~~~~~~~~~~~~~~~~~~~~~~~~~~~~~~~~~~~~~~~~~~~~~~~~~~
    1132 | trying to spread a copy of Town Tattle over the tapestry scenes of Versailles.
         | ~~~~~~~~~~~~~~~~~~~~~~~~~~~~~~~~~~~~~~~~~~~~~~~~~~~~~~~~~~~~~~~~~~~~~~~~~~~~~~ This sentence is 59 words long.



Lint:    Formatting (63 priority)
Message: |
    1152 | “Beauty and the Beast . . . Loneliness . . . Old Grocery Horse . . . Brook’n
         |                      ^ Unnecessary space at the end of the sentence.
Suggest:
  - Remove error



Lint:    Formatting (63 priority)
Message: |
    1152 | “Beauty and the Beast . . . Loneliness . . . Old Grocery Horse . . . Brook’n
         |                                       ^ Unnecessary space at the end of the sentence.
Suggest:
  - Remove error



Lint:    Formatting (63 priority)
Message: |
    1152 | “Beauty and the Beast . . . Loneliness . . . Old Grocery Horse . . . Brook’n
         |                                                               ^ Unnecessary space at the end of the sentence.
Suggest:
  - Remove error



Lint:    Spelling (63 priority)
Message: |
    1152 | “Beauty and the Beast . . . Loneliness . . . Old Grocery Horse . . . Brook’n
         |                                                                      ^~~~~~~ Did you mean to spell `Brook’n` this way?
    1153 | Bridge . . .” Then I was lying half asleep in the cold lower level of the
Suggest:
  - Replace with: “Brook's”
  - Replace with: “Brock's”
  - Replace with: “Brooke's”



Lint:    Formatting (63 priority)
Message: |
    1152 | “Beauty and the Beast . . . Loneliness . . . Old Grocery Horse . . . Brook’n
    1153 | Bridge . . .” Then I was lying half asleep in the cold lower level of the
         |       ^ Unnecessary space at the end of the sentence.
Suggest:
  - Remove error



Lint:    Spelling (63 priority)
Message: |
    1160 | gardens men and girls came and went like moths among the whisperings and the
         |                                                          ^~~~~~~~~~~ Did you mean to spell `whisperings` this way?
    1161 | champagne and the stars. At high tide in the afternoon I watched his guests
Suggest:
  - Replace with: “whispering”
  - Replace with: “whimpering”



Lint:    Readability (127 priority)
Message: |
    1161 | champagne and the stars. At high tide in the afternoon I watched his guests
         |                          ^~~~~~~~~~~~~~~~~~~~~~~~~~~~~~~~~~~~~~~~~~~~~~~~~~~
    1162 | diving from the tower of his raft, or taking the sun on the hot sand of his
         | ~~~~~~~~~~~~~~~~~~~~~~~~~~~~~~~~~~~~~~~~~~~~~~~~~~~~~~~~~~~~~~~~~~~~~~~~~~~~
    1163 | beach while his two motor-boats slit the waters of the Sound, drawing aquaplanes
         | ~~~~~~~~~~~~~~~~~~~~~~~~~~~~~~~~~~~~~~~~~~~~~~~~~~~~~~~~~~~~~~~~~~~~~~~~~~~~~~~~~
    1164 | over cataracts of foam. On week-ends his Rolls-Royce became an omnibus, bearing
         | ~~~~~~~~~~~~~~~~~~~~~~~ This sentence is 45 words long.



Lint:    Capitalization (31 priority)
Message: |
    1171 | Every Friday five crates of oranges and lemons arrived from a fruiterer in New
         |                                                                            ^~~~
    1172 | York—every Monday these same oranges and lemons left his back door in a pyramid
         | ~~~~ Ensure proper capitalization of notable places that are significant regional centers, travel destinations, or have international importance.
Suggest:
  - Replace with: “New York”



Lint:    Spelling (63 priority)
Message: |
    1172 | York—every Monday these same oranges and lemons left his back door in a pyramid
    1173 | of pulpless halves. There was a machine in the kitchen which could extract the
         |    ^~~~~~~~ Did you mean to spell `pulpless` this way?
Suggest:
  - Replace with: “purple's”
  - Replace with: “pullers”
  - Replace with: “pullets”



Lint:    Spelling (63 priority)
Message: |
    1179 | enormous garden. On buffet tables, garnished with glistening hors-d’œuvre,
         |                                                              ^~~~ Did you mean to spell `hors` this way?
    1180 | spiced baked hams crowded against salads of harlequin designs and pastry pigs
Suggest:
  - Replace with: “hours”
  - Replace with: “hers”
  - Replace with: “ho's”



Lint:    Spelling (63 priority)
Message: |
    1179 | enormous garden. On buffet tables, garnished with glistening hors-d’œuvre,
         |                                                                   ^~~~~~~ Did you mean to spell `d’œuvre` this way?
    1180 | spiced baked hams crowded against salads of harlequin designs and pastry pigs
Suggest:
  - Replace with: “demure”
  - Replace with: “oeuvre”



Lint:    Spelling (63 priority)
Message: |
    1186 | By seven o’clock the orchestra has arrived, no thin five-piece affair, but a
    1187 | whole pitful of oboes and trombones and saxophones and viols and cornets and
         |       ^~~~~~ Did you mean to spell `pitful` this way?
Suggest:
  - Replace with: “pitiful”
  - Replace with: “potful”
  - Replace with: “painful”



Lint:    Readability (127 priority)
Message: |
    1188 | piccolos, and low and high drums. The last swimmers have come in from the beach
         |                                   ^~~~~~~~~~~~~~~~~~~~~~~~~~~~~~~~~~~~~~~~~~~~~~
    1189 | now and are dressing up-stairs; the cars from New York are parked five deep in
         | ~~~~~~~~~~~~~~~~~~~~~~~~~~~~~~~~~~~~~~~~~~~~~~~~~~~~~~~~~~~~~~~~~~~~~~~~~~~~~~~
    1190 | the drive, and already the halls and salons and verandas are gaudy with primary
         | ~~~~~~~~~~~~~~~~~~~~~~~~~~~~~~~~~~~~~~~~~~~~~~~~~~~~~~~~~~~~~~~~~~~~~~~~~~~~~~~~
    1191 | colors, and hair bobbed in strange new ways, and shawls beyond the dreams of
         | ~~~~~~~~~~~~~~~~~~~~~~~~~~~~~~~~~~~~~~~~~~~~~~~~~~~~~~~~~~~~~~~~~~~~~~~~~~~~~
    1192 | Castile. The bar is in full swing, and floating rounds of cocktails permeate the
         | ~~~~~~~~ This sentence is 54 words long.



Lint:    Spelling (63 priority)
Message: |
    1191 | colors, and hair bobbed in strange new ways, and shawls beyond the dreams of
    1192 | Castile. The bar is in full swing, and floating rounds of cocktails permeate the
         | ^~~~~~~ Did you mean to spell `Castile` this way?
Suggest:
  - Replace with: “Castle”
  - Replace with: “Cassie”
  - Replace with: “Castillo”



Lint:    Readability (127 priority)
Message: |
    1192 | Castile. The bar is in full swing, and floating rounds of cocktails permeate the
         |          ^~~~~~~~~~~~~~~~~~~~~~~~~~~~~~~~~~~~~~~~~~~~~~~~~~~~~~~~~~~~~~~~~~~~~~~~
    1193 | garden outside, until the air is alive with chatter and laughter, and casual
         | ~~~~~~~~~~~~~~~~~~~~~~~~~~~~~~~~~~~~~~~~~~~~~~~~~~~~~~~~~~~~~~~~~~~~~~~~~~~~~
    1194 | innuendo and introductions forgotten on the spot, and enthusiastic meetings
         | ~~~~~~~~~~~~~~~~~~~~~~~~~~~~~~~~~~~~~~~~~~~~~~~~~~~~~~~~~~~~~~~~~~~~~~~~~~~~
    1195 | between women who never knew each other’s names.
         | ~~~~~~~~~~~~~~~~~~~~~~~~~~~~~~~~~~~~~~~~~~~~~~~~ This sentence is 44 words long.



Lint:    Readability (127 priority)
Message: |
    1200 | tipped out at a cheerful word. The groups change more swiftly, swell with new
         |                                ^~~~~~~~~~~~~~~~~~~~~~~~~~~~~~~~~~~~~~~~~~~~~~~
    1201 | arrivals, dissolve and form in the same breath; already there are wanderers,
         | ~~~~~~~~~~~~~~~~~~~~~~~~~~~~~~~~~~~~~~~~~~~~~~~~~~~~~~~~~~~~~~~~~~~~~~~~~~~~~
    1202 | confident girls who weave here and there among the stouter and more stable,
         | ~~~~~~~~~~~~~~~~~~~~~~~~~~~~~~~~~~~~~~~~~~~~~~~~~~~~~~~~~~~~~~~~~~~~~~~~~~~~
    1203 | become for a sharp, joyous moment the centre of a group, and then, excited with
         | ~~~~~~~~~~~~~~~~~~~~~~~~~~~~~~~~~~~~~~~~~~~~~~~~~~~~~~~~~~~~~~~~~~~~~~~~~~~~~~~~
    1204 | triumph, glide on through the sea-change of faces and voices and color under the
         | ~~~~~~~~~~~~~~~~~~~~~~~~~~~~~~~~~~~~~~~~~~~~~~~~~~~~~~~~~~~~~~~~~~~~~~~~~~~~~~~~~
    1205 | constantly changing light.
         | ~~~~~~~~~~~~~~~~~~~~~~~~~~ This sentence is 66 words long.



Lint:    Style (31 priority)
Message: |
    1200 | tipped out at a cheerful word. The groups change more swiftly, swell with new
    1201 | arrivals, dissolve and form in the same breath; already there are wanderers,
         |           ^~~~~~~~ An Oxford comma is necessary here.
Suggest:
  - Insert “,”



Lint:    Spelling (63 priority)
Message: |
    1202 | confident girls who weave here and there among the stouter and more stable,
    1203 | become for a sharp, joyous moment the centre of a group, and then, excited with
         |                                       ^~~~~~ Did you mean to spell `centre` this way?
    1204 | triumph, glide on through the sea-change of faces and voices and color under the
Suggest:
  - Replace with: “center”
  - Replace with: “censure”
  - Replace with: “cent”



Lint:    Readability (127 priority)
Message: |
    1223 | I had been actually invited. A chauffeur in a uniform of robin’s-egg blue
         |                              ^~~~~~~~~~~~~~~~~~~~~~~~~~~~~~~~~~~~~~~~~~~~~
    1224 | crossed my lawn early that Saturday morning with a surprisingly formal note from
         | ~~~~~~~~~~~~~~~~~~~~~~~~~~~~~~~~~~~~~~~~~~~~~~~~~~~~~~~~~~~~~~~~~~~~~~~~~~~~~~~~~
    1225 | his employer: the honor would be entirely Gatsby’s, it said, if I would attend
         | ~~~~~~~~~~~~~~~~~~~~~~~~~~~~~~~~~~~~~~~~~~~~~~~~~~~~~~~~~~~~~~~~~~~~~~~~~~~~~~~
    1226 | his “little party” that night. He had seen me several times, and had intended to
         | ~~~~~~~~~~~~~~~~~~~~~~~~~~~~~~ This sentence is 41 words long.



Lint:    Readability (127 priority)
Message: |
    1230 | Dressed up in white flannels I went over to his lawn a little after seven, and
         | ^~~~~~~~~~~~~~~~~~~~~~~~~~~~~~~~~~~~~~~~~~~~~~~~~~~~~~~~~~~~~~~~~~~~~~~~~~~~~~~
    1231 | wandered around rather ill at ease among swirls and eddies of people I didn’t
         | ~~~~~~~~~~~~~~~~~~~~~~~~~~~~~~~~~~~~~~~~~~~~~~~~~~~~~~~~~~~~~~~~~~~~~~~~~~~~~~
    1232 | know—though here and there was a face I had noticed on the commuting train. I
         | ~~~~~~~~~~~~~~~~~~~~~~~~~~~~~~~~~~~~~~~~~~~~~~~~~~~~~~~~~~~~~~~~~~~~~~~~~~~ This sentence is 45 words long.



Lint:    Readability (127 priority)
Message: |
    1240 | As soon as I arrived I made an attempt to find my host, but the two or three
         | ^~~~~~~~~~~~~~~~~~~~~~~~~~~~~~~~~~~~~~~~~~~~~~~~~~~~~~~~~~~~~~~~~~~~~~~~~~~~~
    1241 | people of whom I asked his whereabouts stared at me in such an amazed way, and
         | ~~~~~~~~~~~~~~~~~~~~~~~~~~~~~~~~~~~~~~~~~~~~~~~~~~~~~~~~~~~~~~~~~~~~~~~~~~~~~~~
    1242 | denied so vehemently any knowledge of his movements, that I slunk off in the
         | ~~~~~~~~~~~~~~~~~~~~~~~~~~~~~~~~~~~~~~~~~~~~~~~~~~~~~~~~~~~~~~~~~~~~~~~~~~~~~
    1243 | direction of the cocktail table—the only place in the garden where a single man
         | ~~~~~~~~~~~~~~~~~~~~~~~~~~~~~~~~~~~~~~~~~~~~~~~~~~~~~~~~~~~~~~~~~~~~~~~~~~~~~~~~
    1244 | could linger without looking purposeless and alone.
         | ~~~~~~~~~~~~~~~~~~~~~~~~~~~~~~~~~~~~~~~~~~~~~~~~~~~ This sentence is 70 words long.



Lint:    Readability (127 priority)
Message: |
    1246 | I was on my way to get roaring drunk from sheer embarrassment when Jordan Baker
         | ^~~~~~~~~~~~~~~~~~~~~~~~~~~~~~~~~~~~~~~~~~~~~~~~~~~~~~~~~~~~~~~~~~~~~~~~~~~~~~~~
    1247 | came out of the house and stood at the head of the marble steps, leaning a
         | ~~~~~~~~~~~~~~~~~~~~~~~~~~~~~~~~~~~~~~~~~~~~~~~~~~~~~~~~~~~~~~~~~~~~~~~~~~~
    1248 | little backward and looking with contemptuous interest down into the garden.
         | ~~~~~~~~~~~~~~~~~~~~~~~~~~~~~~~~~~~~~~~~~~~~~~~~~~~~~~~~~~~~~~~~~~~~~~~~~~~~ This sentence is 42 words long.



Lint:    Miscellaneous (31 priority)
Message: |
    1250 | Welcome or not, I found it necessary to attach myself to some one before I
         |                                                          ^~~~~~~~ Did you mean the closed compound `someone`?
    1251 | should begin to address cordial remarks to the passers-by.
Suggest:
  - Replace with: “someone”



Lint:    Spelling (63 priority)
Message: |
    1287 | and address—inside of a week I got a package from Croirier’s with a new evening
         |                                                   ^~~~~~~~~~ Did you mean to spell `Croirier’s` this way?
    1288 | gown in it.”
Suggest:
  - Replace with: “Currier's”
  - Replace with: “Courier's”
  - Replace with: “Crosier's”



Lint:    Miscellaneous (31 priority)
Message: |
    1307 | A thrill passed over all of us. The three Mr. Mumbles bent forward and listened
         |                 ^~~~~~~~ Did you mean the closed compound `overall`?
Suggest:
  - Replace with: “overall”



Lint:    Spelling (63 priority)
Message: |
    1310 | “I don’t think it’s so much that,” argued Lucille sceptically; “it’s more that
         |                                                   ^~~~~~~~~~~ Did you mean to spell `sceptically` this way?
Suggest:
  - Replace with: “skeptically”
  - Replace with: “scenically”
  - Replace with: “ascetically”



Lint:    Spelling (63 priority)
Message: |
    1336 | West Egg, and carefully on guard against its spectroscopic gayety.
         |                                                            ^~~~~~ Did you mean to spell `gayety` this way?
Suggest:
  - Replace with: “gaiety”
  - Replace with: “gamely”
  - Replace with: “gamete”



Lint:    Spelling (63 priority)
Message: |
    1347 | chance we tried an important-looking door, and walked into a high Gothic
    1348 | library, panelled with carved English oak, and probably transported complete
         |          ^~~~~~~~ Did you mean to spell `panelled` this way?
Suggest:
  - Replace with: “paneled”
  - Replace with: “palled”
  - Replace with: “Janelle”



Lint:    Spelling (63 priority)
Message: |
    1373 | Taking our scepticism for granted, he rushed to the bookcases and returned with
         |            ^~~~~~~~~~ Did you mean to spell `scepticism` this way?
Suggest:
  - Replace with: “skepticism”
  - Replace with: “asceticism”



Lint:    Spelling (63 priority)
Message: |
    1373 | Taking our scepticism for granted, he rushed to the bookcases and returned with
    1374 | Volume One of the “Stoddard Lectures.”
         |                    ^~~~~~~~ Did you mean to spell `Stoddard` this way?
Suggest:
  - Replace with: “Stoppard”
  - Replace with: “Goddard”



Lint:    Spelling (63 priority)
Message: |
    1376 | “See!” he cried triumphantly. “It’s a bona-fide piece of printed matter. It
         |                                       ^~~~ Did you mean to spell `bona` this way?
Suggest:
  - Replace with: “boa”
  - Replace with: “bond”
  - Replace with: “bone”



Lint:    Spelling (63 priority)
Message: |
    1376 | “See!” he cried triumphantly. “It’s a bona-fide piece of printed matter. It
         |                                            ^~~~ Did you mean to spell `fide` this way?
Suggest:
  - Replace with: “fade”
  - Replace with: “fife”
  - Replace with: “file”



Lint:    Spelling (63 priority)
Message: |
    1377 | fooled me. This fella’s a regular Belasco. It’s a triumph. What thoroughness!
         |                 ^~~~~~~ Did you mean to spell `fella’s` this way?
Suggest:
  - Replace with: “fell's”
  - Replace with: “fellas”
  - Replace with: “Bella's”



Lint:    Spelling (63 priority)
Message: |
    1377 | fooled me. This fella’s a regular Belasco. It’s a triumph. What thoroughness!
         |                                   ^~~~~~~ Did you mean to spell `Belasco` this way?
Suggest:
  - Replace with: “Bela's”
  - Replace with: “Belau's”
  - Replace with: “Basho”



Lint:    Spelling (63 priority)
Message: |
    1389 | “I was brought by a woman named Roosevelt,” he continued. “Mrs. Claud Roosevelt.
         |                                                                 ^~~~~ Did you mean to spell `Claud` this way?
Suggest:
  - Replace with: “Clad”
  - Replace with: “Claude”
  - Replace with: “Claus”



Lint:    Readability (127 priority)
Message: |
    1402 | There was dancing now on the canvas in the garden; old men pushing young girls
         | ^~~~~~~~~~~~~~~~~~~~~~~~~~~~~~~~~~~~~~~~~~~~~~~~~~~~~~~~~~~~~~~~~~~~~~~~~~~~~~~
    1403 | backward in eternal graceless circles, superior couples holding each other
         | ~~~~~~~~~~~~~~~~~~~~~~~~~~~~~~~~~~~~~~~~~~~~~~~~~~~~~~~~~~~~~~~~~~~~~~~~~~~
    1404 | tortuously, fashionably, and keeping in the corners—and a great number of single
         | ~~~~~~~~~~~~~~~~~~~~~~~~~~~~~~~~~~~~~~~~~~~~~~~~~~~~~~~~~~~~~~~~~~~~~~~~~~~~~~~~~
    1405 | girls dancing individualistically or relieving the orchestra for a moment of the
         | ~~~~~~~~~~~~~~~~~~~~~~~~~~~~~~~~~~~~~~~~~~~~~~~~~~~~~~~~~~~~~~~~~~~~~~~~~~~~~~~~~
    1406 | burden of the banjo or the traps. By midnight the hilarity had increased. A
         | ~~~~~~~~~~~~~~~~~~~~~~~~~~~~~~~~~ This sentence is 57 words long.



Lint:    Spelling (63 priority)
Message: |
    1413 | trembling a little to the stiff, tinny drip of the banjoes on the lawn.
         |                                                    ^~~~~~~ Did you mean to spell `banjoes` this way?
Suggest:
  - Replace with: “banjo's”
  - Replace with: “banjos”
  - Replace with: “bandies”



Lint:    WordChoice (127 priority)
Message: |
    1428 | “I was in the Sixteenth until June nineteen-eighteen. I knew I’d seen you
         |                                                                       ^~~ The possessive version of this word is more common in this context.
    1429 | somewhere before.”
Suggest:
  - Replace with: “your”
  - Replace with: “you're a”
  - Replace with: “you're an”



Lint:    Enhancement (31 priority)
Message: |
    1457 | “I thought you knew, old sport. I’m afraid I’m not a very good host.”
         |                                                      ^~~~~~~~~ Vocabulary enhancement: use `excellent` instead of `very good`
Suggest:
  - Replace with: “excellent”



Lint:    Readability (127 priority)
Message: |
    1463 | prejudice in your favor. It understood you just so far as you wanted to be
         |                          ^~~~~~~~~~~~~~~~~~~~~~~~~~~~~~~~~~~~~~~~~~~~~~~~~~
    1464 | understood, believed in you as you would like to believe in yourself, and
         | ~~~~~~~~~~~~~~~~~~~~~~~~~~~~~~~~~~~~~~~~~~~~~~~~~~~~~~~~~~~~~~~~~~~~~~~~~~
    1465 | assured you that it had precisely the impression of you that, at your best, you
         | ~~~~~~~~~~~~~~~~~~~~~~~~~~~~~~~~~~~~~~~~~~~~~~~~~~~~~~~~~~~~~~~~~~~~~~~~~~~~~~~~
    1466 | hoped to convey. Precisely at that point it vanished—and I was looking at an
         | ~~~~~~~~~~~~~~~~ This sentence is 42 words long.



Lint:    Style (31 priority)
Message: |
    1466 | hoped to convey. Precisely at that point it vanished—and I was looking at an
    1467 | elegant young rough-neck, a year or two over thirty, whose elaborate formality
         |                             ^~~~ An Oxford comma is necessary here.
Suggest:
  - Insert “,”



Lint:    WordChoice (127 priority)
Message: |
    1514 | “Ladies and gentlemen,” he cried. “At the request of Mr. Gatsby we are going to
    1515 | play for you Mr. Vladmir Tostoff’s latest work, which attracted so much
         |          ^~~ The possessive version of this word is more common in this context.
Suggest:
  - Replace with: “your”
  - Replace with: “you're a”
  - Replace with: “you're an”



Lint:    Spelling (63 priority)
Message: |
    1515 | play for you Mr. Vladmir Tostoff’s latest work, which attracted so much
         |                  ^~~~~~~ Did you mean `Vladimir`?
Suggest:
  - Replace with: “Vladimir”



Lint:    Spelling (63 priority)
Message: |
    1515 | play for you Mr. Vladmir Tostoff’s latest work, which attracted so much
         |                          ^~~~~~~~~ Did you mean `Castoff's`?
Suggest:
  - Replace with: “Castoff's”



Lint:    Spelling (63 priority)
Message: |
    1520 | “The piece is known,” he concluded lustily, “as ‘Vladmir Tostoff’s Jazz History
         |                                                  ^~~~~~~ Did you mean `Vladimir`?
    1521 | of the World.’”
Suggest:
  - Replace with: “Vladimir”



Lint:    Spelling (63 priority)
Message: |
    1520 | “The piece is known,” he concluded lustily, “as ‘Vladmir Tostoff’s Jazz History
         |                                                          ^~~~~~~~~ Did you mean `Castoff's`?
    1521 | of the World.’”
Suggest:
  - Replace with: “Castoff's”



Lint:    Spelling (63 priority)
Message: |
    1523 | The nature of Mr. Tostoff’s composition eluded me, because just as it began my
         |                   ^~~~~~~~~ Did you mean `Castoff's`?
Suggest:
  - Replace with: “Castoff's”



Lint:    Readability (127 priority)
Message: |
    1529 | more correct as the fraternal hilarity increased. When the “Jazz History of the
         |                                                   ^~~~~~~~~~~~~~~~~~~~~~~~~~~~~~
    1530 | World” was over, girls were putting their heads on men’s shoulders in a
         | ~~~~~~~~~~~~~~~~~~~~~~~~~~~~~~~~~~~~~~~~~~~~~~~~~~~~~~~~~~~~~~~~~~~~~~~~
    1531 | puppyish, convivial way, girls were swooning backward playfully into men’s arms,
         | ~~~~~~~~~~~~~~~~~~~~~~~~~~~~~~~~~~~~~~~~~~~~~~~~~~~~~~~~~~~~~~~~~~~~~~~~~~~~~~~~~
    1532 | even into groups, knowing that some one would arrest their falls—but no one
         | ~~~~~~~~~~~~~~~~~~~~~~~~~~~~~~~~~~~~~~~~~~~~~~~~~~~~~~~~~~~~~~~~~~~~~~~~~~~~
    1533 | swooned backward on Gatsby, and no French bob touched Gatsby’s shoulder, and no
         | ~~~~~~~~~~~~~~~~~~~~~~~~~~~~~~~~~~~~~~~~~~~~~~~~~~~~~~~~~~~~~~~~~~~~~~~~~~~~~~~~
    1534 | singing quartets were formed for Gatsby’s head for one link.
         | ~~~~~~~~~~~~~~~~~~~~~~~~~~~~~~~~~~~~~~~~~~~~~~~~~~~~~~~~~~~~ This sentence is 67 words long.



Lint:    Spelling (63 priority)
Message: |
    1530 | World” was over, girls were putting their heads on men’s shoulders in a
    1531 | puppyish, convivial way, girls were swooning backward playfully into men’s arms,
         | ^~~~~~~~ Did you mean to spell `puppyish` this way?
Suggest:
  - Replace with: “puppy's”
  - Replace with: “purplish”
  - Replace with: “uppish”



Lint:    Miscellaneous (31 priority)
Message: |
    1531 | puppyish, convivial way, girls were swooning backward playfully into men’s arms,
    1532 | even into groups, knowing that some one would arrest their falls—but no one
         |                                ^~~~~~~~ Did you mean the closed compound `someone`?
Suggest:
  - Replace with: “someone”



Lint:    Readability (127 priority)
Message: |
    1574 | rent asunder by dissension. One of the men was talking with curious intensity to
         |                             ^~~~~~~~~~~~~~~~~~~~~~~~~~~~~~~~~~~~~~~~~~~~~~~~~~~~~
    1575 | a young actress, and his wife, after attempting to laugh at the situation in a
         | ~~~~~~~~~~~~~~~~~~~~~~~~~~~~~~~~~~~~~~~~~~~~~~~~~~~~~~~~~~~~~~~~~~~~~~~~~~~~~~~
    1576 | dignified and indifferent way, broke down entirely and resorted to flank
         | ~~~~~~~~~~~~~~~~~~~~~~~~~~~~~~~~~~~~~~~~~~~~~~~~~~~~~~~~~~~~~~~~~~~~~~~~~
    1577 | attacks—at intervals she appeared suddenly at his side like an angry diamond,
         | ~~~~~~~~~~~~~~~~~~~~~~~~~~~~~~~~~~~~~~~~~~~~~~~~~~~~~~~~~~~~~~~~~~~~~~~~~~~~~~
    1578 | and hissed: “You promised!” into his ear.
         | ~~~~~~~~~~~~~~~~~~~~~~~~~~ This sentence is 53 words long.



Lint:    Formatting (63 priority)
Message: |
    1612 | “It was . . . simply amazing,” she repeated abstractedly. “But I swore I
         |        ^ Unnecessary space at the end of the sentence.
Suggest:
  - Remove error



Lint:    Capitalization (31 priority)
Message: |
    1612 | “It was . . . simply amazing,” she repeated abstractedly. “But I swore I
         |               ^~~~~~ This sentence does not start with a capital letter
Suggest:
  - Replace with: “Simply”



Lint:    Spelling (63 priority)
Message: |
    1615 | Sigourney Howard. . . . My aunt. . . .” She was hurrying off as she talked—her
         | ^~~~~~~~~ Did you mean to spell `Sigourney` this way?
Suggest:
  - Replace with: “Gurney”
  - Replace with: “Journey”
  - Replace with: “Tourney”



Lint:    Spelling (63 priority)
Message: |
    1642 | scene. In the ditch beside the road, right side up, but violently shorn of one
         |                                                                   ^~~~~ Did you mean to spell `shorn` this way?
    1643 | wheel, rested a new coupé which had left Gatsby’s drive not two minutes before.
Suggest:
  - Replace with: “shore”
  - Replace with: “short”
  - Replace with: “shown”



Lint:    Spelling (63 priority)
Message: |
    1642 | scene. In the ditch beside the road, right side up, but violently shorn of one
    1643 | wheel, rested a new coupé which had left Gatsby’s drive not two minutes before.
         |                     ^~~~~ Did you mean to spell `coupé` this way?
Suggest:
  - Replace with: “coup”
  - Replace with: “coupe”
  - Replace with: “coups”



Lint:    Spelling (63 priority)
Message: |
    1683 | The shock that followed this declaration found voice in a sustained “Ah-h-h!” as
    1684 | the door of the coupé swung slowly open. The crowd—it was now a crowd—stepped
         |                 ^~~~~ Did you mean to spell `coupé` this way?
Suggest:
  - Replace with: “coup”
  - Replace with: “coupe”
  - Replace with: “coups”



Lint:    Spelling (63 priority)
Message: |
    1693 | “Wha’s matter?” he inquired calmly. “Did we run outa gas?”
         |  ^~~~~ Did you mean to spell `Wha’s` this way?
Suggest:
  - Replace with: “W12's”
  - Replace with: “WAL's”
  - Replace with: “WIP's”



Lint:    Spelling (63 priority)
Message: |
    1693 | “Wha’s matter?” he inquired calmly. “Did we run outa gas?”
         |                                                 ^~~~ Did you mean to spell `outa` this way?
Suggest:
  - Replace with: “outta”
  - Replace with: “out”
  - Replace with: “outs”



Lint:    Miscellaneous (31 priority)
Message: |
    1701 | “It came off,” some one explained.
         |                ^~~~~~~~ Did you mean the closed compound `someone`?
Suggest:
  - Replace with: “someone”



Lint:    Spelling (63 priority)
Message: |
    1710 | “Wonder’ff tell me where there’s a gas’line station?”
         |  ^~~~~~~~~ Did you mean to spell `Wonder’ff` this way?
Suggest:
  - Replace with: “Wonder's”
  - Replace with: “Wonderbra”



Lint:    Spelling (63 priority)
Message: |
    1710 | “Wonder’ff tell me where there’s a gas’line station?”
         |                                    ^~~~~~~~ Did you mean to spell `gas’line` this way?
Suggest:
  - Replace with: “gasoline”
  - Replace with: “baseline”
  - Replace with: “Vaseline”



Lint:    Readability (127 priority)
Message: |
    1740 | potatoes and coffee. I even had a short affair with a girl who lived in Jersey
         |                      ^~~~~~~~~~~~~~~~~~~~~~~~~~~~~~~~~~~~~~~~~~~~~~~~~~~~~~~~~~
    1741 | City and worked in the accounting department, but her brother began throwing
         | ~~~~~~~~~~~~~~~~~~~~~~~~~~~~~~~~~~~~~~~~~~~~~~~~~~~~~~~~~~~~~~~~~~~~~~~~~~~~~
    1742 | mean looks in my direction, so when she went on her vacation in July I let it
         | ~~~~~~~~~~~~~~~~~~~~~~~~~~~~~~~~~~~~~~~~~~~~~~~~~~~~~~~~~~~~~~~~~~~~~~~~~~~~~~
    1743 | blow quietly away.
         | ~~~~~~~~~~~~~~~~~~ This sentence is 45 words long.



Lint:    Readability (127 priority)
Message: |
    1759 | darkness. At the enchanted metropolitan twilight I felt a haunting loneliness
         |           ^~~~~~~~~~~~~~~~~~~~~~~~~~~~~~~~~~~~~~~~~~~~~~~~~~~~~~~~~~~~~~~~~~~~
    1760 | sometimes, and felt it in others—poor young clerks who loitered in front of
         | ~~~~~~~~~~~~~~~~~~~~~~~~~~~~~~~~~~~~~~~~~~~~~~~~~~~~~~~~~~~~~~~~~~~~~~~~~~~~
    1761 | windows waiting until it was time for a solitary restaurant dinner—young clerks
         | ~~~~~~~~~~~~~~~~~~~~~~~~~~~~~~~~~~~~~~~~~~~~~~~~~~~~~~~~~~~~~~~~~~~~~~~~~~~~~~~~
    1762 | in the dusk, wasting the most poignant moments of night and life.
         | ~~~~~~~~~~~~~~~~~~~~~~~~~~~~~~~~~~~~~~~~~~~~~~~~~~~~~~~~~~~~~~~~~ This sentence is 49 words long.



Lint:    Spelling (63 priority)
Message: |
    1764 | Again at eight o’clock, when the dark lanes of the Forties were lined five deep
    1765 | with throbbing taxicabs, bound for the theatre district, I felt a sinking in my
         |                                        ^~~~~~~ Did you mean to spell `theatre` this way?
    1766 | heart. Forms leaned together in the taxis as they waited, and voices sang, and
Suggest:
  - Replace with: “theater”
  - Replace with: “there”
  - Replace with: “they're”



Lint:    Spelling (63 priority)
Message: |
    1768 | unintelligible circles inside. Imagining that I, too, was hurrying toward gayety
         |                                                                           ^~~~~~ Did you mean to spell `gayety` this way?
    1769 | and sharing their intimate excitement, I wished them well.
Suggest:
  - Replace with: “gaiety”
  - Replace with: “gamely”
  - Replace with: “gamete”



Lint:    Miscellaneous (31 priority)
Message: |
    1772 | again. At first I was flattered to go places with her, because she was a golf
    1773 | champion, and every one knew her name. Then it was something more. I wasn’t
         |               ^~~~~~~~~ Did you mean the closed compound `everyone`?
Suggest:
  - Replace with: “everyone”



Lint:    Readability (127 priority)
Message: |
    1777 | found what it was. When we were on a house-party together up in Warwick, she
         |                    ^~~~~~~~~~~~~~~~~~~~~~~~~~~~~~~~~~~~~~~~~~~~~~~~~~~~~~~~~~
    1778 | left a borrowed car out in the rain with the top down, and then lied about
         | ~~~~~~~~~~~~~~~~~~~~~~~~~~~~~~~~~~~~~~~~~~~~~~~~~~~~~~~~~~~~~~~~~~~~~~~~~~~
    1779 | it—and suddenly I remembered the story about her that had eluded me that night
         | ~~~~~~~~~~~~~~~~~~~~~~~~~~~~~~~~~~~~~~~~~~~~~~~~~~~~~~~~~~~~~~~~~~~~~~~~~~~~~~~
    1780 | at Daisy’s. At her first big golf tournament there was a row that nearly reached
         | ~~~~~~~~~~~ This sentence is 45 words long.



Lint:    Readability (127 priority)
Message: |
    1789 | thought impossible. She was incurably dishonest. She wasn’t able to endure being
         |                                                  ^~~~~~~~~~~~~~~~~~~~~~~~~~~~~~~~
    1790 | at a disadvantage and, given this unwillingness, I suppose she had begun dealing
         | ~~~~~~~~~~~~~~~~~~~~~~~~~~~~~~~~~~~~~~~~~~~~~~~~~~~~~~~~~~~~~~~~~~~~~~~~~~~~~~~~~
    1791 | in subterfuges when she was very young in order to keep that cool, insolent
         | ~~~~~~~~~~~~~~~~~~~~~~~~~~~~~~~~~~~~~~~~~~~~~~~~~~~~~~~~~~~~~~~~~~~~~~~~~~~~
    1792 | smile turned to the world and yet satisfy the demands of her hard, jaunty body.
         | ~~~~~~~~~~~~~~~~~~~~~~~~~~~~~~~~~~~~~~~~~~~~~~~~~~~~~~~~~~~~~~~~~~~~~~~~~~~~~~~ This sentence is 48 words long.



Lint:    Punctuation (31 priority)
Message: |
    1824 | perspiration appeared on her upper lip. Nevertheless there was a vague
         |                                         ^~~~~~~~~~~~ Discourse markers at the beginning of a sentence should be followed by a comma.
    1825 | understanding that had to be tactfully broken off before I was free.
Suggest:
  - Insert “,”



Lint:    Miscellaneous (31 priority)
Message: |
    1827 | Every one suspects himself of at least one of the cardinal virtues, and this is
         | ^~~~~~~~~ Did you mean the closed compound `everyone`?
Suggest:
  - Replace with: “Everyone”



Lint:    Spelling (63 priority)
Message: |
    1837 | cocktails and his flowers. “One time he killed a man who had found out that he
    1838 | was nephew to Von Hindenburg and second cousin to the devil. Reach me a rose,
         |               ^~~ Did you mean to spell `Von` this way?
Suggest:
  - Replace with: “Vol”
  - Replace with: “Yon”
  - Replace with: “Con”



Lint:    Spelling (63 priority)
Message: |
    1848 | From East Egg, then, came the Chester Beckers and the Leeches, and a man named
         |                                       ^~~~~~~ Did you mean to spell `Beckers` this way?
    1849 | Bunsen, whom I knew at Yale, and Doctor Webster Civet, who was drowned last
Suggest:
  - Replace with: “Becker's”
  - Replace with: “Backers”
  - Replace with: “Bickers”



Lint:    Spelling (63 priority)
Message: |
    1850 | summer up in Maine. And the Hornbeams and the Willie Voltaires, and a whole clan
         |                             ^~~~~~~~~ Did you mean to spell `Hornbeams` this way?
Suggest:
  - Replace with: “Hornbeam”
  - Replace with: “Moonbeams”



Lint:    Spelling (63 priority)
Message: |
    1850 | summer up in Maine. And the Hornbeams and the Willie Voltaires, and a whole clan
         |                                                      ^~~~~~~~~ Did you mean to spell `Voltaires` this way?
    1851 | named Blackbuck, who always gathered in a corner and flipped up their noses like
Suggest:
  - Replace with: “Voltaire's”
  - Replace with: “Voltaire”
  - Replace with: “Solitaires”



Lint:    Spelling (63 priority)
Message: |
    1850 | summer up in Maine. And the Hornbeams and the Willie Voltaires, and a whole clan
    1851 | named Blackbuck, who always gathered in a corner and flipped up their noses like
         |       ^~~~~~~~~ Did you mean `Blackburn`?
Suggest:
  - Replace with: “Blackburn”



Lint:    Spelling (63 priority)
Message: |
    1852 | goats at whosoever came near. And the Ismays and the Chrysties (or rather Hubert
         |                                       ^~~~~~ Did you mean to spell `Ismays` this way?
    1853 | Auerbach and Mr. Chrystie’s wife), and Edgar Beaver, whose hair, they say,
Suggest:
  - Replace with: “Irma's”
  - Replace with: “Dismays”
  - Replace with: “Islams”



Lint:    Spelling (63 priority)
Message: |
    1852 | goats at whosoever came near. And the Ismays and the Chrysties (or rather Hubert
         |                                                      ^~~~~~~~~ Did you mean to spell `Chrysties` this way?
    1853 | Auerbach and Mr. Chrystie’s wife), and Edgar Beaver, whose hair, they say,
Suggest:
  - Replace with: “Christi's”
  - Replace with: “Christie's”
  - Replace with: “Christie”



Lint:    Spelling (63 priority)
Message: |
    1852 | goats at whosoever came near. And the Ismays and the Chrysties (or rather Hubert
    1853 | Auerbach and Mr. Chrystie’s wife), and Edgar Beaver, whose hair, they say,
         | ^~~~~~~~ Did you mean to spell `Auerbach` this way?
Suggest:
  - Replace with: “Outreach”
  - Replace with: “Bernbach”



Lint:    Spelling (63 priority)
Message: |
    1853 | Auerbach and Mr. Chrystie’s wife), and Edgar Beaver, whose hair, they say,
         |                  ^~~~~~~~~~ Did you mean `Christi's`?
Suggest:
  - Replace with: “Christi's”



Lint:    Spelling (63 priority)
Message: |
    1857 | knickerbockers, and had a fight with a bum named Etty in the garden. From
         |                                                  ^~~~ Did you mean to spell `Etty` this way?
Suggest:
  - Replace with: “Etta”
  - Replace with: “Betty”
  - Replace with: “Getty”



Lint:    Spelling (63 priority)
Message: |
    1857 | knickerbockers, and had a fight with a bum named Etty in the garden. From
    1858 | farther out on the Island came the Cheadles and the O. R. P. Schraeders, and the
         |                                    ^~~~~~~~ Did you mean to spell `Cheadles` this way?
Suggest:
  - Replace with: “Charles”
  - Replace with: “Headless”
  - Replace with: “Beadles”



Lint:    Spelling (63 priority)
Message: |
    1858 | farther out on the Island came the Cheadles and the O. R. P. Schraeders, and the
         |                                                     ^~ Did you mean to spell `O.` this way?
Suggest:
  - Replace with: “Os”
  - Replace with: “O”
  - Replace with: “OD”



Lint:    Spelling (63 priority)
Message: |
    1858 | farther out on the Island came the Cheadles and the O. R. P. Schraeders, and the
         |                                                        ^~ Did you mean to spell `R.` this way?
Suggest:
  - Replace with: “Rd”
  - Replace with: “R”
  - Replace with: “RC”



Lint:    Spelling (63 priority)
Message: |
    1858 | farther out on the Island came the Cheadles and the O. R. P. Schraeders, and the
         |                                                           ^~ Did you mean to spell `P.` this way?
Suggest:
  - Replace with: “Pt”
  - Replace with: “P”
  - Replace with: “Pa”



Lint:    Spelling (63 priority)
Message: |
    1858 | farther out on the Island came the Cheadles and the O. R. P. Schraeders, and the
         |                                                              ^~~~~~~~~~ Did you mean to spell `Schraeders` this way?
    1859 | Stonewall Jackson Abrams of Georgia, and the Fishguards and the Ripley Snells.
Suggest:
  - Replace with: “Schroeder's”
  - Replace with: “Schroeder”



Lint:    Spelling (63 priority)
Message: |
    1859 | Stonewall Jackson Abrams of Georgia, and the Fishguards and the Ripley Snells.
         |                                              ^~~~~~~~~~ Did you mean to spell `Fishguards` this way?
Suggest:
  - Replace with: “Fireguards”
  - Replace with: “Wireguards”



Lint:    Spelling (63 priority)
Message: |
    1859 | Stonewall Jackson Abrams of Georgia, and the Fishguards and the Ripley Snells.
         |                                                                        ^~~~~~ Did you mean to spell `Snells` this way?
Suggest:
  - Replace with: “Snell's”
  - Replace with: “Snell”
  - Replace with: “Knells”



Lint:    Spelling (63 priority)
Message: |
    1861 | the gravel drive that Mrs. Ulysses Swett’s automobile ran over his right hand.
         |                                    ^~~~~~~ Did you mean to spell `Swett’s` this way?
Suggest:
  - Replace with: “Scott's”
  - Replace with: “Sept's”
  - Replace with: “Seth's”



Lint:    Spelling (63 priority)
Message: |
    1862 | The Dancies came, too, and S. B. Whitebait, who was well over sixty, and Maurice
         |     ^~~~~~~ Did you mean to spell `Dancies` this way?
Suggest:
  - Replace with: “Dannie's”
  - Replace with: “Fancies”
  - Replace with: “Danes”



Lint:    Spelling (63 priority)
Message: |
    1862 | The Dancies came, too, and S. B. Whitebait, who was well over sixty, and Maurice
         |                            ^~ Did you mean to spell `S.` this way?
Suggest:
  - Replace with: “Sf”
  - Replace with: “Sh”
  - Replace with: “So”



Lint:    Spelling (63 priority)
Message: |
    1862 | The Dancies came, too, and S. B. Whitebait, who was well over sixty, and Maurice
         |                               ^~ Did you mean to spell `B.` this way?
Suggest:
  - Replace with: “Bu”
  - Replace with: “Be”
  - Replace with: “Bi”



Lint:    Spelling (63 priority)
Message: |
    1862 | The Dancies came, too, and S. B. Whitebait, who was well over sixty, and Maurice
    1863 | A. Flink, and the Hammerheads, and Beluga the tobacco importer, and Beluga’s
         | ^~ Did you mean to spell `A.` this way?
Suggest:
  - Replace with: “Ax”
  - Replace with: “Ab”
  - Replace with: “Ac”



Lint:    Spelling (63 priority)
Message: |
    1863 | A. Flink, and the Hammerheads, and Beluga the tobacco importer, and Beluga’s
         |    ^~~~~ Did you mean to spell `Flink` this way?
Suggest:
  - Replace with: “Flunk”
  - Replace with: “Blink”
  - Replace with: “Link”



Lint:    Readability (127 priority)
Message: |
    1866 | From West Egg came the Poles and the Mulreadys and Cecil Roebuck and Cecil
         | ^~~~~~~~~~~~~~~~~~~~~~~~~~~~~~~~~~~~~~~~~~~~~~~~~~~~~~~~~~~~~~~~~~~~~~~~~~~
    1867 | Schoen and Gulick the State senator and Newton Orchid, who controlled Films Par
         | ~~~~~~~~~~~~~~~~~~~~~~~~~~~~~~~~~~~~~~~~~~~~~~~~~~~~~~~~~~~~~~~~~~~~~~~~~~~~~~~~
    1868 | Excellence, and Eckhaust and Clyde Cohen and Don S. Schwartze (the son) and
         | ~~~~~~~~~~~~~~~~~~~~~~~~~~~~~~~~~~~~~~~~~~~~~~~~~~~~~~~~~~~~~~~~~~~~~~~~~~~~
    1869 | Arthur McCarty, all connected with the movies in one way or another. And the
         | ~~~~~~~~~~~~~~~~~~~~~~~~~~~~~~~~~~~~~~~~~~~~~~~~~~~~~~~~~~~~~~~~~~~~ This sentence is 52 words long.



Lint:    Spelling (63 priority)
Message: |
    1866 | From West Egg came the Poles and the Mulreadys and Cecil Roebuck and Cecil
         |                                      ^~~~~~~~~ Did you mean to spell `Mulreadys` this way?
    1867 | Schoen and Gulick the State senator and Newton Orchid, who controlled Films Par
Suggest:
  - Replace with: “Already”
  - Replace with: “Unready”



Lint:    Spelling (63 priority)
Message: |
    1866 | From West Egg came the Poles and the Mulreadys and Cecil Roebuck and Cecil
    1867 | Schoen and Gulick the State senator and Newton Orchid, who controlled Films Par
         | ^~~~~~ Did you mean to spell `Schoen` this way?
Suggest:
  - Replace with: “Chosen”
  - Replace with: “Echoes”
  - Replace with: “Echoed”



Lint:    Spelling (63 priority)
Message: |
    1866 | From West Egg came the Poles and the Mulreadys and Cecil Roebuck and Cecil
    1867 | Schoen and Gulick the State senator and Newton Orchid, who controlled Films Par
         |            ^~~~~~ Did you mean to spell `Gulick` this way?
Suggest:
  - Replace with: “Click”
  - Replace with: “Flick”
  - Replace with: “Lick”



Lint:    Spelling (63 priority)
Message: |
    1867 | Schoen and Gulick the State senator and Newton Orchid, who controlled Films Par
    1868 | Excellence, and Eckhaust and Clyde Cohen and Don S. Schwartze (the son) and
         |                 ^~~~~~~~ Did you mean `Exhaust`?
Suggest:
  - Replace with: “Exhaust”



Lint:    Spelling (63 priority)
Message: |
    1868 | Excellence, and Eckhaust and Clyde Cohen and Don S. Schwartze (the son) and
         |                                                  ^~ Did you mean to spell `S.` this way?
Suggest:
  - Replace with: “Sf”
  - Replace with: “Sh”
  - Replace with: “So”



Lint:    Spelling (63 priority)
Message: |
    1868 | Excellence, and Eckhaust and Clyde Cohen and Don S. Schwartze (the son) and
         |                                                     ^~~~~~~~~ Did you mean `Schwartz`?
    1869 | Arthur McCarty, all connected with the movies in one way or another. And the
Suggest:
  - Replace with: “Schwartz”



Lint:    Spelling (63 priority)
Message: |
    1869 | Arthur McCarty, all connected with the movies in one way or another. And the
    1870 | Catlips and the Bembergs and G. Earl Muldoon, brother to that Muldoon who
         | ^~~~~~~ Did you mean `Cali's`?
Suggest:
  - Replace with: “Cali's”



Lint:    Spelling (63 priority)
Message: |
    1869 | Arthur McCarty, all connected with the movies in one way or another. And the
    1870 | Catlips and the Bembergs and G. Earl Muldoon, brother to that Muldoon who
         |                 ^~~~~~~~ Did you mean to spell `Bembergs` this way?
Suggest:
  - Replace with: “Berber's”
  - Replace with: “Berbers”
  - Replace with: “Ember's”



Lint:    Spelling (63 priority)
Message: |
    1869 | Arthur McCarty, all connected with the movies in one way or another. And the
    1870 | Catlips and the Bembergs and G. Earl Muldoon, brother to that Muldoon who
         |                              ^~ Did you mean to spell `G.` this way?
Suggest:
  - Replace with: “Gt”
  - Replace with: “Gm”
  - Replace with: “GB”



Lint:    Spelling (63 priority)
Message: |
    1870 | Catlips and the Bembergs and G. Earl Muldoon, brother to that Muldoon who
         |                                      ^~~~~~~ Did you mean to spell `Muldoon` this way?
    1871 | afterward strangled his wife. Da Fontano the promoter came there, and Ed Legros
Suggest:
  - Replace with: “Mullion”
  - Replace with: “Mauldin”
  - Replace with: “Mellon”



Lint:    Spelling (63 priority)
Message: |
    1870 | Catlips and the Bembergs and G. Earl Muldoon, brother to that Muldoon who
         |                                                               ^~~~~~~ Did you mean to spell `Muldoon` this way?
    1871 | afterward strangled his wife. Da Fontano the promoter came there, and Ed Legros
Suggest:
  - Replace with: “Mullion”
  - Replace with: “Mauldin”
  - Replace with: “Mellon”



Lint:    Spelling (63 priority)
Message: |
    1871 | afterward strangled his wife. Da Fontano the promoter came there, and Ed Legros
         |                               ^~ Did you mean to spell `Da` this way?
Suggest:
  - Replace with: “D”
  - Replace with: “Dab”
  - Replace with: “Dad”



Lint:    Readability (127 priority)
Message: |
    1871 | afterward strangled his wife. Da Fontano the promoter came there, and Ed Legros
         |                               ^~~~~~~~~~~~~~~~~~~~~~~~~~~~~~~~~~~~~~~~~~~~~~~~~~
    1872 | and James B. (“Rot-Gut”) Ferret and the De Jongs and Ernest Lilly—they came to
         | ~~~~~~~~~~~~~~~~~~~~~~~~~~~~~~~~~~~~~~~~~~~~~~~~~~~~~~~~~~~~~~~~~~~~~~~~~~~~~~~
    1873 | gamble, and when Ferret wandered into the garden it meant he was cleaned out and
         | ~~~~~~~~~~~~~~~~~~~~~~~~~~~~~~~~~~~~~~~~~~~~~~~~~~~~~~~~~~~~~~~~~~~~~~~~~~~~~~~~~
    1874 | Associated Traction would have to fluctuate profitably next day.
         | ~~~~~~~~~~~~~~~~~~~~~~~~~~~~~~~~~~~~~~~~~~~~~~~~~~~~~~~~~~~~~~~~ This sentence is 49 words long.



Lint:    Spelling (63 priority)
Message: |
    1871 | afterward strangled his wife. Da Fontano the promoter came there, and Ed Legros
         |                                  ^~~~~~~ Did you mean `Montana`?
Suggest:
  - Replace with: “Montana”



Lint:    Spelling (63 priority)
Message: |
    1871 | afterward strangled his wife. Da Fontano the promoter came there, and Ed Legros
         |                                                                          ^~~~~~ Did you mean to spell `Legros` this way?
    1872 | and James B. (“Rot-Gut”) Ferret and the De Jongs and Ernest Lilly—they came to
Suggest:
  - Replace with: “Lear's”
  - Replace with: “Negros”
  - Replace with: “Lagos”



Lint:    Spelling (63 priority)
Message: |
    1871 | afterward strangled his wife. Da Fontano the promoter came there, and Ed Legros
    1872 | and James B. (“Rot-Gut”) Ferret and the De Jongs and Ernest Lilly—they came to
         |           ^~ Did you mean to spell `B.` this way?
Suggest:
  - Replace with: “Bu”
  - Replace with: “Be”
  - Replace with: “Bi”



Lint:    Spelling (63 priority)
Message: |
    1872 | and James B. (“Rot-Gut”) Ferret and the De Jongs and Ernest Lilly—they came to
         |                                         ^~ Did you mean to spell `De` this way?
    1873 | gamble, and when Ferret wandered into the garden it meant he was cleaned out and
Suggest:
  - Replace with: “D”
  - Replace with: “Db”
  - Replace with: “Dc”



Lint:    Spelling (63 priority)
Message: |
    1872 | and James B. (“Rot-Gut”) Ferret and the De Jongs and Ernest Lilly—they came to
         |                                            ^~~~~ Did you mean to spell `Jongs` this way?
    1873 | gamble, and when Ferret wandered into the garden it meant he was cleaned out and
Suggest:
  - Replace with: “Jon's”
  - Replace with: “Jonas”
  - Replace with: “Jogs”



Lint:    Spelling (63 priority)
Message: |
    1876 | A man named Klipspringer was there so often and so long that he became known as
         |             ^~~~~~~~~~~~ Did you mean to spell `Klipspringer` this way?



Lint:    Spelling (63 priority)
Message: |
    1877 | “the boarder”—I doubt if he had any other home. Of theatrical people there were
    1878 | Gus Waize and Horace O’Donavan and Lester Myer and George Duckweed and Francis
         |     ^~~~~ Did you mean to spell `Waize` this way?
Suggest:
  - Replace with: “Waite”
  - Replace with: “Maize”
  - Replace with: “Waive”



Lint:    Spelling (63 priority)
Message: |
    1877 | “the boarder”—I doubt if he had any other home. Of theatrical people there were
    1878 | Gus Waize and Horace O’Donavan and Lester Myer and George Duckweed and Francis
         |                      ^~~~~~~~~ Did you mean to spell `O’Donavan` this way?
Suggest:
  - Replace with: “O'Donnell”
  - Replace with: “Donovan”
  - Replace with: “Okinawan”



Lint:    Spelling (63 priority)
Message: |
    1878 | Gus Waize and Horace O’Donavan and Lester Myer and George Duckweed and Francis
         |                                           ^~~~ Did you mean to spell `Myer` this way?
    1879 | Bull. Also from New York were the Chromes and the Backhyssons and the Dennickers
Suggest:
  - Replace with: “Mayer”
  - Replace with: “Meyer”
  - Replace with: “Myers”



Lint:    Readability (127 priority)
Message: |
    1879 | Bull. Also from New York were the Chromes and the Backhyssons and the Dennickers
         |       ^~~~~~~~~~~~~~~~~~~~~~~~~~~~~~~~~~~~~~~~~~~~~~~~~~~~~~~~~~~~~~~~~~~~~~~~~~~
    1880 | and Russel Betty and the Corrigans and the Kellehers and the Dewars and the
         | ~~~~~~~~~~~~~~~~~~~~~~~~~~~~~~~~~~~~~~~~~~~~~~~~~~~~~~~~~~~~~~~~~~~~~~~~~~~~
    1881 | Scullys and S. W. Belcher and the Smirkes and the young Quinns, divorced now,
         | ~~~~~~~~~~~~~~~~~~~~~~~~~~~~~~~~~~~~~~~~~~~~~~~~~~~~~~~~~~~~~~~~~~~~~~~~~~~~~~
    1882 | and Henry L. Palmetto, who killed himself by jumping in front of a subway train
         | ~~~~~~~~~~~~~~~~~~~~~~~~~~~~~~~~~~~~~~~~~~~~~~~~~~~~~~~~~~~~~~~~~~~~~~~~~~~~~~~~
    1883 | in Times Square.
         | ~~~~~~~~~~~~~~~~ This sentence is 59 words long.



Lint:    Spelling (63 priority)
Message: |
    1879 | Bull. Also from New York were the Chromes and the Backhyssons and the Dennickers
         |                                                   ^~~~~~~~~~~ Did you mean `Jacksons`?
    1880 | and Russel Betty and the Corrigans and the Kellehers and the Dewars and the
Suggest:
  - Replace with: “Jacksons”



Lint:    Spelling (63 priority)
Message: |
    1879 | Bull. Also from New York were the Chromes and the Backhyssons and the Dennickers
         |                                                                       ^~~~~~~~~~ Did you mean to spell `Dennickers` this way?
    1880 | and Russel Betty and the Corrigans and the Kellehers and the Dewars and the
Suggest:
  - Replace with: “Knickers”
  - Replace with: “Nickers”
  - Replace with: “Picnickers”



Lint:    Spelling (63 priority)
Message: |
    1879 | Bull. Also from New York were the Chromes and the Backhyssons and the Dennickers
    1880 | and Russel Betty and the Corrigans and the Kellehers and the Dewars and the
         |                          ^~~~~~~~~ Did you mean to spell `Corrigans` this way?
Suggest:
  - Replace with: “Cardigans”
  - Replace with: “Corina's”
  - Replace with: “Corrine's”



Lint:    Spelling (63 priority)
Message: |
    1880 | and Russel Betty and the Corrigans and the Kellehers and the Dewars and the
         |                                            ^~~~~~~~~ Did you mean to spell `Kellehers` this way?
    1881 | Scullys and S. W. Belcher and the Smirkes and the young Quinns, divorced now,
Suggest:
  - Replace with: “Keller's”
  - Replace with: “Kelley's”
  - Replace with: “Kellie's”



Lint:    Spelling (63 priority)
Message: |
    1880 | and Russel Betty and the Corrigans and the Kellehers and the Dewars and the
         |                                                              ^~~~~~ Did you mean to spell `Dewars` this way?
    1881 | Scullys and S. W. Belcher and the Smirkes and the young Quinns, divorced now,
Suggest:
  - Replace with: “Dewar's”
  - Replace with: “Dewar”
  - Replace with: “Dena's”



Lint:    Spelling (63 priority)
Message: |
    1880 | and Russel Betty and the Corrigans and the Kellehers and the Dewars and the
    1881 | Scullys and S. W. Belcher and the Smirkes and the young Quinns, divorced now,
         | ^~~~~~~ Did you mean to spell `Scullys` this way?
Suggest:
  - Replace with: “Scull's”
  - Replace with: “Sculley's”
  - Replace with: “Sculls”



Lint:    Spelling (63 priority)
Message: |
    1880 | and Russel Betty and the Corrigans and the Kellehers and the Dewars and the
    1881 | Scullys and S. W. Belcher and the Smirkes and the young Quinns, divorced now,
         |             ^~ Did you mean to spell `S.` this way?
Suggest:
  - Replace with: “Sf”
  - Replace with: “Sh”
  - Replace with: “So”



Lint:    Spelling (63 priority)
Message: |
    1881 | Scullys and S. W. Belcher and the Smirkes and the young Quinns, divorced now,
         |                ^~ Did you mean to spell `W.` this way?
Suggest:
  - Replace with: “We”
  - Replace with: “WA”
  - Replace with: “WC”



Lint:    Spelling (63 priority)
Message: |
    1881 | Scullys and S. W. Belcher and the Smirkes and the young Quinns, divorced now,
         |                   ^~~~~~~ Did you mean to spell `Belcher` this way?
Suggest:
  - Replace with: “Beecher”
  - Replace with: “Becker”
  - Replace with: “Blucher”



Lint:    Spelling (63 priority)
Message: |
    1881 | Scullys and S. W. Belcher and the Smirkes and the young Quinns, divorced now,
         |                                   ^~~~~~~ Did you mean to spell `Smirkes` this way?
    1882 | and Henry L. Palmetto, who killed himself by jumping in front of a subway train
Suggest:
  - Replace with: “Smirk's”
  - Replace with: “Smirks”
  - Replace with: “Smirked”



Lint:    Spelling (63 priority)
Message: |
    1881 | Scullys and S. W. Belcher and the Smirkes and the young Quinns, divorced now,
         |                                                         ^~~~~~ Did you mean to spell `Quinns` this way?
    1882 | and Henry L. Palmetto, who killed himself by jumping in front of a subway train
Suggest:
  - Replace with: “Quinn's”
  - Replace with: “Quinn”
  - Replace with: “Qin's”



Lint:    Spelling (63 priority)
Message: |
    1881 | Scullys and S. W. Belcher and the Smirkes and the young Quinns, divorced now,
    1882 | and Henry L. Palmetto, who killed himself by jumping in front of a subway train
         |           ^~ Did you mean to spell `L.` this way?
Suggest:
  - Replace with: “Lo”
  - Replace with: “L”
  - Replace with: “La”



Lint:    Spelling (63 priority)
Message: |
    1885 | Benny McClenahan arrived always with four girls. They were never quite the same
         |       ^~~~~~~~~~ Did you mean `McClain`?
Suggest:
  - Replace with: “McClain”



Lint:    Readability (127 priority)
Message: |
    1887 | inevitably seemed they had been there before. I have forgotten their
         |                                               ^~~~~~~~~~~~~~~~~~~~~~~
    1888 | names—Jaqueline, I think, or else Consuela, or Gloria or Judy or June, and their
         | ~~~~~~~~~~~~~~~~~~~~~~~~~~~~~~~~~~~~~~~~~~~~~~~~~~~~~~~~~~~~~~~~~~~~~~~~~~~~~~~~~
    1889 | last names were either the melodious names of flowers and months or the sterner
         | ~~~~~~~~~~~~~~~~~~~~~~~~~~~~~~~~~~~~~~~~~~~~~~~~~~~~~~~~~~~~~~~~~~~~~~~~~~~~~~~~
    1890 | ones of the great American capitalists whose cousins, if pressed, they would
         | ~~~~~~~~~~~~~~~~~~~~~~~~~~~~~~~~~~~~~~~~~~~~~~~~~~~~~~~~~~~~~~~~~~~~~~~~~~~~~
    1891 | confess themselves to be.
         | ~~~~~~~~~~~~~~~~~~~~~~~~~ This sentence is 49 words long.



Lint:    Spelling (63 priority)
Message: |
    1887 | inevitably seemed they had been there before. I have forgotten their
    1888 | names—Jaqueline, I think, or else Consuela, or Gloria or Judy or June, and their
         |       ^~~~~~~~~ Did you mean to spell `Jaqueline` this way?
Suggest:
  - Replace with: “Jacqueline”
  - Replace with: “Aquiline”



Lint:    Spelling (63 priority)
Message: |
    1887 | inevitably seemed they had been there before. I have forgotten their
    1888 | names—Jaqueline, I think, or else Consuela, or Gloria or Judy or June, and their
         |                                   ^~~~~~~~ Did you mean `Consuelo`?
    1889 | last names were either the melodious names of flowers and months or the sterner
Suggest:
  - Replace with: “Consuelo”



Lint:    Spelling (63 priority)
Message: |
    1893 | In addition to all these I can remember that Faustina O’Brien came there at
         |                                              ^~~~~~~~ Did you mean to spell `Faustina` this way?
    1894 | least once and the Baedeker girls and young Brewer, who had his nose shot off in
Suggest:
  - Replace with: “Faustino”
  - Replace with: “Faustian”



Lint:    Spelling (63 priority)
Message: |
    1895 | the war, and Mr. Albrucksburger and Miss Haag, his fiancée, and Ardita
         |                  ^~~~~~~~~~~~~~ Did you mean to spell `Albrucksburger` this way?



Lint:    Spelling (63 priority)
Message: |
    1895 | the war, and Mr. Albrucksburger and Miss Haag, his fiancée, and Ardita
         |                                          ^~~~ Did you mean to spell `Haag` this way?
    1896 | Fitz-Peters and Mr. P. Jewett, once head of the American Legion, and Miss
Suggest:
  - Replace with: “Hag”
  - Replace with: “Haas”
  - Replace with: “Ha's”



Lint:    Spelling (63 priority)
Message: |
    1895 | the war, and Mr. Albrucksburger and Miss Haag, his fiancée, and Ardita
         |                                                    ^~~~~~~ Did you mean to spell `fiancée` this way?
    1896 | Fitz-Peters and Mr. P. Jewett, once head of the American Legion, and Miss
Suggest:
  - Replace with: “fiance”
  - Replace with: “fiancee”
  - Replace with: “finance”



Lint:    Spelling (63 priority)
Message: |
    1895 | the war, and Mr. Albrucksburger and Miss Haag, his fiancée, and Ardita
         |                                                                 ^~~~~~ Did you mean to spell `Ardita` this way?
    1896 | Fitz-Peters and Mr. P. Jewett, once head of the American Legion, and Miss
Suggest:
  - Replace with: “Akita”
  - Replace with: “Anita”



Lint:    Spelling (63 priority)
Message: |
    1895 | the war, and Mr. Albrucksburger and Miss Haag, his fiancée, and Ardita
    1896 | Fitz-Peters and Mr. P. Jewett, once head of the American Legion, and Miss
         | ^~~~ Did you mean to spell `Fitz` this way?
Suggest:
  - Replace with: “Fit”
  - Replace with: “Fritz”
  - Replace with: “Ditz”



Lint:    Spelling (63 priority)
Message: |
    1896 | Fitz-Peters and Mr. P. Jewett, once head of the American Legion, and Miss
         |                     ^~ Did you mean to spell `P.` this way?
Suggest:
  - Replace with: “Pt”
  - Replace with: “P”
  - Replace with: “Pa”



Lint:    Spelling (63 priority)
Message: |
    1896 | Fitz-Peters and Mr. P. Jewett, once head of the American Legion, and Miss
         |                        ^~~~~~ Did you mean to spell `Jewett` this way?
Suggest:
  - Replace with: “Jewell”
  - Replace with: “Jewess”
  - Replace with: “Dewitt”



Lint:    Readability (127 priority)
Message: |
    1911 | He was balancing himself on the dashboard of his car with that resourcefulness
         | ^~~~~~~~~~~~~~~~~~~~~~~~~~~~~~~~~~~~~~~~~~~~~~~~~~~~~~~~~~~~~~~~~~~~~~~~~~~~~~~
    1912 | of movement that is so peculiarly American—that comes, I suppose, with the
         | ~~~~~~~~~~~~~~~~~~~~~~~~~~~~~~~~~~~~~~~~~~~~~~~~~~~~~~~~~~~~~~~~~~~~~~~~~~~
    1913 | absence of lifting work in youth and, even more, with the formless grace of our
         | ~~~~~~~~~~~~~~~~~~~~~~~~~~~~~~~~~~~~~~~~~~~~~~~~~~~~~~~~~~~~~~~~~~~~~~~~~~~~~~~~
    1914 | nervous, sporadic games. This quality was continually breaking through his
         | ~~~~~~~~~~~~~~~~~~~~~~~~ This sentence is 44 words long.



Lint:    WordChoice (127 priority)
Message: |
    1951 | “I’ll tell you God’s truth.” His right hand suddenly ordered divine retribution
         |            ^~~ The possessive version of this word is more common in this context.
Suggest:
  - Replace with: “your”
  - Replace with: “you're a”
  - Replace with: “you're an”



Lint:    Readability (127 priority)
Message: |
    1974 | “After that I lived like a young rajah in all the capitals of Europe—Paris,
         |  ^~~~~~~~~~~~~~~~~~~~~~~~~~~~~~~~~~~~~~~~~~~~~~~~~~~~~~~~~~~~~~~~~~~~~~~~~~~
    1975 | Venice, Rome—collecting jewels, chiefly rubies, hunting big game, painting a
         | ~~~~~~~~~~~~~~~~~~~~~~~~~~~~~~~~~~~~~~~~~~~~~~~~~~~~~~~~~~~~~~~~~~~~~~~~~~~~~
    1976 | little, things for myself only, and trying to forget something very sad that had
         | ~~~~~~~~~~~~~~~~~~~~~~~~~~~~~~~~~~~~~~~~~~~~~~~~~~~~~~~~~~~~~~~~~~~~~~~~~~~~~~~~~
    1977 | happened to me long ago.”
         | ~~~~~~~~~~~~~~~~~~~~~~~~ This sentence is 45 words long.



Lint:    Spelling (63 priority)
Message: |
    1981 | “character” leaking sawdust at every pore as he pursued a tiger through the Bois
         |                                                                             ^~~~ Did you mean to spell `Bois` this way?
    1982 | de Boulogne.
Suggest:
  - Replace with: “Boss”
  - Replace with: “Boris”
  - Replace with: “Bis”



Lint:    Spelling (63 priority)
Message: |
    1981 | “character” leaking sawdust at every pore as he pursued a tiger through the Bois
    1982 | de Boulogne.
         | ^~ Did you mean to spell `de` this way?
Suggest:
  - Replace with: “d”
  - Replace with: “db”
  - Replace with: “dc”



Lint:    Spelling (63 priority)
Message: |
    1981 | “character” leaking sawdust at every pore as he pursued a tiger through the Bois
    1982 | de Boulogne.
         |    ^~~~~~~~ Did you mean `Cologne`?
Suggest:
  - Replace with: “Cologne”



Lint:    Style (31 priority)
Message: |
    1988 | side of us where the infantry couldn’t advance. We stayed there two days and two
    1989 | nights, a hundred and thirty men with sixteen Lewis guns, and when the infantry
         |           ^~~~~~~ An Oxford comma is necessary here.
Suggest:
  - Insert “,”



Lint:    Spelling (63 priority)
Message: |
    2006 | To my astonishment, the thing had an authentic look. “Orderi di Danilo,” ran the
         |                                                       ^~~~~~ Did you mean to spell `Orderi` this way?
    2007 | circular legend, “Montenegro, Nicolas Rex.”
Suggest:
  - Replace with: “Order”
  - Replace with: “Oder”
  - Replace with: “Orders”



Lint:    Spelling (63 priority)
Message: |
    2006 | To my astonishment, the thing had an authentic look. “Orderi di Danilo,” ran the
         |                                                              ^~ Did you mean to spell `di` this way?
    2007 | circular legend, “Montenegro, Nicolas Rex.”
Suggest:
  - Replace with: “d”
  - Replace with: “db”
  - Replace with: “dc”



Lint:    Spelling (63 priority)
Message: |
    2006 | To my astonishment, the thing had an authentic look. “Orderi di Danilo,” ran the
         |                                                                 ^~~~~~ Did you mean to spell `Danilo` this way?
    2007 | circular legend, “Montenegro, Nicolas Rex.”
Suggest:
  - Replace with: “Danial”
  - Replace with: “Daniel”
  - Replace with: “Daniels”



Lint:    Spelling (63 priority)
Message: |
    2011 | “Major Jay Gatsby,” I read, “For Valour Extraordinary.”
         |                                  ^~~~~~ Did you mean to spell `Valour` this way?
Suggest:
  - Replace with: “Valor”
  - Replace with: “Valium”
  - Replace with: “Valois”



Lint:    Spelling (63 priority)
Message: |
    2014 | Trinity Quad—the man on my left is now the Earl of Doncaster.”
         |                                                    ^~~~~~~~~ Did you mean to spell `Doncaster` this way?
Suggest:
  - Replace with: “Lancaster”
  - Replace with: “Podcaster”



Lint:    Spelling (63 priority)
Message: |
    2021 | Grand Canal; I saw him opening a chest of rubies to ease, with their
    2022 | crimson-lighted depths, the gnawings of his broken heart.
         |                             ^~~~~~~~ Did you mean to spell `gnawings` this way?
Suggest:
  - Replace with: “gnawing”
  - Replace with: “gearings”
  - Replace with: “gratings”



Lint:    Spelling (63 priority)
Message: |
    2047 | ships, and sped along a cobbled slum lined with the dark, undeserted saloons of
         |                                                           ^~~~~~~~~~ Did you mean to spell `undeserted` this way?
    2048 | the faded-gilt nineteen-hundreds. Then the valley of ashes opened out on both
Suggest:
  - Replace with: “undeserved”
  - Replace with: “undefeated”
  - Replace with: “undesired”



Lint:    Readability (127 priority)
Message: |
    2067 | Over the great bridge, with the sunlight through the girders making a constant
         | ^~~~~~~~~~~~~~~~~~~~~~~~~~~~~~~~~~~~~~~~~~~~~~~~~~~~~~~~~~~~~~~~~~~~~~~~~~~~~~~
    2068 | flicker upon the moving cars, with the city rising up across the river in white
         | ~~~~~~~~~~~~~~~~~~~~~~~~~~~~~~~~~~~~~~~~~~~~~~~~~~~~~~~~~~~~~~~~~~~~~~~~~~~~~~~~
    2069 | heaps and sugar lumps all built with a wish out of non-olfactory money. The city
         | ~~~~~~~~~~~~~~~~~~~~~~~~~~~~~~~~~~~~~~~~~~~~~~~~~~~~~~~~~~~~~~~~~~~~~~~ This sentence is 42 words long.



Lint:    Spelling (63 priority)
Message: |
    2069 | heaps and sugar lumps all built with a wish out of non-olfactory money. The city
    2070 | seen from the Queensboro Bridge is always the city seen for the first time, in
         |               ^~~~~~~~~~ Did you mean `Greensboro`?
Suggest:
  - Replace with: “Greensboro”



Lint:    Spelling (63 priority)
Message: |
    2076 | Europe, and I was glad that the sight of Gatsby’s splendid car was included in
    2077 | their sombre holiday. As we crossed Blackwell’s Island a limousine passed us,
         |       ^~~~~~ Did you mean to spell `sombre` this way?
Suggest:
  - Replace with: “somber”
  - Replace with: “hombre”
  - Replace with: “some”



Lint:    Spelling (63 priority)
Message: |
    2078 | driven by a white chauffeur, in which sat three modish negroes, two bucks and a
         |                                                        ^~~~~~~ Did you mean to spell `negroes` this way?
    2079 | girl. I laughed aloud as the yolks of their eyeballs rolled toward us in haughty
Suggest:
  - Replace with: “Negroes”
  - Replace with: “Negro's”
  - Replace with: “Negros”



Lint:    Spelling (63 priority)
Message: |
    2091 | “Mr. Carraway, this is my friend Mr. Wolfshiem.”
         |      ^~~~~~~~ Did you mean to spell `Carraway` this way?
Suggest:
  - Replace with: “Caraway”
  - Replace with: “Faraway”



Lint:    Spelling (63 priority)
Message: |
    2091 | “Mr. Carraway, this is my friend Mr. Wolfshiem.”
         |                                      ^~~~~~~~~ Did you mean `Bolshie`?
Suggest:
  - Replace with: “Bolshie”



Lint:    Spelling (63 priority)
Message: |
    2097 | “So I took one look at him,” said Mr. Wolfshiem, shaking my hand earnestly, “and
         |                                       ^~~~~~~~~ Did you mean `Bolshie`?
    2098 | what do you think I did?”
Suggest:
  - Replace with: “Bolshie”



Lint:    Spelling (63 priority)
Message: |
    2105 | “I handed the money to Katspaugh and I sid: ‘All right, Katspaugh, don’t pay him
         |                        ^~~~~~~~~ Did you mean to spell `Katspaugh` this way?



Lint:    Spelling (63 priority)
Message: |
    2105 | “I handed the money to Katspaugh and I sid: ‘All right, Katspaugh, don’t pay him
         |                                        ^~~ Did you mean to spell `sid` this way?
Suggest:
  - Replace with: “sad”
  - Replace with: “said”
  - Replace with: “sic”



Lint:    Spelling (63 priority)
Message: |
    2105 | “I handed the money to Katspaugh and I sid: ‘All right, Katspaugh, don’t pay him
         |                                                         ^~~~~~~~~ Did you mean to spell `Katspaugh` this way?
    2106 | a penny till he shuts his mouth.’ He shut it then and there.”



Lint:    Spelling (63 priority)
Message: |
    2109 | whereupon Mr. Wolfshiem swallowed a new sentence he was starting and lapsed into
         |               ^~~~~~~~~ Did you mean `Bolshie`?
Suggest:
  - Replace with: “Bolshie”



Lint:    Spelling (63 priority)
Message: |
    2109 | whereupon Mr. Wolfshiem swallowed a new sentence he was starting and lapsed into
    2110 | a somnambulatory abstraction.
         |   ^~~~~~~~~~~~~~ Did you mean `ambulatory`?
Suggest:
  - Replace with: “ambulatory”



Lint:    WordChoice (63 priority)
Message: |
    2112 | “Highballs?” asked the head waiter.
         |                        ^~~~~~~~~~~ Did you mean the closed compound noun “headwaiter”?
Suggest:
  - Replace with: “headwaiter”



Lint:    Spelling (63 priority)
Message: |
    2114 | “This is a nice restaurant here,” said Mr. Wolfshiem, looking at the
         |                                            ^~~~~~~~~ Did you mean `Bolshie`?
    2115 | Presbyterian nymphs on the ceiling. “But I like across the street better!”
Suggest:
  - Replace with: “Bolshie”



Lint:    Spelling (63 priority)
Message: |
    2117 | “Yes, highballs,” agreed Gatsby, and then to Mr. Wolfshiem: “It’s too hot over
         |                                                  ^~~~~~~~~ Did you mean `Bolshie`?
Suggest:
  - Replace with: “Bolshie”



Lint:    Spelling (63 priority)
Message: |
    2120 | “Hot and small—yes,” said Mr. Wolfshiem, “but full of memories.”
         |                               ^~~~~~~~~ Did you mean `Bolshie`?
Suggest:
  - Replace with: “Bolshie”



Lint:    Spelling (63 priority)
Message: |
    2124 | “The old Metropole.”
         |          ^~~~~~~~~ Did you mean to spell `Metropole` this way?
Suggest:
  - Replace with: “Metronome”
  - Replace with: “Metropolis”



Lint:    Spelling (63 priority)
Message: |
    2126 | “The old Metropole,” brooded Mr. Wolfshiem gloomily. “Filled with faces dead and
         |          ^~~~~~~~~ Did you mean to spell `Metropole` this way?
Suggest:
  - Replace with: “Metronome”
  - Replace with: “Metropolis”



Lint:    Spelling (63 priority)
Message: |
    2126 | “The old Metropole,” brooded Mr. Wolfshiem gloomily. “Filled with faces dead and
         |                                  ^~~~~~~~~ Did you mean `Bolshie`?
Suggest:
  - Replace with: “Bolshie”



Lint:    Spelling (63 priority)
Message: |
    2142 | “Sure he went.” Mr. Wolfshiem’s nose flashed at me indignantly. “He turned
         |                     ^~~~~~~~~~~ Did you mean to spell `Wolfshiem’s` this way?
Suggest:
  - Replace with: “Welshmen's”
  - Replace with: “Wolfe's”
  - Replace with: “Wolsey's”



Lint:    Spelling (63 priority)
Message: |
    2150 | understand you’re looking for a business gonnegtion.”
         |                                          ^~~~~~~~~~ Did you mean `connection`?
Suggest:
  - Replace with: “connection”



Lint:    Spelling (63 priority)
Message: |
    2156 | “No?” Mr. Wolfshiem seemed disappointed.
         |           ^~~~~~~~~ Did you mean `Bolshie`?
Suggest:
  - Replace with: “Bolshie”



Lint:    Spelling (63 priority)
Message: |
    2160 | “I beg your pardon,” said Mr. Wolfshiem, “I had a wrong man.”
         |                               ^~~~~~~~~ Did you mean `Bolshie`?
Suggest:
  - Replace with: “Bolshie”



Lint:    Spelling (63 priority)
Message: |
    2162 | A succulent hash arrived, and Mr. Wolfshiem, forgetting the more sentimental
         |                                   ^~~~~~~~~ Did you mean `Bolshie`?
    2163 | atmosphere of the old Metropole, began to eat with ferocious delicacy. His eyes,
Suggest:
  - Replace with: “Bolshie”



Lint:    Spelling (63 priority)
Message: |
    2162 | A succulent hash arrived, and Mr. Wolfshiem, forgetting the more sentimental
    2163 | atmosphere of the old Metropole, began to eat with ferocious delicacy. His eyes,
         |                       ^~~~~~~~~ Did you mean to spell `Metropole` this way?
Suggest:
  - Replace with: “Metronome”
  - Replace with: “Metropolis”



Lint:    Spelling (63 priority)
Message: |
    2181 | me with Mr. Wolfshiem at the table.
         |             ^~~~~~~~~ Did you mean `Bolshie`?
Suggest:
  - Replace with: “Bolshie”



Lint:    Spelling (63 priority)
Message: |
    2183 | “He has to telephone,” said Mr. Wolfshiem, following him with his eyes. “Fine
         |                                 ^~~~~~~~~ Did you mean `Bolshie`?
Suggest:
  - Replace with: “Bolshie”



Lint:    Spelling (63 priority)
Message: |
    2188 | “He’s an Oggsford man.”
         |          ^~~~~~~~ Did you mean to spell `Oggsford` this way?
Suggest:
  - Replace with: “Oxford”
  - Replace with: “Osborn”
  - Replace with: “Osgood”



Lint:    Spelling (63 priority)
Message: |
    2192 | “He went to Oggsford College in England. You know Oggsford College?”
         |             ^~~~~~~~ Did you mean to spell `Oggsford` this way?
Suggest:
  - Replace with: “Oxford”
  - Replace with: “Osborn”
  - Replace with: “Osgood”



Lint:    Spelling (63 priority)
Message: |
    2192 | “He went to Oggsford College in England. You know Oggsford College?”
         |                                                   ^~~~~~~~ Did you mean to spell `Oggsford` this way?
Suggest:
  - Replace with: “Oxford”
  - Replace with: “Osborn”
  - Replace with: “Osgood”



Lint:    Spelling (63 priority)
Message: |
    2218 | Mr. Wolfshiem drank his coffee with a jerk and got to his feet.
         |     ^~~~~~~~~ Did you mean `Bolshie`?
Suggest:
  - Replace with: “Bolshie”



Lint:    WordChoice (127 priority)
Message: |
    2220 | “I have enjoyed my lunch,” he said, “and I’m going to run off from you two young
         |                                                                    ^~~ The possessive version of this word is more common in this context.
    2221 | men before I outstay my welcome.”
Suggest:
  - Replace with: “your”
  - Replace with: “you're a”
  - Replace with: “you're an”



Lint:    Spelling (63 priority)
Message: |
    2223 | “Don’t hurry, Meyer,” said Gatsby, without enthusiasm. Mr. Wolfshiem raised his
         |                                                            ^~~~~~~~~ Did you mean `Bolshie`?
    2224 | hand in a sort of benediction.
Suggest:
  - Replace with: “Bolshie”



Lint:    Spelling (63 priority)
Message: |
    2243 | “Meyer Wolfshiem? No, he’s a gambler.” Gatsby hesitated, then added coolly:
         |        ^~~~~~~~~ Did you mean `Bolshie`?
Suggest:
  - Replace with: “Bolshie”



Lint:    Miscellaneous (31 priority)
Message: |
    2265 | “Come along with me for a minute,” I said; “I’ve got to say hello to some one.”
         |                                                                      ^~~~~~~~ Did you mean the closed compound `someone`?
Suggest:
  - Replace with: “someone”



Lint:    Spelling (63 priority)
Message: |
    2269 | “Where’ve you been?” he demanded eagerly. “Daisy’s furious because you haven’t
         |  ^~~~~~~~ Did you mean to spell `Where’ve` this way?
Suggest:
  - Replace with: “Where'd”
  - Replace with: “Where's”
  - Replace with: “Wherever”



Lint:    Spelling (63 priority)
Message: |
    2277 | “How’ve you been, anyhow?” demanded Tom of me. “How’d you happen to come up this
         |  ^~~~~~ Did you mean to spell `How’ve` this way?
Suggest:
  - Replace with: “How're”
  - Replace with: “Howe”



Lint:    Readability (127 priority)
Message: |
    2291 | with rubber nobs on the soles that bit into the soft ground. I had on a new
         |                                                              ^~~~~~~~~~~~~~~
    2292 | plaid skirt also that blew a little in the wind, and whenever this happened the
         | ~~~~~~~~~~~~~~~~~~~~~~~~~~~~~~~~~~~~~~~~~~~~~~~~~~~~~~~~~~~~~~~~~~~~~~~~~~~~~~~~
    2293 | red, white, and blue banners in front of all the houses stretched out stiff and
         | ~~~~~~~~~~~~~~~~~~~~~~~~~~~~~~~~~~~~~~~~~~~~~~~~~~~~~~~~~~~~~~~~~~~~~~~~~~~~~~~~
    2294 | said tut-tut-tut-tut, in a disapproving way.
         | ~~~~~~~~~~~~~~~~~~~~~~~~~~~~~~~~~~~~~~~~~~~~ This sentence is 44 words long.



Lint:    Repetition (63 priority)
Message: |
    2314 | girl wants to be looked at sometime, and because it seemed romantic to me I have
         |                                                                        ^~~~ There are too many personal pronouns in sequence here.
    2315 | remembered the incident ever since. His name was Jay Gatsby, and I didn’t lay
Suggest:
  - Replace with: “me”
  - Replace with: “I”



Lint:    Spelling (63 priority)
Message: |
    2319 | That was nineteen-seventeen. By the next year I had a few beaux myself, and I
         |                                                           ^~~~~ Did you mean to spell `beaux` this way?
    2320 | began to play in tournaments, so I didn’t see Daisy very often. She went with a
Suggest:
  - Replace with: “beau”
  - Replace with: “beaus”
  - Replace with: “beaut”



Lint:    Spelling (63 priority)
Message: |
    2329 | By the next autumn she was gay again, gay as ever. She had a début after the
         |                                                              ^~~~~ Did you mean to spell `début` this way?
    2330 | armistice, and in February she was presumably engaged to a man from New Orleans.
Suggest:
  - Replace with: “debut”
  - Replace with: “debit”
  - Replace with: “debt”



Lint:    Readability (127 priority)
Message: |
    2332 | than Louisville ever knew before. He came down with a hundred people in four
         |                                   ^~~~~~~~~~~~~~~~~~~~~~~~~~~~~~~~~~~~~~~~~~~
    2333 | private cars, and hired a whole floor of the Muhlbach Hotel, and the day before
         | ~~~~~~~~~~~~~~~~~~~~~~~~~~~~~~~~~~~~~~~~~~~~~~~~~~~~~~~~~~~~~~~~~~~~~~~~~~~~~~~~
    2334 | the wedding he gave her a string of pearls valued at three hundred and fifty
         | ~~~~~~~~~~~~~~~~~~~~~~~~~~~~~~~~~~~~~~~~~~~~~~~~~~~~~~~~~~~~~~~~~~~~~~~~~~~~~
    2335 | thousand dollars.
         | ~~~~~~~~~~~~~~~~~ This sentence is 41 words long.



Lint:    Spelling (63 priority)
Message: |
    2333 | private cars, and hired a whole floor of the Muhlbach Hotel, and the day before
         |                                              ^~~~~~~~ Did you mean to spell `Muhlbach` this way?
    2334 | the wedding he gave her a string of pearls valued at three hundred and fifty
Suggest:
  - Replace with: “Fullback”
  - Replace with: “Pullback”



Lint:    Spelling (63 priority)
Message: |
    2339 | dress—and as drunk as a monkey. She had a bottle of Sauterne in one hand and a
         |                                                     ^~~~~~~~ Did you mean to spell `Sauterne` this way?
    2340 | letter in the other.
Suggest:
  - Replace with: “Sauternes”
  - Replace with: “Sterne”



Lint:    Spelling (63 priority)
Message: |
    2342 | “’Gratulate me,” she muttered. “Never had a drink before, but oh how I do enjoy
         |   ^~~~~~~~~ Did you mean `Granulate`?
Suggest:
  - Replace with: “Granulate”



Lint:    Spelling (63 priority)
Message: |
    2349 | “Here, deares’.” She groped around in a wastebasket she had with her on the bed
         |        ^~~~~~ Did you mean to spell `deares` this way?
Suggest:
  - Replace with: “dear's”
  - Replace with: “deaves”
  - Replace with: “dares”



Lint:    Repetition (63 priority)
Message: |
    2351 | whoever they belong to. Tell ’em all Daisy’s change’ her mine. Say: ‘Daisy’s
         |                                                      ^~~~~~~~ There are too many personal pronouns in sequence here.
Suggest:
  - Replace with: “her”
  - Replace with: “mine”



Lint:    Repetition (63 priority)
Message: |
    2351 | whoever they belong to. Tell ’em all Daisy’s change’ her mine. Say: ‘Daisy’s
    2352 | change’ her mine!’”
         |         ^~~~~~~~ There are too many personal pronouns in sequence here.
Suggest:
  - Replace with: “her”
  - Replace with: “mine”



Lint:    Readability (127 priority)
Message: |
    2360 | But she didn’t say another word. We gave her spirits of ammonia and put ice on
         |                                  ^~~~~~~~~~~~~~~~~~~~~~~~~~~~~~~~~~~~~~~~~~~~~~
    2361 | her forehead and hooked her back into her dress, and half an hour later, when we
         | ~~~~~~~~~~~~~~~~~~~~~~~~~~~~~~~~~~~~~~~~~~~~~~~~~~~~~~~~~~~~~~~~~~~~~~~~~~~~~~~~~
    2362 | walked out of the room, the pearls were around her neck and the incident was
         | ~~~~~~~~~~~~~~~~~~~~~~~~~~~~~~~~~~~~~~~~~~~~~~~~~~~~~~~~~~~~~~~~~~~~~~~~~~~~~
    2363 | over. Next day at five o’clock she married Tom Buchanan without so much as a
         | ~~~~~ This sentence is 42 words long.



Lint:    Spelling (63 priority)
Message: |
    2373 | week after I left Santa Barbara Tom ran into a wagon on the Ventura road one
         |                                                             ^~~~~~~ Did you mean to spell `Ventura` this way?
    2374 | night, and ripped a front wheel off his car. The girl who was with him got into
Suggest:
  - Replace with: “Venture”
  - Replace with: “Century”
  - Replace with: “Denture”



Lint:    Spelling (63 priority)
Message: |
    2379 | saw them one spring in Cannes, and later in Deauville, and then they came back
         |                                             ^~~~~~~~~ Did you mean to spell `Deauville` this way?
    2380 | to Chicago to settle down. Daisy was popular in Chicago, as you know. They moved
Suggest:
  - Replace with: “Danville”
  - Replace with: “Melville”
  - Replace with: “Neville”



Lint:    Spelling (63 priority)
Message: |
    2395 | When Jordan Baker had finished telling all this we had left the Plaza for half
    2396 | an hour and were driving in a victoria through Central Park. The sun had gone
         |                               ^~~~~~~~ Did you mean to spell `victoria` this way?
Suggest:
  - Replace with: “Victoria”
  - Replace with: “victor”
  - Replace with: “victor's”



Lint:    Spelling (63 priority)
Message: |
    2401 | > “I’m the Sheik of Araby. Your love belongs to me. At night when you’re asleep
         |            ^~~~~ Did you mean to spell `Sheik` this way?
Suggest:
  - Replace with: “Sheikh”
  - Replace with: “Sabik”
  - Replace with: “Seiko”



Lint:    Spelling (63 priority)
Message: |
    2455 | hard, limited person, who dealt in universal scepticism, and who leaned back
         |                                              ^~~~~~~~~~ Did you mean to spell `scepticism` this way?
    2456 | jauntily just within the circle of my arm. A phrase began to beat in my ears
Suggest:
  - Replace with: “skepticism”
  - Replace with: “asceticism”



Lint:    Miscellaneous (55 priority)
Message: |
    2462 | “Does she want to see Gatsby?”
         |           ^~~~ Did you mean `wants`?
Suggest:
  - Replace with: “wants”



Lint:    Spelling (63 priority)
Message: |
    2467 | We passed a barrier of dark trees, and then the façade of Fifty-ninth Street, a
         |                                                 ^~~~~~ Did you mean to spell `façade` this way?
    2468 | block of delicate pale light, beamed down into the park. Unlike Gatsby and Tom
Suggest:
  - Replace with: “facade”
  - Replace with: “fade”
  - Replace with: “facades”



Lint:    Spelling (63 priority)
Message: |
    2492 | some of the rooms. Let’s go to Coney Island, old sport. In my car.”
         |                                ^~~~~ Did you mean to spell `Coney` this way?
Suggest:
  - Replace with: “Cone”
  - Replace with: “Conley”
  - Replace with: “Corey”



Lint:    Spelling (63 priority)
Message: |
    2555 | “You wouldn’t have to do any business with Wolfshiem.” Evidently he thought that
         |                                            ^~~~~~~~~ Did you mean `Bolshie`?
Suggest:
  - Replace with: “Bolshie”



Lint:    Spelling (63 priority)
Message: |
    2555 | “You wouldn’t have to do any business with Wolfshiem.” Evidently he thought that
    2556 | I was shying away from the “gonnegtion” mentioned at lunch, but I assured him he
         |                             ^~~~~~~~~~ Did you mean `connection`?
Suggest:
  - Replace with: “connection”



Lint:    Spelling (63 priority)
Message: |
    2561 | sleep as I entered my front door. So I don’t know whether or not Gatsby went to
    2562 | Coney Island, or for how many hours he “glanced into rooms” while his house
         | ^~~~~ Did you mean to spell `Coney` this way?
Suggest:
  - Replace with: “Cone”
  - Replace with: “Conley”
  - Replace with: “Corey”



Lint:    Enhancement (31 priority)
Message: |
    2594 | “Looks very good,” he remarked vaguely. “One of the papers said they thought the
         |        ^~~~~~~~~ Vocabulary enhancement: use `excellent` instead of `very good`
Suggest:
  - Replace with: “excellent”



Lint:    Capitalization (31 priority)
Message: |
    2603 | “Of course, of course! They’re fine!” and he added hollowly, “. . . old sport.”
         |                                                                     ^~~ This sentence does not start with a capital letter
Suggest:
  - Replace with: “Old”



Lint:    Readability (127 priority)
Message: |
    2606 | thin drops swam like dew. Gatsby looked with vacant eyes through a copy of
         |                           ^~~~~~~~~~~~~~~~~~~~~~~~~~~~~~~~~~~~~~~~~~~~~~~~~
    2607 | Clay’s “Economics,” starting at the Finnish tread that shook the kitchen floor,
         | ~~~~~~~~~~~~~~~~~~~~~~~~~~~~~~~~~~~~~~~~~~~~~~~~~~~~~~~~~~~~~~~~~~~~~~~~~~~~~~~~
    2608 | and peering toward the bleared windows from time to time as if a series of
         | ~~~~~~~~~~~~~~~~~~~~~~~~~~~~~~~~~~~~~~~~~~~~~~~~~~~~~~~~~~~~~~~~~~~~~~~~~~~
    2609 | invisible but alarming happenings were taking place outside. Finally he got up
         | ~~~~~~~~~~~~~~~~~~~~~~~~~~~~~~~~~~~~~~~~~~~~~~~~~~~~~~~~~~~~ This sentence is 44 words long.



Lint:    Spelling (63 priority)
Message: |
    2607 | Clay’s “Economics,” starting at the Finnish tread that shook the kitchen floor,
    2608 | and peering toward the bleared windows from time to time as if a series of
         |                        ^~~~~~~ Did you mean to spell `bleared` this way?
Suggest:
  - Replace with: “blared”
  - Replace with: “bleated”
  - Replace with: “beard”



Lint:    Style (31 priority)
Message: |
    2629 | The exhilarating ripple of her voice was a wild tonic in the rain. I had to
    2630 | follow the sound of it for a moment, up and down, with my ear alone, before any
         |                                      ^~ An Oxford comma is necessary here.
Suggest:
  - Insert “,”



Lint:    Spelling (63 priority)
Message: |
    2638 | “That’s the secret of Castle Rackrent. Tell your chauffeur to go far away and
         |                              ^~~~~~~~ Did you mean `Backrest`?
Suggest:
  - Replace with: “Backrest”



Lint:    Spelling (63 priority)
Message: |
    2641 | “Come back in an hour, Ferdie.” Then in a grave murmur: “His name is Ferdie.”
         |                        ^~~~~~ Did you mean to spell `Ferdie` this way?
Suggest:
  - Replace with: “Fermi”
  - Replace with: “Ferris”
  - Replace with: “Freddie”



Lint:    Spelling (63 priority)
Message: |
    2641 | “Come back in an hour, Ferdie.” Then in a grave murmur: “His name is Ferdie.”
         |                                                                      ^~~~~~ Did you mean to spell `Ferdie` this way?
Suggest:
  - Replace with: “Fermi”
  - Replace with: “Ferris”
  - Replace with: “Freddie”



Lint:    Readability (127 priority)
Message: |
    2673 | a strained counterfeit of perfect ease, even of boredom. His head leaned back so
         |                                                          ^~~~~~~~~~~~~~~~~~~~~~~~
    2674 | far that it rested against the face of a defunct mantelpiece clock, and from
         | ~~~~~~~~~~~~~~~~~~~~~~~~~~~~~~~~~~~~~~~~~~~~~~~~~~~~~~~~~~~~~~~~~~~~~~~~~~~~~
    2675 | this position his distraught eyes stared down at Daisy, who was sitting,
         | ~~~~~~~~~~~~~~~~~~~~~~~~~~~~~~~~~~~~~~~~~~~~~~~~~~~~~~~~~~~~~~~~~~~~~~~~~
    2676 | frightened but graceful, on the edge of a stiff chair.
         | ~~~~~~~~~~~~~~~~~~~~~~~~~~~~~~~~~~~~~~~~~~~~~~~~~~~~~~ This sentence is 41 words long.



Lint:    Readability (127 priority)
Message: |
    2737 | I walked out the back way—just as Gatsby had when he had made his nervous
         | ^~~~~~~~~~~~~~~~~~~~~~~~~~~~~~~~~~~~~~~~~~~~~~~~~~~~~~~~~~~~~~~~~~~~~~~~~~
    2738 | circuit of the house half an hour before—and ran for a huge black knotted tree,
         | ~~~~~~~~~~~~~~~~~~~~~~~~~~~~~~~~~~~~~~~~~~~~~~~~~~~~~~~~~~~~~~~~~~~~~~~~~~~~~~~~
    2739 | whose massed leaves made a fabric against the rain. Once more it was pouring,
         | ~~~~~~~~~~~~~~~~~~~~~~~~~~~~~~~~~~~~~~~~~~~~~~~~~~~ This sentence is 41 words long.



Lint:    WordChoice (63 priority)
Message: |
    2737 | I walked out the back way—just as Gatsby had when he had made his nervous
         |                  ^~~~~~~~ Did you mean the closed compound noun “backway”?
Suggest:
  - Replace with: “backway”



Lint:    Readability (127 priority)
Message: |
    2743 | steeple, for half an hour. A brewer had built it early in the “period” craze, a
         |                            ^~~~~~~~~~~~~~~~~~~~~~~~~~~~~~~~~~~~~~~~~~~~~~~~~~~~~
    2744 | decade before, and there was a story that he’d agreed to pay five years’ taxes
         | ~~~~~~~~~~~~~~~~~~~~~~~~~~~~~~~~~~~~~~~~~~~~~~~~~~~~~~~~~~~~~~~~~~~~~~~~~~~~~~~
    2745 | on all the neighboring cottages if the owners would have their roofs thatched
         | ~~~~~~~~~~~~~~~~~~~~~~~~~~~~~~~~~~~~~~~~~~~~~~~~~~~~~~~~~~~~~~~~~~~~~~~~~~~~~~
    2746 | with straw. Perhaps their refusal took the heart out of his plan to Found a
         | ~~~~~~~~~~~ This sentence is 41 words long.



Lint:    WordChoice (126 priority)
Message: |
    2764 | face was smeared with tears, and when I came in she jumped up and began wiping
         |                                                 ^~~ Use the correct pronoun form after prepositions.
    2765 | at it with her handkerchief before a mirror. But there was a change in Gatsby
Suggest:
  - Replace with: “her”



Lint:    WordChoice (63 priority)
Message: |
    2775 | twinkle-bells of sunshine in the room, he smiled like a weather man, like an
         |                                                         ^~~~~~~~~~~ Did you mean the closed compound noun “weatherman”?
    2776 | ecstatic patron of recurrent light, and repeated the news to Daisy. “What do you
Suggest:
  - Replace with: “weatherman”



Lint:    WordChoice (126 priority)
Message: |
    2805 | I think he hardly knew what he was saying, for when I asked him what business he
    2806 | was in he answered: ‘‘That’s my affair,” before he realized that it wasn’t an
         |        ^~ Use the correct pronoun form after prepositions.
Suggest:
  - Replace with: “him”



Lint:    Style (31 priority)
Message: |
    2823 | “I keep it always full of interesting people, night and day. People who do
         |                                               ^~~~~ An Oxford comma is necessary here.
Suggest:
  - Insert “,”



Lint:    Spelling (63 priority)
Message: |
    2826 | Instead of taking the short cut along the Sound we went down to the road and
    2827 | entered by the big postern. With enchanting murmurs Daisy admired this aspect or
         |                    ^~~~~~~ Did you mean to spell `postern` this way?
Suggest:
  - Replace with: “poster”
  - Replace with: “posters”
  - Replace with: “pastern”



Lint:    Readability (127 priority)
Message: |
    2827 | entered by the big postern. With enchanting murmurs Daisy admired this aspect or
         |                             ^~~~~~~~~~~~~~~~~~~~~~~~~~~~~~~~~~~~~~~~~~~~~~~~~~~~~
    2828 | that of the feudal silhouette against the sky, admired the gardens, the
         | ~~~~~~~~~~~~~~~~~~~~~~~~~~~~~~~~~~~~~~~~~~~~~~~~~~~~~~~~~~~~~~~~~~~~~~~~
    2829 | sparkling odor of jonquils and the frothy odor of hawthorn and plum blossoms and
         | ~~~~~~~~~~~~~~~~~~~~~~~~~~~~~~~~~~~~~~~~~~~~~~~~~~~~~~~~~~~~~~~~~~~~~~~~~~~~~~~~~
    2830 | the pale gold odor of kiss-me-at-the-gate. It was strange to reach the marble
         | ~~~~~~~~~~~~~~~~~~~~~~~~~~~~~~~~~~~~~~~~~~ This sentence is 44 words long.



Lint:    Readability (127 priority)
Message: |
    2840 | We went up-stairs, through period bedrooms swathed in rose and lavender silk and
         | ^~~~~~~~~~~~~~~~~~~~~~~~~~~~~~~~~~~~~~~~~~~~~~~~~~~~~~~~~~~~~~~~~~~~~~~~~~~~~~~~~
    2841 | vivid with new flowers, through dressing-rooms and poolrooms, and bathrooms with
         | ~~~~~~~~~~~~~~~~~~~~~~~~~~~~~~~~~~~~~~~~~~~~~~~~~~~~~~~~~~~~~~~~~~~~~~~~~~~~~~~~~
    2842 | sunken baths—intruding into one chamber where a dishevelled man in pajamas was
         | ~~~~~~~~~~~~~~~~~~~~~~~~~~~~~~~~~~~~~~~~~~~~~~~~~~~~~~~~~~~~~~~~~~~~~~~~~~~~~~~
    2843 | doing liver exercises on the floor. It was Mr. Klipspringer, the ‘‘boarder.” I
         | ~~~~~~~~~~~~~~~~~~~~~~~~~~~~~~~~~~~ This sentence is 45 words long.



Lint:    Spelling (63 priority)
Message: |
    2842 | sunken baths—intruding into one chamber where a dishevelled man in pajamas was
         |                                                 ^~~~~~~~~~~ Did you mean `disheveled`?
    2843 | doing liver exercises on the floor. It was Mr. Klipspringer, the ‘‘boarder.” I
Suggest:
  - Replace with: “disheveled”



Lint:    Spelling (63 priority)
Message: |
    2843 | doing liver exercises on the floor. It was Mr. Klipspringer, the ‘‘boarder.” I
         |                                                ^~~~~~~~~~~~ Did you mean to spell `Klipspringer` this way?



Lint:    Style (31 priority)
Message: |
    2844 | had seen him wandering hungrily about the beach that morning. Finally we came to
    2845 | Gatsby’s own apartment, a bedroom and a bath, and an Adam’s study, where we sat
         |                           ^~~~~~~ An Oxford comma is necessary here.
Suggest:
  - Insert “,”



Lint:    Spelling (63 priority)
Message: |
    2866 | intensity. Now, in the reaction, he was running down like an overwound clock.
         |                                                              ^~~~~~~~~ Did you mean to spell `overwound` this way?
Suggest:
  - Replace with: “overground”
  - Replace with: “overfond”
  - Replace with: “overfund”



Lint:    Style (31 priority)
Message: |
    2872 | “I’ve got a man in England who buys me clothes. He sends over a selection of
    2873 | things at the beginning of each season, spring and fall.”
         |                                         ^~~~~~ An Oxford comma is necessary here.
Suggest:
  - Insert “,”



Lint:    Readability (127 priority)
Message: |
    2875 | He took out a pile of shirts and began throwing them, one by one, before us,
         | ^~~~~~~~~~~~~~~~~~~~~~~~~~~~~~~~~~~~~~~~~~~~~~~~~~~~~~~~~~~~~~~~~~~~~~~~~~~~~
    2876 | shirts of sheer linen and thick silk and fine flannel, which lost their folds as
         | ~~~~~~~~~~~~~~~~~~~~~~~~~~~~~~~~~~~~~~~~~~~~~~~~~~~~~~~~~~~~~~~~~~~~~~~~~~~~~~~~~
    2877 | they fell and covered the table in many colored disarray. While we admired he
         | ~~~~~~~~~~~~~~~~~~~~~~~~~~~~~~~~~~~~~~~~~~~~~~~~~~~~~~~~~ This sentence is 41 words long.



Lint:    Spelling (63 priority)
Message: |
    2878 | brought more and the soft rich heap mounted higher—shirts with stripes and
    2879 | scrolls and plaids in coral and applegreen and lavender and faint orange, with
         |                                 ^~~~~~~~~~ Did you mean to spell `applegreen` this way?
    2880 | monograms of Indian blue. Suddenly, with a strained sound, Daisy bent her head
Suggest:
  - Replace with: “Appleseed”
  - Replace with: “allergen”
  - Replace with: “appeared”



Lint:    Readability (127 priority)
Message: |
    2887 | After the house, we were to see the grounds and the swimming-pool, and the
         | ^~~~~~~~~~~~~~~~~~~~~~~~~~~~~~~~~~~~~~~~~~~~~~~~~~~~~~~~~~~~~~~~~~~~~~~~~~~
    2888 | hydroplane and the midsummer flowers—but outside Gatsby’s window it began to
         | ~~~~~~~~~~~~~~~~~~~~~~~~~~~~~~~~~~~~~~~~~~~~~~~~~~~~~~~~~~~~~~~~~~~~~~~~~~~~~
    2889 | rain again, so we stood in a row looking at the corrugated surface of the Sound.
         | ~~~~~~~~~~~~~~~~~~~~~~~~~~~~~~~~~~~~~~~~~~~~~~~~~~~~~~~~~~~~~~~~~~~~~~~~~~~~~~~~ This sentence is 43 words long.



Lint:    Spelling (63 priority)
Message: |
    2940 | “I know what we'll do,” said Gatsby, “we'll have Klipspringer play the piano.”
         |                                                  ^~~~~~~~~~~~ Did you mean to spell `Klipspringer` this way?



Lint:    Spelling (63 priority)
Message: |
    2949 | “I was asleep,” cried Mr. Klipspringer, in a spasm of embarrassment. “That is,
         |                           ^~~~~~~~~~~~ Did you mean to spell `Klipspringer` this way?



Lint:    Formatting (63 priority)
Message: |
    2950 | I’d been asleep. Then I got up . . .”
         |                               ^ Unnecessary space at the end of the sentence.
Suggest:
  - Remove error



Lint:    Spelling (63 priority)
Message: |
    2952 | “Klipspringer plays the piano,” said Gatsby, cutting him off. “Don’t you, Ewing,
         |  ^~~~~~~~~~~~ Did you mean to spell `Klipspringer` this way?



Lint:    Spelling (63 priority)
Message: |
    2955 | “I don’t play well. I don’t—I hardly play at all. I’m all out of prac———”
         |                                                                  ^~~~ Did you mean to spell `prac` this way?
Suggest:
  - Replace with: “pray”
  - Replace with: “prat”
  - Replace with: “pram”



Lint:    Spelling (63 priority)
Message: |
    2965 | When Klipspringer had played “The Love Nest” he turned around on the bench and
         |      ^~~~~~~~~~~~ Did you mean to spell `Klipspringer` this way?



Lint:    WordChoice (127 priority)
Message: |
    2968 | “I’m all out of practice, you see. I told you I couldn’t play. I’m all out of
         |                                           ^~~ The possessive version of this word is more common in this context.
Suggest:
  - Replace with: “your”
  - Replace with: “you're a”
  - Replace with: “you're an”



Lint:    Repetition (63 priority)
Message: |
    2968 | “I’m all out of practice, you see. I told you I couldn’t play. I’m all out of
         |                                           ^~~~~ There are too many personal pronouns in sequence here.
Suggest:
  - Replace with: “you”
  - Replace with: “I”



Lint:    Spelling (63 priority)
Message: |
    2968 | “I’m all out of practice, you see. I told you I couldn’t play. I’m all out of
    2969 | prac—”
         | ^~~~ Did you mean to spell `prac` this way?
Suggest:
  - Replace with: “pray”
  - Replace with: “prat”
  - Replace with: “pram”



Lint:    WordChoice (126 priority)
Message: |
    2983 | As I went over to say good-by I saw that the expression of bewilderment had come
         |                               ^ Use the correct pronoun form after prepositions.
Suggest:
  - Replace with: “ME”



Lint:    WordChoice (54 priority)
Message: |
    2995 | of emotion. I think that voice held him most, with its fluctuating, feverish
         |                                                    ^~~ Use `it's` (short for `it has` or `it is`) here, not the possessive `its`.
    2996 | warmth, because it couldn’t be over-dreamed—that voice was a deathless song.
Suggest:
  - Replace with: “it's”
  - Replace with: “it has”



Lint:    Readability (127 priority)
Message: |
    3020 | short of being news. Contemporary legends such as the “underground pipe-line to
         |                      ^~~~~~~~~~~~~~~~~~~~~~~~~~~~~~~~~~~~~~~~~~~~~~~~~~~~~~~~~~~
    3021 | Canada” attached themselves to him, and there was one persistent story that he
         | ~~~~~~~~~~~~~~~~~~~~~~~~~~~~~~~~~~~~~~~~~~~~~~~~~~~~~~~~~~~~~~~~~~~~~~~~~~~~~~~
    3022 | didn’t live in a house at all, but in a boat that looked like a house and was
         | ~~~~~~~~~~~~~~~~~~~~~~~~~~~~~~~~~~~~~~~~~~~~~~~~~~~~~~~~~~~~~~~~~~~~~~~~~~~~~~
    3023 | moved secretly up and down the Long Island shore. Just why these inventions were
         | ~~~~~~~~~~~~~~~~~~~~~~~~~~~~~~~~~~~~~~~~~~~~~~~~~ This sentence is 49 words long.



Lint:    Spelling (63 priority)
Message: |
    3023 | moved secretly up and down the Long Island shore. Just why these inventions were
    3024 | a source of satisfaction to James Gatz of North Dakota, isn’t easy to say.
         |                                   ^~~~ Did you mean to spell `Gatz` this way?
Suggest:
  - Replace with: “Ga's”
  - Replace with: “Gate”
  - Replace with: “GHz”



Lint:    Spelling (63 priority)
Message: |
    3026 | James Gatz—that was really, or at least legally, his name. He had changed it at
         |       ^~~~ Did you mean to spell `Gatz` this way?
Suggest:
  - Replace with: “Ga's”
  - Replace with: “Gate”
  - Replace with: “GHz”



Lint:    Readability (127 priority)
Message: |
    3029 | on Lake Superior. It was James Gatz who had been loafing along the beach that
         |                   ^~~~~~~~~~~~~~~~~~~~~~~~~~~~~~~~~~~~~~~~~~~~~~~~~~~~~~~~~~~~
    3030 | afternoon in a torn green jersey and a pair of canvas pants, but it was already
         | ~~~~~~~~~~~~~~~~~~~~~~~~~~~~~~~~~~~~~~~~~~~~~~~~~~~~~~~~~~~~~~~~~~~~~~~~~~~~~~~~
    3031 | Jay Gatsby who borrowed a rowboat, pulled out to the Tuolomee, and informed Cody
         | ~~~~~~~~~~~~~~~~~~~~~~~~~~~~~~~~~~~~~~~~~~~~~~~~~~~~~~~~~~~~~~~~~~~~~~~~~~~~~~~~~
    3032 | that a wind might catch him and break him up in half an hour.
         | ~~~~~~~~~~~~~~~~~~~~~~~~~~~~~~~~~~~~~~~~~~~~~~~~~~~~~~~~~~~~~ This sentence is 56 words long.



Lint:    Spelling (63 priority)
Message: |
    3029 | on Lake Superior. It was James Gatz who had been loafing along the beach that
         |                                ^~~~ Did you mean to spell `Gatz` this way?
Suggest:
  - Replace with: “Ga's”
  - Replace with: “Gate”
  - Replace with: “GHz”



Lint:    Spelling (63 priority)
Message: |
    3031 | Jay Gatsby who borrowed a rowboat, pulled out to the Tuolomee, and informed Cody
         |                                                      ^~~~~~~~ Did you mean to spell `Tuolomee` this way?
    3032 | that a wind might catch him and break him up in half an hour.
Suggest:
  - Replace with: “Togolese”
  - Replace with: “Tolkien”
  - Replace with: “Toltec”



Lint:    Spelling (63 priority)
Message: |
    3048 | were ignorant, of the others because they were hysterical about things which in
    3049 | his overwhelming self-absorbtion he took for granted.
         |                       ^~~~~~~~~~ Did you mean to spell `absorbtion` this way?
Suggest:
  - Replace with: “absorption”
  - Replace with: “abortion”
  - Replace with: “adsorption”



Lint:    WordChoice (63 priority)
Message: |
    3073 | tried to separate him from his money. The none too savory ramifications by which
    3074 | Ella Kaye, the newspaper woman, played Madame de Maintenon to his weakness and
         |                ^~~~~~~~~~~~~~~ Did you mean the closed compound noun “newspaperwoman”?
Suggest:
  - Replace with: “newspaperwoman”



Lint:    Spelling (63 priority)
Message: |
    3074 | Ella Kaye, the newspaper woman, played Madame de Maintenon to his weakness and
         |                                               ^~ Did you mean to spell `de` this way?
    3075 | sent him to sea in a yacht, were common property of the turgid journalism
Suggest:
  - Replace with: “d”
  - Replace with: “db”
  - Replace with: “dc”



Lint:    Spelling (63 priority)
Message: |
    3074 | Ella Kaye, the newspaper woman, played Madame de Maintenon to his weakness and
         |                                                  ^~~~~~~~~ Did you mean to spell `Maintenon` this way?
    3075 | sent him to sea in a yacht, were common property of the turgid journalism
Suggest:
  - Replace with: “Maintop”
  - Replace with: “Maine's”
  - Replace with: “Mainer's”



Lint:    Spelling (63 priority)
Message: |
    3076 | of 1902. He had been coasting along all too hospitable shores for five years
    3077 | when he turned up as James Gatz’s destiny in Little Girl Bay.
         |                            ^~~~~~ Did you mean to spell `Gatz’s` this way?
Suggest:
  - Replace with: “Ga's”
  - Replace with: “Gaea's”
  - Replace with: “Gael's”



Lint:    Spelling (63 priority)
Message: |
    3079 | To young Gatz, resting on his oars and looking up at the railed deck, that yacht
         |          ^~~~ Did you mean to spell `Gatz` this way?
Suggest:
  - Replace with: “Ga's”
  - Replace with: “Gate”
  - Replace with: “GHz”



Lint:    Spelling (63 priority)
Message: |
    3085 | and a yachting cap. And when the Tuolomee left for the West Indies and the
         |                                  ^~~~~~~~ Did you mean to spell `Tuolomee` this way?
    3086 | Barbary Coast Gatsby left too.
Suggest:
  - Replace with: “Togolese”
  - Replace with: “Tolkien”
  - Replace with: “Toltec”



Lint:    Readability (127 priority)
Message: |
    3088 | He was employed in a vague personal capacity—while he remained with Cody he was
         | ^~~~~~~~~~~~~~~~~~~~~~~~~~~~~~~~~~~~~~~~~~~~~~~~~~~~~~~~~~~~~~~~~~~~~~~~~~~~~~~~
    3089 | in turn steward, mate, skipper, secretary, and even jailor, for Dan Cody sober
         | ~~~~~~~~~~~~~~~~~~~~~~~~~~~~~~~~~~~~~~~~~~~~~~~~~~~~~~~~~~~~~~~~~~~~~~~~~~~~~~~
    3090 | knew what lavish doings Dan Cody drunk might soon be about, and he provided for
         | ~~~~~~~~~~~~~~~~~~~~~~~~~~~~~~~~~~~~~~~~~~~~~~~~~~~~~~~~~~~~~~~~~~~~~~~~~~~~~~~~
    3091 | such contingencies by reposing more and more trust in Gatsby. The arrangement
         | ~~~~~~~~~~~~~~~~~~~~~~~~~~~~~~~~~~~~~~~~~~~~~~~~~~~~~~~~~~~~~ This sentence is 53 words long.



Lint:    Spelling (63 priority)
Message: |
    3089 | in turn steward, mate, skipper, secretary, and even jailor, for Dan Cody sober
         |                                                     ^~~~~~ Did you mean to spell `jailor` this way?
    3090 | knew what lavish doings Dan Cody drunk might soon be about, and he provided for
Suggest:
  - Replace with: “jailer”
  - Replace with: “sailor”
  - Replace with: “tailor”



Lint:    Readability (127 priority)
Message: |
    3096 | I remember the portrait of him up in Gatsby’s bedroom, a gray, florid man with a
         | ^~~~~~~~~~~~~~~~~~~~~~~~~~~~~~~~~~~~~~~~~~~~~~~~~~~~~~~~~~~~~~~~~~~~~~~~~~~~~~~~~
    3097 | hard, empty face—the pioneer debauchee, who during one phase of American life
         | ~~~~~~~~~~~~~~~~~~~~~~~~~~~~~~~~~~~~~~~~~~~~~~~~~~~~~~~~~~~~~~~~~~~~~~~~~~~~~~
    3098 | brought back to the Eastern seaboard the savage violence of the frontier brothel
         | ~~~~~~~~~~~~~~~~~~~~~~~~~~~~~~~~~~~~~~~~~~~~~~~~~~~~~~~~~~~~~~~~~~~~~~~~~~~~~~~~~
    3099 | and saloon. It was indirectly due to Cody that Gatsby drank so little. Sometimes
         | ~~~~~~~~~~~ This sentence is 44 words long.



Lint:    Spelling (63 priority)
Message: |
    3106 | left with his singularly appropriate education; the vague contour of Jay Gatsby
    3107 | had filled out to the substantiality of a man.
         |                       ^~~~~~~~~~~~~~ Did you mean `substantially`?
Suggest:
  - Replace with: “substantially”



Lint:    Punctuation (31 priority)
Message: |
    3111 | faintly true. Moreover he told it to me at a time of confusion, when I had
         |               ^~~~~~~~ Discourse markers at the beginning of a sentence should be followed by a comma.
Suggest:
  - Insert “,”



Lint:    Readability (127 priority)
Message: |
    3116 | It was a halt, too, in my association with his affairs. For several weeks I
         |                                                         ^~~~~~~~~~~~~~~~~~~~
    3117 | didn’t see him or hear his voice on the phone—mostly I was in New York, trotting
         | ~~~~~~~~~~~~~~~~~~~~~~~~~~~~~~~~~~~~~~~~~~~~~~~~~~~~~~~~~~~~~~~~~~~~~~~~~~~~~~~~~
    3118 | around with Jordan and trying to ingratiate myself with her senile aunt—but
         | ~~~~~~~~~~~~~~~~~~~~~~~~~~~~~~~~~~~~~~~~~~~~~~~~~~~~~~~~~~~~~~~~~~~~~~~~~~~~
    3119 | finally I went over to his house one Sunday afternoon. I hadn’t been there two
         | ~~~~~~~~~~~~~~~~~~~~~~~~~~~~~~~~~~~~~~~~~~~~~~~~~~~~~~ This sentence is 44 words long.



Lint:    Repetition (127 priority)
Message: |
    3135 | uneasy anyhow until he had given them something, realizing in a vague way that
         |                                                                           ^~~~~
    3136 | that was all they came for. Mr. Sloane wanted nothing. A lemonade? No, thanks. A
         | ~~~~ Did you mean to repeat this word?
Suggest:
  - Replace with: “that”



Lint:    Repetition (126 priority)
Message: |
    3135 | uneasy anyhow until he had given them something, realizing in a vague way that
         |                                                                           ^~~~~
    3136 | that was all they came for. Mr. Sloane wanted nothing. A lemonade? No, thanks. A
         | ~~~~ “that that” sometimes means “that which”, which is clearer.
Suggest:
  - Replace with: “that which”



Lint:    Enhancement (31 priority)
Message: |
    3141 | “Very good roads around here.”
         |  ^~~~~~~~~ Vocabulary enhancement: use `excellent` instead of `very good`
Suggest:
  - Replace with: “Excellent”



Lint:    Spelling (63 priority)
Message: |
    3180 | “Be ver’ nice,” said Mr. Sloane, without gratitude. “Well—think ought to be
         |     ^~~ Did you mean to spell `ver` this way?
Suggest:
  - Replace with: “var”
  - Replace with: “veer”
  - Replace with: “verb”



Lint:    Readability (127 priority)
Message: |
    3235 | in my memory from Gatsby’s other parties that summer. There were the same
         |                                                       ^~~~~~~~~~~~~~~~~~~~
    3236 | people, or at least the same sort of people, the same profusion of champagne,
         | ~~~~~~~~~~~~~~~~~~~~~~~~~~~~~~~~~~~~~~~~~~~~~~~~~~~~~~~~~~~~~~~~~~~~~~~~~~~~~~
    3237 | the same many-colored, many-keyed commotion, but I felt an unpleasantness in the
         | ~~~~~~~~~~~~~~~~~~~~~~~~~~~~~~~~~~~~~~~~~~~~~~~~~~~~~~~~~~~~~~~~~~~~~~~~~~~~~~~~~
    3238 | air, a pervading harshness that hadn’t been there before. Or perhaps I had
         | ~~~~~~~~~~~~~~~~~~~~~~~~~~~~~~~~~~~~~~~~~~~~~~~~~~~~~~~~~ This sentence is 41 words long.



Lint:    Readability (127 priority)
Message: |
    3238 | air, a pervading harshness that hadn’t been there before. Or perhaps I had
         |                                                           ^~~~~~~~~~~~~~~~~
    3239 | merely grown used to it, grown to accept West Egg as a world complete in itself,
         | ~~~~~~~~~~~~~~~~~~~~~~~~~~~~~~~~~~~~~~~~~~~~~~~~~~~~~~~~~~~~~~~~~~~~~~~~~~~~~~~~~
    3240 | with its own standards and its own great figures, second to nothing because it
         | ~~~~~~~~~~~~~~~~~~~~~~~~~~~~~~~~~~~~~~~~~~~~~~~~~~~~~~~~~~~~~~~~~~~~~~~~~~~~~~~
    3241 | had no consciousness of being so, and now I was looking at it again, through
         | ~~~~~~~~~~~~~~~~~~~~~~~~~~~~~~~~~~~~~~~~~~~~~~~~~~~~~~~~~~~~~~~~~~~~~~~~~~~~~
    3242 | Daisy’s eyes. It is invariably saddening to look through new eyes at things upon
         | ~~~~~~~~~~~~~ This sentence is 51 words long.



Lint:    Spelling (63 priority)
Message: |
    3254 | “I’m looking around. I’m having a marvellous—”
         |                                   ^~~~~~~~~~ Did you mean `marvelous`?
Suggest:
  - Replace with: “marvelous”



Lint:    Formatting (63 priority)
Message: |
    3274 | “Mrs. Buchanan . . . and Mr. Buchanan—” After an instant’s hesitation he added:
         |               ^ Unnecessary space at the end of the sentence.
Suggest:
  - Remove error



Lint:    Capitalization (31 priority)
Message: |
    3274 | “Mrs. Buchanan . . . and Mr. Buchanan—” After an instant’s hesitation he added:
         |                      ^~~ This sentence does not start with a capital letter
Suggest:
  - Replace with: “And”



Lint:    Spelling (63 priority)
Message: |
    3316 | “Wha’?”
         |  ^~~ Did you mean to spell `Wha` this way?
Suggest:
  - Replace with: “What”
  - Replace with: “Wham”
  - Replace with: “Aha”



Lint:    Spelling (63 priority)
Message: |
    3319 | at the local club to-morrow, spoke in Miss Baedeker’s defence:
         |                                                       ^~~~~~~ Did you mean to spell `defence` this way?
Suggest:
  - Replace with: “defense”
  - Replace with: “decency”
  - Replace with: “deface”



Lint:    WordChoice (63 priority)
Message: |
    3337 | “Speak for yourself!” cried Miss Baedeker violently. “Your hand shakes. I
         |                                                            ^~~~~~~~~~~ Did you mean the closed compound noun “handshakes”?
Suggest:
  - Replace with: “handshakes”



Lint:    Spelling (63 priority)
Message: |
    3349 | But the rest offended her—and inarguably, because it wasn’t a gesture but an
         |                               ^~~~~~~~~~ Did you mean to spell `inarguably` this way?
Suggest:
  - Replace with: “inarguable”
  - Replace with: “unarguably”
  - Replace with: “arguably”



Lint:    Readability (127 priority)
Message: |
    3350 | emotion. She was appalled by West Egg, this unprecedented “place” that Broadway
         |          ^~~~~~~~~~~~~~~~~~~~~~~~~~~~~~~~~~~~~~~~~~~~~~~~~~~~~~~~~~~~~~~~~~~~~~~
    3351 | had begotten upon a Long Island fishing village—appalled by its raw vigor that
         | ~~~~~~~~~~~~~~~~~~~~~~~~~~~~~~~~~~~~~~~~~~~~~~~~~~~~~~~~~~~~~~~~~~~~~~~~~~~~~~~
    3352 | chafed under the old euphemisms and by the too obtrusive fate that herded its
         | ~~~~~~~~~~~~~~~~~~~~~~~~~~~~~~~~~~~~~~~~~~~~~~~~~~~~~~~~~~~~~~~~~~~~~~~~~~~~~~
    3353 | inhabitants along a short-cut from nothing to nothing. She saw something awful
         | ~~~~~~~~~~~~~~~~~~~~~~~~~~~~~~~~~~~~~~~~~~~~~~~~~~~~~~ This sentence is 48 words long.



Lint:    Spelling (63 priority)
Message: |
    3389 | Daisy began to sing with the music in a husky, rythmic whisper, bringing out a
         |                                                ^~~~~~~ Did you mean to spell `rythmic` this way?
    3390 | meaning in each word that it had never had before and would never have again.
Suggest:
  - Replace with: “rhythmic”
  - Replace with: “mythic”



Lint:    Readability (127 priority)
Message: |
    3414 | dim, incalculable hours? Perhaps some unbelievable guest would arrive, a person
         |                          ^~~~~~~~~~~~~~~~~~~~~~~~~~~~~~~~~~~~~~~~~~~~~~~~~~~~~~~
    3415 | infinitely rare and to be marvelled at, some authentically radiant young girl
         | ~~~~~~~~~~~~~~~~~~~~~~~~~~~~~~~~~~~~~~~~~~~~~~~~~~~~~~~~~~~~~~~~~~~~~~~~~~~~~~
    3416 | who with one fresh glance at Gatsby, one moment of magical encounter, would blot
         | ~~~~~~~~~~~~~~~~~~~~~~~~~~~~~~~~~~~~~~~~~~~~~~~~~~~~~~~~~~~~~~~~~~~~~~~~~~~~~~~~~
    3417 | out those five years of unwavering devotion.
         | ~~~~~~~~~~~~~~~~~~~~~~~~~~~~~~~~~~~~~~~~~~~~ This sentence is 41 words long.



Lint:    Spelling (63 priority)
Message: |
    3414 | dim, incalculable hours? Perhaps some unbelievable guest would arrive, a person
    3415 | infinitely rare and to be marvelled at, some authentically radiant young girl
         |                           ^~~~~~~~~ Did you mean `marveled`?
Suggest:
  - Replace with: “marveled”



Lint:    Readability (127 priority)
Message: |
    3419 | I stayed late that night, Gatsby asked me to wait until he was free, and I
         | ^~~~~~~~~~~~~~~~~~~~~~~~~~~~~~~~~~~~~~~~~~~~~~~~~~~~~~~~~~~~~~~~~~~~~~~~~~~
    3420 | lingered in the garden until the inevitable swimming party had run up, chilled
         | ~~~~~~~~~~~~~~~~~~~~~~~~~~~~~~~~~~~~~~~~~~~~~~~~~~~~~~~~~~~~~~~~~~~~~~~~~~~~~~~
    3421 | and exalted, from the black beach, until the lights were extinguished in the
         | ~~~~~~~~~~~~~~~~~~~~~~~~~~~~~~~~~~~~~~~~~~~~~~~~~~~~~~~~~~~~~~~~~~~~~~~~~~~~~
    3422 | guest-rooms overhead. When he came down the steps at last the tanned skin was
         | ~~~~~~~~~~~~~~~~~~~~~ This sentence is 45 words long.



Lint:    Readability (127 priority)
Message: |
    3474 | Out of the corner of his eye Gatsby saw that the blocks of the sidewalks really
         | ^~~~~~~~~~~~~~~~~~~~~~~~~~~~~~~~~~~~~~~~~~~~~~~~~~~~~~~~~~~~~~~~~~~~~~~~~~~~~~~~
    3475 | formed a ladder and mounted to a secret place above the trees—he could climb to
         | ~~~~~~~~~~~~~~~~~~~~~~~~~~~~~~~~~~~~~~~~~~~~~~~~~~~~~~~~~~~~~~~~~~~~~~~~~~~~~~~~
    3476 | it, if he climbed alone, and once there he could suck on the pap of life, gulp
         | ~~~~~~~~~~~~~~~~~~~~~~~~~~~~~~~~~~~~~~~~~~~~~~~~~~~~~~~~~~~~~~~~~~~~~~~~~~~~~~~
    3477 | down the incomparable milk of wonder.
         | ~~~~~~~~~~~~~~~~~~~~~~~~~~~~~~~~~~~~~ This sentence is 55 words long.



Lint:    WordChoice (63 priority)
Message: |
    3479 | His heart beat faster and faster as Daisy’s white face came up to his own. He
         |     ^~~~~~~~~~ Did you mean the closed compound noun “heartbeat”?
Suggest:
  - Replace with: “heartbeat”



Lint:    Spelling (63 priority)
Message: |
    3490 | them than a wisp of startled air. But they made no sound, and what I had almost
    3491 | remembered was uncommunicable forever.
         |                ^~~~~~~~~~~~~~ Did you mean to spell `uncommunicable` this way?
Suggest:
  - Replace with: “incommunicable”
  - Replace with: “communicable”
  - Replace with: “noncommunicable”



Lint:    WordChoice (54 priority)
Message: |
    3495 | It was when curiosity about Gatsby was at its highest that the lights in his
         |                                           ^~~ Use `it's` (short for `it has` or `it is`) here, not the possessive `its`.
    3496 | house failed to go on one Saturday night—and, as obscurely as it had begun, his
Suggest:
  - Replace with: “it's”
  - Replace with: “it has”



Lint:    Spelling (63 priority)
Message: |
    3496 | house failed to go on one Saturday night—and, as obscurely as it had begun, his
    3497 | career as Trimalchio was over. Only gradually did I become aware that the
         |           ^~~~~~~~~~ Did you mean to spell `Trimalchio` this way?



Lint:    Spelling (63 priority)
Message: |
    3507 | “I hadn’t seen him around, and I was rather worried. Tell him Mr. Carraway came
         |                                                                   ^~~~~~~~ Did you mean to spell `Carraway` this way?
    3508 | over.”
Suggest:
  - Replace with: “Caraway”
  - Replace with: “Faraway”



Lint:    Spelling (63 priority)
Message: |
    3512 | “Carraway.”
         |  ^~~~~~~~ Did you mean to spell `Carraway` this way?
Suggest:
  - Replace with: “Caraway”
  - Replace with: “Faraway”



Lint:    Spelling (63 priority)
Message: |
    3514 | “Carraway. All right, I'll tell him.”
         |  ^~~~~~~~ Did you mean to spell `Carraway` this way?
Suggest:
  - Replace with: “Caraway”
  - Replace with: “Faraway”



Lint:    Readability (127 priority)
Message: |
    3518 | My Finn informed me that Gatsby had dismissed every servant in his house a week
         | ^~~~~~~~~~~~~~~~~~~~~~~~~~~~~~~~~~~~~~~~~~~~~~~~~~~~~~~~~~~~~~~~~~~~~~~~~~~~~~~~
    3519 | ago and replaced them with half a dozen others, who never went into West Egg
         | ~~~~~~~~~~~~~~~~~~~~~~~~~~~~~~~~~~~~~~~~~~~~~~~~~~~~~~~~~~~~~~~~~~~~~~~~~~~~~
    3520 | Village to be bribed by the tradesmen, but ordered moderate supplies over the
         | ~~~~~~~~~~~~~~~~~~~~~~~~~~~~~~~~~~~~~~~~~~~~~~~~~~~~~~~~~~~~~~~~~~~~~~~~~~~~~~
    3521 | telephone. The grocery boy reported that the kitchen looked like a pigsty, and
         | ~~~~~~~~~~ This sentence is 44 words long.



Lint:    Spelling (63 priority)
Message: |
    3539 | “They’re some people Wolfshiem wanted to do something for. They’re all brothers
         |                      ^~~~~~~~~ Did you mean `Bolshie`?
Suggest:
  - Replace with: “Bolshie”



Lint:    Readability (127 priority)
Message: |
    3553 | of the National Biscuit Company broke the simmering hush at noon. The straw
         |                                                                   ^~~~~~~~~~
    3554 | seats of the car hovered on the edge of combustion; the woman next to me
         | ~~~~~~~~~~~~~~~~~~~~~~~~~~~~~~~~~~~~~~~~~~~~~~~~~~~~~~~~~~~~~~~~~~~~~~~~~
    3555 | perspired delicately for a while into her white shirtwaist, and then, as her
         | ~~~~~~~~~~~~~~~~~~~~~~~~~~~~~~~~~~~~~~~~~~~~~~~~~~~~~~~~~~~~~~~~~~~~~~~~~~~~~
    3556 | newspaper dampened under her fingers, lapsed despairingly into deep heat with a
         | ~~~~~~~~~~~~~~~~~~~~~~~~~~~~~~~~~~~~~~~~~~~~~~~~~~~~~~~~~~~~~~~~~~~~~~~~~~~~~~~~
    3557 | desolate cry. Her pocket-book slapped to the floor.
         | ~~~~~~~~~~~~~ This sentence is 44 words long.



Lint:    Readability (127 priority)
Message: |
    3561 | I picked it up with a weary bend and handed it back to her, holding it at arm’s
         | ^~~~~~~~~~~~~~~~~~~~~~~~~~~~~~~~~~~~~~~~~~~~~~~~~~~~~~~~~~~~~~~~~~~~~~~~~~~~~~~~
    3562 | length and by the extreme tip of the corners to indicate that I had no designs
         | ~~~~~~~~~~~~~~~~~~~~~~~~~~~~~~~~~~~~~~~~~~~~~~~~~~~~~~~~~~~~~~~~~~~~~~~~~~~~~~~
    3563 | upon it—but every one near by, including the woman, suspected me just the same.
         | ~~~~~~~~~~~~~~~~~~~~~~~~~~~~~~~~~~~~~~~~~~~~~~~~~~~~~~~~~~~~~~~~~~~~~~~~~~~~~~~ This sentence is 49 words long.



Lint:    Miscellaneous (31 priority)
Message: |
    3562 | length and by the extreme tip of the corners to indicate that I had no designs
    3563 | upon it—but every one near by, including the woman, suspected me just the same.
         |             ^~~~~~~~~ Did you mean the closed compound `everyone`?
Suggest:
  - Replace with: “everyone”



Lint:    Formatting (63 priority)
Message: |
    3566 | Hot! . . . Hot! . . . Is it hot enough for you? Is it hot? Is it . . .?”
         |                                                                 ^ Unnecessary space at the end of the sentence.
Suggest:
  - Remove error



Lint:    Spelling (63 priority)
Message: |
    3572 | . . . Through the hall of the Buchanans’ house blew a faint wind, carrying the
         |                               ^~~~~~~~~ Did you mean to spell `Buchanans` this way?
Suggest:
  - Replace with: “Buchanan's”
  - Replace with: “Buchanan”



Lint:    Formatting (63 priority)
Message: |
    3578 | What he really said was: “Yes . . . Yes . . . I’ll see.”
         |                              ^ Unnecessary space at the end of the sentence.
Suggest:
  - Remove error



Lint:    Formatting (63 priority)
Message: |
    3578 | What he really said was: “Yes . . . Yes . . . I’ll see.”
         |                                        ^ Unnecessary space at the end of the sentence.
Suggest:
  - Remove error



Lint:    Spelling (63 priority)
Message: |
    3599 | Gatsby stood in the centre of the crimson carpet and gazed around with
         |                     ^~~~~~ Did you mean to spell `centre` this way?
Suggest:
  - Replace with: “center”
  - Replace with: “censure”
  - Replace with: “cent”



Lint:    Formatting (63 priority)
Message: |
    3606 | then, I won’t sell you the car at all. . . . I’m under no obligations to you at
    3607 | all . . . and as for your bothering me about it at lunch time, I won’t stand
         |    ^ Unnecessary space at the end of the sentence.
Suggest:
  - Remove error



Lint:    Capitalization (31 priority)
Message: |
    3607 | all . . . and as for your bothering me about it at lunch time, I won’t stand
         |           ^~~ This sentence does not start with a capital letter
Suggest:
  - Replace with: “And”



Lint:    Spelling (63 priority)
Message: |
    3612 | “No, he’s not,” I assured her. “It’s a bona-fide deal. I happen to know about
         |                                        ^~~~ Did you mean to spell `bona` this way?
Suggest:
  - Replace with: “boa”
  - Replace with: “bond”
  - Replace with: “bone”



Lint:    Spelling (63 priority)
Message: |
    3612 | “No, he’s not,” I assured her. “It’s a bona-fide deal. I happen to know about
         |                                             ^~~~ Did you mean to spell `fide` this way?
Suggest:
  - Replace with: “fade”
  - Replace with: “fife”
  - Replace with: “file”



Lint:    Spelling (63 priority)
Message: |
    3640 | “Bles-sed pre-cious,” she crooned, holding out her arms. “Come to your own
         |  ^~~~ Did you mean to spell `Bles` this way?
Suggest:
  - Replace with: “B's”
  - Replace with: “BB's”
  - Replace with: “BC's”



Lint:    Spelling (63 priority)
Message: |
    3640 | “Bles-sed pre-cious,” she crooned, holding out her arms. “Come to your own
         |               ^~~~~ Did you mean to spell `cious` this way?
Suggest:
  - Replace with: “pious”
  - Replace with: “chorus”
  - Replace with: “circus”



Lint:    Spelling (63 priority)
Message: |
    3646 | “The bles-sed pre-cious! Did mother get powder on your old yellowy hair? Stand
         |      ^~~~ Did you mean to spell `bles` this way?
Suggest:
  - Replace with: “bless”
  - Replace with: “bales”
  - Replace with: “bees”



Lint:    Spelling (63 priority)
Message: |
    3646 | “The bles-sed pre-cious! Did mother get powder on your old yellowy hair? Stand
         |                   ^~~~~ Did you mean to spell `cious` this way?
Suggest:
  - Replace with: “pious”
  - Replace with: “chorus”
  - Replace with: “circus”



Lint:    Spelling (63 priority)
Message: |
    3646 | “The bles-sed pre-cious! Did mother get powder on your old yellowy hair? Stand
    3647 | up now, and say—How-de-do.”
         |                     ^~ Did you mean to spell `de` this way?
Suggest:
  - Replace with: “d”
  - Replace with: “db”
  - Replace with: “dc”



Lint:    Spelling (63 priority)
Message: |
    3672 | “Come, Pammy.”
         |        ^~~~~ Did you mean to spell `Pammy` this way?
Suggest:
  - Replace with: “Mammy”
  - Replace with: “Sammy”
  - Replace with: “Tammy”



Lint:    Spelling (63 priority)
Message: |
    3677 | hand and was pulled out the door, just as Tom came back, preceding four gin
    3678 | rickeys that clicked full of ice.
         | ^~~~~~~ Did you mean to spell `rickeys` this way?
Suggest:
  - Replace with: “rickets”
  - Replace with: “Rickey's”
  - Replace with: “rice's”



Lint:    Regionalism (63 priority)
Message: |
    3690 | “Come outside,” he suggested to Gatsby, “I’d like you to have a look at the
         |                                                          ^~~~ American English prefers `take a look` over `have a look`.
    3691 | place.”
Suggest:
  - Replace with: “take”



Lint:    Spelling (63 priority)
Message: |
    3709 | We had luncheon in the dining-room, darkened too against the heat, and drank
    3710 | down nervous gayety with the cold ale.
         |              ^~~~~~ Did you mean to spell `gayety` this way?
Suggest:
  - Replace with: “gaiety”
  - Replace with: “gamely”
  - Replace with: “gamete”



Lint:    Spelling (63 priority)
Message: |
    3712 | “What’ll we do with ourselves this afternoon?” cried Daisy, “and the day after
         |  ^~~~~~~ Did you mean `That'll`?
Suggest:
  - Replace with: “That'll”



Lint:    Miscellaneous (31 priority)
Message: |
    3736 | mouth opened a little, and he looked at Gatsby, and then back at Daisy as if he
    3737 | had just recognized her as some one he knew a long time ago.
         |                            ^~~~~~~~ Did you mean the closed compound `someone`?
Suggest:
  - Replace with: “someone”



Lint:    Spelling (63 priority)
Message: |
    3809 | “Well, you take my coupé and let me drive your car to town.”
         |                    ^~~~~ Did you mean to spell `coupé` this way?
Suggest:
  - Replace with: “coup”
  - Replace with: “coupe”
  - Replace with: “coups”



Lint:    WordChoice (126 priority)
Message: |
    3815 | “Plenty of gas,” said Tom boisterously. He looked at the gauge. “And if it runs
    3816 | out I can stop at a drug-store. You can buy anything at a drug-store nowadays.”
         |     ^ Use the correct pronoun form after prepositions.
Suggest:
  - Replace with: “ME”



Lint:    Spelling (63 priority)
Message: |
    3828 | “You take Nick and Jordan. We’ll follow you in the coupé.”
         |                                                    ^~~~~ Did you mean to spell `coupé` this way?
Suggest:
  - Replace with: “coup”
  - Replace with: “coupe”
  - Replace with: “coups”



Lint:    Miscellaneous (31 priority)
Message: |
    3841 | “You think I’m pretty dumb, don’t you?” he suggested. “Perhaps I am, but I have
    3842 | a—almost a second sight, sometimes, that tells me what to do. Maybe you don’t
         | ^ Incorrect indefinite article.
Suggest:
  - Replace with: “an”



Lint:    Punctuation (31 priority)
Message: |
    3864 | “Nevertheless he’s an Oxford man.”
         |  ^~~~~~~~~~~~ Discourse markers at the beginning of a sentence should be followed by a comma.
Suggest:
  - Insert “,”



Lint:    Spelling (63 priority)
Message: |
    3874 | while in silence. Then as Doctor T. J. Eckleburg’s faded eyes came into sight
         |                                  ^~ Did you mean to spell `T.` this way?
Suggest:
  - Replace with: “Tr”
  - Replace with: “T”
  - Replace with: “Tb”



Lint:    Spelling (63 priority)
Message: |
    3874 | while in silence. Then as Doctor T. J. Eckleburg’s faded eyes came into sight
         |                                     ^~ Did you mean to spell `J.` this way?
Suggest:
  - Replace with: “Jr”
  - Replace with: “Jg”
  - Replace with: “JD”



Lint:    Spelling (63 priority)
Message: |
    3874 | while in silence. Then as Doctor T. J. Eckleburg’s faded eyes came into sight
         |                                        ^~~~~~~~~~~ Did you mean to spell `Eckleburg’s` this way?
    3875 | down the road, I remembered Gatsby’s caution about gasoline.
Suggest:
  - Replace with: “Excalibur's”
  - Replace with: “Vicksburg's”
  - Replace with: “Iceberg's”



Lint:    Spelling (63 priority)
Message: |
    3923 | The coupé flashed by us with a flurry of dust and the flash of a waving hand.
         |     ^~~~~ Did you mean to spell `coupé` this way?
Suggest:
  - Replace with: “coup”
  - Replace with: “coupe”
  - Replace with: “coups”



Lint:    Readability (127 priority)
Message: |
    3937 | world, and the shock had made him physically sick. I stared at him and then at
         |                                                    ^~~~~~~~~~~~~~~~~~~~~~~~~~~~
    3938 | Tom, who had made a parallel discovery less than an hour before—and it occurred
         | ~~~~~~~~~~~~~~~~~~~~~~~~~~~~~~~~~~~~~~~~~~~~~~~~~~~~~~~~~~~~~~~~~~~~~~~~~~~~~~~~
    3939 | to me that there was no difference between men, in intelligence or race, so
         | ~~~~~~~~~~~~~~~~~~~~~~~~~~~~~~~~~~~~~~~~~~~~~~~~~~~~~~~~~~~~~~~~~~~~~~~~~~~~
    3940 | profound as the difference between the sick and the well. Wilson was so sick
         | ~~~~~~~~~~~~~~~~~~~~~~~~~~~~~~~~~~~~~~~~~~~~~~~~~~~~~~~~~ This sentence is 46 words long.



Lint:    Spelling (63 priority)
Message: |
    3948 | behind. Over the ashheaps the giant eyes of Doctor T. J. Eckleburg kept their
         |                  ^~~~~~~~ Did you mean to spell `ashheaps` this way?
Suggest:
  - Replace with: “asthma's”
  - Replace with: “airheads”
  - Replace with: “ashcans”



Lint:    Spelling (63 priority)
Message: |
    3948 | behind. Over the ashheaps the giant eyes of Doctor T. J. Eckleburg kept their
         |                                                    ^~ Did you mean to spell `T.` this way?
Suggest:
  - Replace with: “Tr”
  - Replace with: “T”
  - Replace with: “Tb”



Lint:    Spelling (63 priority)
Message: |
    3948 | behind. Over the ashheaps the giant eyes of Doctor T. J. Eckleburg kept their
         |                                                       ^~ Did you mean to spell `J.` this way?
Suggest:
  - Replace with: “Jr”
  - Replace with: “Jg”
  - Replace with: “JD”



Lint:    Spelling (63 priority)
Message: |
    3948 | behind. Over the ashheaps the giant eyes of Doctor T. J. Eckleburg kept their
         |                                                          ^~~~~~~~~ Did you mean to spell `Eckleburg` this way?
    3949 | vigil, but I perceived, after a moment, that other eyes were regarding us with
Suggest:
  - Replace with: “Excalibur”
  - Replace with: “Vicksburg”
  - Replace with: “Iceberg”



Lint:    Readability (127 priority)
Message: |
    3955 | into her face like objects into a slowly developing picture. Her expression was
         |                                                              ^~~~~~~~~~~~~~~~~~~
    3956 | curiously familiar—it was an expression I had often seen on women’s faces, but
         | ~~~~~~~~~~~~~~~~~~~~~~~~~~~~~~~~~~~~~~~~~~~~~~~~~~~~~~~~~~~~~~~~~~~~~~~~~~~~~~~
    3957 | on Myrtle Wilson’s face it seemed purposeless and inexplicable until I realized
         | ~~~~~~~~~~~~~~~~~~~~~~~~~~~~~~~~~~~~~~~~~~~~~~~~~~~~~~~~~~~~~~~~~~~~~~~~~~~~~~~~
    3958 | that her eyes, wide with jealous terror, were fixed not on Tom, but on Jordan
         | ~~~~~~~~~~~~~~~~~~~~~~~~~~~~~~~~~~~~~~~~~~~~~~~~~~~~~~~~~~~~~~~~~~~~~~~~~~~~~~
    3959 | Baker, whom she took to be his wife.
         | ~~~~~~~~~~~~~~~~~~~~~~~~~~~~~~~~~~~~ This sentence is 52 words long.



Lint:    Readability (127 priority)
Message: |
    3963 | ago secure and inviolate, were slipping precipitately from his control. Instinct
         |                                                                         ^~~~~~~~~
    3964 | made him step on the accelerator with the double purpose of overtaking Daisy and
         | ~~~~~~~~~~~~~~~~~~~~~~~~~~~~~~~~~~~~~~~~~~~~~~~~~~~~~~~~~~~~~~~~~~~~~~~~~~~~~~~~~
    3965 | leaving Wilson behind, and we sped along toward Astoria at fifty miles an hour,
         | ~~~~~~~~~~~~~~~~~~~~~~~~~~~~~~~~~~~~~~~~~~~~~~~~~~~~~~~~~~~~~~~~~~~~~~~~~~~~~~~~
    3966 | until, among the spidery girders of the elevated, we came in sight of the
         | ~~~~~~~~~~~~~~~~~~~~~~~~~~~~~~~~~~~~~~~~~~~~~~~~~~~~~~~~~~~~~~~~~~~~~~~~~~
    3967 | easy-going blue coupé.
         | ~~~~~~~~~~~~~~~~~~~~~~ This sentence is 47 words long.



Lint:    Spelling (63 priority)
Message: |
    3966 | until, among the spidery girders of the elevated, we came in sight of the
    3967 | easy-going blue coupé.
         |                 ^~~~~ Did you mean to spell `coupé` this way?
Suggest:
  - Replace with: “coup”
  - Replace with: “coupe”
  - Replace with: “coups”



Lint:    Spelling (63 priority)
Message: |
    3974 | The word “sensuous” had the effect of further disquieting Tom, but before he
    3975 | could invent a protest the coupé came to a stop, and Daisy signalled us to draw
         |                            ^~~~~ Did you mean to spell `coupé` this way?
Suggest:
  - Replace with: “coup”
  - Replace with: “coupe”
  - Replace with: “coups”



Lint:    Spelling (63 priority)
Message: |
    3975 | could invent a protest the coupé came to a stop, and Daisy signalled us to draw
         |                                                            ^~~~~~~~~ Did you mean to spell `signalled` this way?
    3976 | up alongside.
Suggest:
  - Replace with: “signaled”
  - Replace with: “signaler”
  - Replace with: “signalized”



Lint:    Readability (127 priority)
Message: |
    3997 | The prolonged and tumultuous argument that ended by herding us into that room
         | ^~~~~~~~~~~~~~~~~~~~~~~~~~~~~~~~~~~~~~~~~~~~~~~~~~~~~~~~~~~~~~~~~~~~~~~~~~~~~~
    3998 | eludes me, though I have a sharp physical memory that, in the course of it, my
         | ~~~~~~~~~~~~~~~~~~~~~~~~~~~~~~~~~~~~~~~~~~~~~~~~~~~~~~~~~~~~~~~~~~~~~~~~~~~~~~~
    3999 | underwear kept climbing like a damp snake around my legs and intermittent beads
         | ~~~~~~~~~~~~~~~~~~~~~~~~~~~~~~~~~~~~~~~~~~~~~~~~~~~~~~~~~~~~~~~~~~~~~~~~~~~~~~~~
    4000 | of sweat raced cool across my back. The notion originated with Daisy’s
         | ~~~~~~~~~~~~~~~~~~~~~~~~~~~~~~~~~~~ This sentence is 49 words long.



Lint:    Formatting (63 priority)
Message: |
    4004 | thought, or pretended to think, that we were being very funny . . .
         |                                                              ^ Unnecessary space at the end of the sentence.
Suggest:
  - Remove error



Lint:    Miscellaneous (31 priority)
Message: |
    4010 | “It’s a swell suite,” whispered Jordan respectfully, and every one laughed.
         |                                                          ^~~~~~~~~ Did you mean the closed compound `everyone`?
Suggest:
  - Replace with: “everyone”



Lint:    Spelling (63 priority)
Message: |
    4016 | “Well, we’d better telephone for an axe———”
         |                                     ^~~ Did you mean to spell `axe` this way?
Suggest:
  - Replace with: “aye”
  - Replace with: “ace”
  - Replace with: “age”



Lint:    Spelling (63 priority)
Message: |
    4054 | “Biloxi,” he answered shortly.
         |  ^~~~~~ Did you mean to spell `Biloxi` this way?
Suggest:
  - Replace with: “Biko's”
  - Replace with: “Bilbo's”
  - Replace with: “Biro's”



Lint:    Spelling (63 priority)
Message: |
    4056 | “A man named Biloxi. ‘Blocks’ Biloxi, and he made boxes—that’s a fact—and he was
         |              ^~~~~~ Did you mean to spell `Biloxi` this way?
Suggest:
  - Replace with: “Biko's”
  - Replace with: “Bilbo's”
  - Replace with: “Biro's”



Lint:    Spelling (63 priority)
Message: |
    4056 | “A man named Biloxi. ‘Blocks’ Biloxi, and he made boxes—that’s a fact—and he was
         |                               ^~~~~~ Did you mean to spell `Biloxi` this way?
Suggest:
  - Replace with: “Biko's”
  - Replace with: “Bilbo's”
  - Replace with: “Biro's”



Lint:    Spelling (63 priority)
Message: |
    4056 | “A man named Biloxi. ‘Blocks’ Biloxi, and he made boxes—that’s a fact—and he was
    4057 | from Biloxi, Tennessee.”
         |      ^~~~~~ Did you mean to spell `Biloxi` this way?
Suggest:
  - Replace with: “Biko's”
  - Replace with: “Bilbo's”
  - Replace with: “Biro's”



Lint:    Spelling (63 priority)
Message: |
    4064 | “I used to know a Bill Biloxi from Memphis,” I remarked.
         |                        ^~~~~~ Did you mean to spell `Biloxi` this way?
Suggest:
  - Replace with: “Biko's”
  - Replace with: “Bilbo's”
  - Replace with: “Biro's”



Lint:    Spelling (63 priority)
Message: |
    4073 | “We're getting old,” said Daisy. “lf we were young we’d rise and dance.”
         |                                   ^~ Did you mean to spell `lf` this way?
Suggest:
  - Replace with: “l”
  - Replace with: “la”
  - Replace with: “lb”



Lint:    Spelling (63 priority)
Message: |
    4075 | “Remember Biloxi,” Jordan warned her. ‘‘Where’d you know him, Tom?”
         |           ^~~~~~ Did you mean to spell `Biloxi` this way?
Suggest:
  - Replace with: “Biko's”
  - Replace with: “Bilbo's”
  - Replace with: “Biro's”



Lint:    Spelling (63 priority)
Message: |
    4077 | “Biloxi?” He concentrated with an effort. “I didn’t know him. He was a friend of
         |  ^~~~~~ Did you mean to spell `Biloxi` this way?
Suggest:
  - Replace with: “Biko's”
  - Replace with: “Bilbo's”
  - Replace with: “Biro's”



Lint:    Spelling (63 priority)
Message: |
    4083 | “Well, he said he knew you. He said he was raised in Louisville. Asa Bird
         |                                                                  ^~~ Did you mean to spell `Asa` this way?
    4084 | brought him around at the last minute and asked if we had room for him.”
Suggest:
  - Replace with: “Ass”
  - Replace with: “Ada”
  - Replace with: “Ala”



Lint:    Spelling (63 priority)
Message: |
    4093 | “Biloxi?”
         |  ^~~~~~ Did you mean to spell `Biloxi` this way?
Suggest:
  - Replace with: “Biko's”
  - Replace with: “Bilbo's”
  - Replace with: “Biro's”



Lint:    Spelling (63 priority)
Message: |
    4109 | “You must have gone there about the time Biloxi went to New Haven.”
         |                                          ^~~~~~ Did you mean to spell `Biloxi` this way?
Suggest:
  - Replace with: “Biko's”
  - Replace with: “Bilbo's”
  - Replace with: “Biro's”



Lint:    WordChoice (127 priority)
Message: |
    4115 | “I told you I went there,” said Gatsby.
         |         ^~~ The possessive version of this word is more common in this context.
Suggest:
  - Replace with: “your”
  - Replace with: “you're a”
  - Replace with: “you're an”



Lint:    Repetition (63 priority)
Message: |
    4115 | “I told you I went there,” said Gatsby.
         |         ^~~~~ There are too many personal pronouns in sequence here.
Suggest:
  - Replace with: “you”
  - Replace with: “I”



Lint:    Readability (127 priority)
Message: |
    4185 | At this point Jordan and I tried to go, but Tom and Gatsby insisted with
         | ^~~~~~~~~~~~~~~~~~~~~~~~~~~~~~~~~~~~~~~~~~~~~~~~~~~~~~~~~~~~~~~~~~~~~~~~~
    4186 | competitive firmness that we remain—as though neither of them had anything to
         | ~~~~~~~~~~~~~~~~~~~~~~~~~~~~~~~~~~~~~~~~~~~~~~~~~~~~~~~~~~~~~~~~~~~~~~~~~~~~~~
    4187 | conceal and it would be a privilege to partake vicariously of their emotions.
         | ~~~~~~~~~~~~~~~~~~~~~~~~~~~~~~~~~~~~~~~~~~~~~~~~~~~~~~~~~~~~~~~~~~~~~~~~~~~~~ This sentence is 41 words long.



Lint:    WordChoice (127 priority)
Message: |
    4192 | “I told you what’s been going on,” said Gatsby. “Going on for five years—and you
         |         ^~~ The possessive version of this word is more common in this context.
Suggest:
  - Replace with: “your”
  - Replace with: “you're a”
  - Replace with: “you're an”



Lint:    Spelling (63 priority)
Message: |
    4241 | “Not at Kapiolani?” demanded Tom suddenly.
         |         ^~~~~~~~~ Did you mean to spell `Kapiolani` this way?
Suggest:
  - Replace with: “Kaitlin”
  - Replace with: “Kaposi”
  - Replace with: “Capillary”



Lint:    Spelling (63 priority)
Message: |
    4265 | Why—there’re things between Daisy and me that you’ll never know, things that
         |     ^~~~~~~~ Did you mean to spell `there’re` this way?
Suggest:
  - Replace with: “there's”
  - Replace with: “there'd”
  - Replace with: “there'll”



Lint:    Spelling (63 priority)
Message: |
    4300 | “Who are you, anyhow?” broke out Tom. “You’re one of that bunch that hangs
    4301 | around with Meyer Wolfshiem—that much I happen to know. I’ve made a little
         |                   ^~~~~~~~~ Did you mean `Bolshie`?
Suggest:
  - Replace with: “Bolshie”



Lint:    Spelling (63 priority)
Message: |
    4307 | “He and this Wolfshiem bought up a lot of side-street drug-stores here and in
         |              ^~~~~~~~~ Did you mean `Bolshie`?
Suggest:
  - Replace with: “Bolshie”



Lint:    Spelling (63 priority)
Message: |
    4321 | have you up on the betting laws too, but Wolfshiem scared him into shutting his
         |                                          ^~~~~~~~~ Did you mean `Bolshie`?
    4322 | mouth.”
Suggest:
  - Replace with: “Bolshie”



Lint:    Readability (127 priority)
Message: |
    4337 | defending his name against accusations that had not been made. But with every
         |                                                                ^~~~~~~~~~~~~~~
    4338 | word she was drawing further and further into herself, so he gave that up, and
         | ~~~~~~~~~~~~~~~~~~~~~~~~~~~~~~~~~~~~~~~~~~~~~~~~~~~~~~~~~~~~~~~~~~~~~~~~~~~~~~~
    4339 | only the dead dream fought on as the afternoon slipped away, trying to touch
         | ~~~~~~~~~~~~~~~~~~~~~~~~~~~~~~~~~~~~~~~~~~~~~~~~~~~~~~~~~~~~~~~~~~~~~~~~~~~~~
    4340 | what was no longer tangible, struggling unhappily, undespairingly, toward that
         | ~~~~~~~~~~~~~~~~~~~~~~~~~~~~~~~~~~~~~~~~~~~~~~~~~~~~~~~~~~~~~~~~~~~~~~~~~~~~~~~
    4341 | lost voice across the room.
         | ~~~~~~~~~~~~~~~~~~~~~~~~~~~ This sentence is 47 words long.



Lint:    Spelling (63 priority)
Message: |
    4340 | what was no longer tangible, struggling unhappily, undespairingly, toward that
         |                                                    ^~~~~~~~~~~~~~ Did you mean `despairingly`?
    4341 | lost voice across the room.
Suggest:
  - Replace with: “despairingly”



Lint:    Repetition (127 priority)
Message: |
    4347 | Her frightened eyes told that whatever intentions, whatever courage she had had,
         |                                                                         ^~~~~~~ Did you mean to repeat this word?
    4348 | were definitely gone.
Suggest:
  - Replace with: “had”



Lint:    WordChoice (127 priority)
Message: |
    4350 | “You two start on home, Daisy,” said Tom. “In Mr. Gatsby’s car.”
         |  ^~~ The possessive version of this word is more common in this context.
Suggest:
  - Replace with: “Your”
  - Replace with: “You're a”
  - Replace with: “You're an”



Lint:    Formatting (63 priority)
Message: |
    4373 | “No . . . I just remembered that to-day’s my birthday.”
         |    ^ Unnecessary space at the end of the sentence.
Suggest:
  - Remove error



Lint:    Spelling (63 priority)
Message: |
    4377 | It was seven o’clock when we got into the coupé with him and started for Long
         |                                           ^~~~~ Did you mean to spell `coupé` this way?
    4378 | Island. Tom talked incessantly, exulting and laughing, but his voice was as
Suggest:
  - Replace with: “coup”
  - Replace with: “coupe”
  - Replace with: “coups”



Lint:    Spelling (63 priority)
Message: |
    4391 | The young Greek, Michaelis, who ran the coffee joint beside the ashheaps was the
         |                  ^~~~~~~~~ Did you mean `Michael`?
Suggest:
  - Replace with: “Michael”



Lint:    Spelling (63 priority)
Message: |
    4391 | The young Greek, Michaelis, who ran the coffee joint beside the ashheaps was the
         |                                                                 ^~~~~~~~ Did you mean to spell `ashheaps` this way?
    4392 | principal witness at the inquest. He had slept through the heat until after
Suggest:
  - Replace with: “asthma's”
  - Replace with: “airheads”
  - Replace with: “ashcans”



Lint:    Spelling (63 priority)
Message: |
    4394 | office—really sick, pale as his own pale hair and shaking all over. Michaelis
         |                                                                     ^~~~~~~~~ Did you mean `Michael`?
    4395 | advised him to go to bed, but Wilson refused, saying that he’d miss a lot of
Suggest:
  - Replace with: “Michael”



Lint:    Spelling (63 priority)
Message: |
    4402 | Michaelis was astonished; they had been neighbors for four years, and Wilson had
         | ^~~~~~~~~ Did you mean `Michael`?
Suggest:
  - Replace with: “Michael”



Lint:    Spelling (63 priority)
Message: |
    4409 | So naturally Michaelis tried to find out what had happened, but Wilson wouldn’t
         |              ^~~~~~~~~ Did you mean `Michael`?
Suggest:
  - Replace with: “Michael”



Lint:    Spelling (63 priority)
Message: |
    4412 | latter was getting uneasy, some workmen came past the door bound for his
    4413 | restaurant, and Michaelis took the opportunity to get away, intending to come
         |                 ^~~~~~~~~ Did you mean `Michael`?
Suggest:
  - Replace with: “Michael”



Lint:    Style (31 priority)
Message: |
    4416 | he heard Mrs. Wilson’s voice, loud and scolding, down-stairs in the garage.
         |                               ^~~~ An Oxford comma is necessary here.
Suggest:
  - Insert “,”



Lint:    Spelling (63 priority)
Message: |
    4426 | the next bend. Mavromichaelis wasn’t even sure of its color—he told the first
         |                ^~~~~~~~~~~~~~ Did you mean `Carmichael's`?
Suggest:
  - Replace with: “Carmichael's”



Lint:    Readability (127 priority)
Message: |
    4427 | policeman that it was light green. The other car, the one going toward New York,
         |                                    ^~~~~~~~~~~~~~~~~~~~~~~~~~~~~~~~~~~~~~~~~~~~~~
    4428 | came to rest a hundred yards beyond, and it’s driver hurried back to where
         | ~~~~~~~~~~~~~~~~~~~~~~~~~~~~~~~~~~~~~~~~~~~~~~~~~~~~~~~~~~~~~~~~~~~~~~~~~~~
    4429 | Myrtle Wilson, her life violently extinguished, knelt in the road and mingled
         | ~~~~~~~~~~~~~~~~~~~~~~~~~~~~~~~~~~~~~~~~~~~~~~~~~~~~~~~~~~~~~~~~~~~~~~~~~~~~~~
    4430 | her thick dark blood with the dust.
         | ~~~~~~~~~~~~~~~~~~~~~~~~~~~~~~~~~~~ This sentence is 42 words long.



Lint:    Spelling (63 priority)
Message: |
    4432 | Michaelis and this man reached her first, but when they had torn open her
         | ^~~~~~~~~ Did you mean `Michael`?
Suggest:
  - Replace with: “Michael”



Lint:    Readability (127 priority)
Message: |
    4432 | Michaelis and this man reached her first, but when they had torn open her
         | ^~~~~~~~~~~~~~~~~~~~~~~~~~~~~~~~~~~~~~~~~~~~~~~~~~~~~~~~~~~~~~~~~~~~~~~~~~
    4433 | shirtwaist, still damp with perspiration, they saw that her left breast was
         | ~~~~~~~~~~~~~~~~~~~~~~~~~~~~~~~~~~~~~~~~~~~~~~~~~~~~~~~~~~~~~~~~~~~~~~~~~~~~
    4434 | swinging loose like a flap, and there was no need to listen for the heart
         | ~~~~~~~~~~~~~~~~~~~~~~~~~~~~~~~~~~~~~~~~~~~~~~~~~~~~~~~~~~~~~~~~~~~~~~~~~~
    4435 | beneath. The mouth was wide open and ripped a little at the corners, as though
         | ~~~~~~~~ This sentence is 42 words long.



Lint:    Spelling (63 priority)
Message: |
    4442 | “Wreck!” said Tom. “That’s good. Wilson’ll have a little business at last.”
         |                                  ^~~~~~~~~ Did you mean `Wilson`?
Suggest:
  - Replace with: “Wilson”



Lint:    Spelling (63 priority)
Message: |
    4451 | garage, a sound which as we got out of the coupé and walked toward the door
         |                                            ^~~~~ Did you mean to spell `coupé` this way?
    4452 | resolved itself into the words “Oh, my God!” uttered over and over in a gasping
Suggest:
  - Replace with: “coup”
  - Replace with: “coupe”
  - Replace with: “coups”



Lint:    Readability (127 priority)
Message: |
    4466 | Myrtle Wilson’s body, wrapped in a blanket, and then in another blanket, as
         | ^~~~~~~~~~~~~~~~~~~~~~~~~~~~~~~~~~~~~~~~~~~~~~~~~~~~~~~~~~~~~~~~~~~~~~~~~~~~
    4467 | though she suffered from a chill in the hot night, lay on a work-table by the
         | ~~~~~~~~~~~~~~~~~~~~~~~~~~~~~~~~~~~~~~~~~~~~~~~~~~~~~~~~~~~~~~~~~~~~~~~~~~~~~~
    4468 | wall, and Tom, with his back to us, was bending over it, motionless. Next to him
         | ~~~~~~~~~~~~~~~~~~~~~~~~~~~~~~~~~~~~~~~~~~~~~~~~~~~~~~~~~~~~~~~~~~~~ This sentence is 43 words long.



Lint:    Readability (127 priority)
Message: |
    4470 | a little book. At first I couldn’t find the source of the high, groaning words
         |                ^~~~~~~~~~~~~~~~~~~~~~~~~~~~~~~~~~~~~~~~~~~~~~~~~~~~~~~~~~~~~~~~
    4471 | that echoed clamorously through the bare garage—then I saw Wilson standing on
         | ~~~~~~~~~~~~~~~~~~~~~~~~~~~~~~~~~~~~~~~~~~~~~~~~~~~~~~~~~~~~~~~~~~~~~~~~~~~~~~
    4472 | the raised threshold of his office, swaying back and forth and holding to the
         | ~~~~~~~~~~~~~~~~~~~~~~~~~~~~~~~~~~~~~~~~~~~~~~~~~~~~~~~~~~~~~~~~~~~~~~~~~~~~~~
    4473 | doorposts with both hands. Some man was talking to him in a low voice and
         | ~~~~~~~~~~~~~~~~~~~~~~~~~~ This sentence is 43 words long.



Lint:    Spelling (63 priority)
Message: |
    4470 | a little book. At first I couldn’t find the source of the high, groaning words
    4471 | that echoed clamorously through the bare garage—then I saw Wilson standing on
         |             ^~~~~~~~~~~ Did you mean to spell `clamorously` this way?
Suggest:
  - Replace with: “glamorously”
  - Replace with: “clamorous”
  - Replace with: “clangorously”



Lint:    Spelling (63 priority)
Message: |
    4479 | “Oh, my Ga-od! Oh, my Ga-od! Oh, Ga-od! Oh, my Ga-od!”
         |            ^~ Did you mean to spell `od` this way?
Suggest:
  - Replace with: “odd”
  - Replace with: “ode”
  - Replace with: “of”



Lint:    Spelling (63 priority)
Message: |
    4479 | “Oh, my Ga-od! Oh, my Ga-od! Oh, Ga-od! Oh, my Ga-od!”
         |                          ^~ Did you mean to spell `od` this way?
Suggest:
  - Replace with: “odd”
  - Replace with: “ode”
  - Replace with: “of”



Lint:    Spelling (63 priority)
Message: |
    4479 | “Oh, my Ga-od! Oh, my Ga-od! Oh, Ga-od! Oh, my Ga-od!”
         |                                     ^~ Did you mean to spell `od` this way?
Suggest:
  - Replace with: “odd”
  - Replace with: “ode”
  - Replace with: “of”



Lint:    Spelling (63 priority)
Message: |
    4479 | “Oh, my Ga-od! Oh, my Ga-od! Oh, Ga-od! Oh, my Ga-od!”
         |                                                   ^~ Did you mean to spell `od` this way?
Suggest:
  - Replace with: “odd”
  - Replace with: “ode”
  - Replace with: “of”



Lint:    Spelling (63 priority)
Message: |
    4484 | “M-a-v—” the policeman was saying, “—o———”
         |                                      ^ Did you mean to spell `o` this way?
Suggest:
  - Replace with: “ob”
  - Replace with: “of”
  - Replace with: “oh”



Lint:    Spelling (63 priority)
Message: |
    4486 | “No, r—” corrected the man, “M-a-v-r-o———”
         |                                      ^ Did you mean to spell `o` this way?
Suggest:
  - Replace with: “ob”
  - Replace with: “of”
  - Replace with: “oh”



Lint:    Spelling (63 priority)
Message: |
    4490 | “r—” said the policeman, “o———”
         |                           ^ Did you mean to spell `o` this way?
Suggest:
  - Replace with: “ob”
  - Replace with: “of”
  - Replace with: “oh”



Lint:    Spelling (63 priority)
Message: |
    4499 | “Auto hit her. Ins’antly killed.”
         |                ^~~~~~~~~ Did you mean `Instantly`?
Suggest:
  - Replace with: “Instantly”



Lint:    Spelling (63 priority)
Message: |
    4503 | “She ran out ina road. Son-of-a-bitch didn’t even stopus car.”
         |              ^~~ Did you mean to spell `ina` this way?
Suggest:
  - Replace with: “int”
  - Replace with: “in”
  - Replace with: “inc”



Lint:    Spelling (63 priority)
Message: |
    4503 | “She ran out ina road. Son-of-a-bitch didn’t even stopus car.”
         |                                                   ^~~~~~ Did you mean to spell `stopus` this way?
Suggest:
  - Replace with: “stop's”
  - Replace with: “stops”
  - Replace with: “stomp's”



Lint:    Spelling (63 priority)
Message: |
    4505 | “There was two cars,” said Michaelis, “one comin’, one goin’, see?”
         |                            ^~~~~~~~~ Did you mean `Michael`?
Suggest:
  - Replace with: “Michael”



Lint:    Spelling (63 priority)
Message: |
    4505 | “There was two cars,” said Michaelis, “one comin’, one goin’, see?”
         |                                            ^~~~~ Did you mean to spell `comin` this way?
Suggest:
  - Replace with: “coin”
  - Replace with: “comic”
  - Replace with: “coming”



Lint:    Spelling (63 priority)
Message: |
    4505 | “There was two cars,” said Michaelis, “one comin’, one goin’, see?”
         |                                                        ^~~~ Did you mean to spell `goin` this way?
Suggest:
  - Replace with: “gain”
  - Replace with: “gin”
  - Replace with: “going”



Lint:    Spelling (63 priority)
Message: |
    4509 | “One goin’ each way. Well, she”—his hand rose toward the blankets but stopped
         |      ^~~~ Did you mean to spell `goin` this way?
Suggest:
  - Replace with: “gain”
  - Replace with: “gin”
  - Replace with: “going”



Lint:    Miscellaneous (31 priority)
Message: |
    4510 | half way and fell to his side—“she ran out there an’ the one comin’ from N’York
         |                                                  ^~ Incorrect indefinite article.
    4511 | knock right into her, goin’ thirty or forty miles an hour.”
Suggest:
  - Replace with: “a”



Lint:    Spelling (63 priority)
Message: |
    4510 | half way and fell to his side—“she ran out there an’ the one comin’ from N’York
         |                                                              ^~~~~ Did you mean to spell `comin` this way?
    4511 | knock right into her, goin’ thirty or forty miles an hour.”
Suggest:
  - Replace with: “coin”
  - Replace with: “comic”
  - Replace with: “coming”



Lint:    Spelling (63 priority)
Message: |
    4510 | half way and fell to his side—“she ran out there an’ the one comin’ from N’York
         |                                                                          ^~~~~~ Did you mean to spell `N’York` this way?
    4511 | knock right into her, goin’ thirty or forty miles an hour.”
Suggest:
  - Replace with: “York”
  - Replace with: “Nanook”
  - Replace with: “Newark”



Lint:    Spelling (63 priority)
Message: |
    4510 | half way and fell to his side—“she ran out there an’ the one comin’ from N’York
    4511 | knock right into her, goin’ thirty or forty miles an hour.”
         |                       ^~~~ Did you mean to spell `goin` this way?
Suggest:
  - Replace with: “gain”
  - Replace with: “gin”
  - Replace with: “going”



Lint:    Spelling (63 priority)
Message: |
    4523 | “No, but the car passed me down the road, going faster’n forty. Going fifty,
         |                                                 ^~~~~~~~ Did you mean to spell `faster’n` this way?
Suggest:
  - Replace with: “falter's”
  - Replace with: “feaster's”
  - Replace with: “fester's”



Lint:    Spelling (63 priority)
Message: |
    4544 | New York. I was bringing you that coupé we’ve been talking about. That yellow
         |                                   ^~~~~ Did you mean to spell `coupé` this way?
Suggest:
  - Replace with: “coup”
  - Replace with: “coupe”
  - Replace with: “coups”



Lint:    Spelling (63 priority)
Message: |
    4560 | “It’s a blue car, a coupé.”
         |                     ^~~~~ Did you mean to spell `coupé` this way?
Suggest:
  - Replace with: “coup”
  - Replace with: “coupe”
  - Replace with: “coups”



Lint:    Miscellaneous (31 priority)
Message: |
    4564 | Some one who had been driving a little behind us confirmed this, and the
         | ^~~~~~~~ Did you mean the closed compound `someone`?
Suggest:
  - Replace with: “Someone”



Lint:    Spelling (63 priority)
Message: |
    4572 | “If somebody’ll come here and sit with him,” he snapped authoritatively. He
         |     ^~~~~~~~~~~ Did you mean `somebody's`?
Suggest:
  - Replace with: “somebody's”



Lint:    Spelling (63 priority)
Message: |
    4582 | Tom drove slowly until we were beyond the bend—then his foot came down hard, and
    4583 | the coupé raced along through the night. In a little while I heard a low husky
         |     ^~~~~ Did you mean to spell `coupé` this way?
Suggest:
  - Replace with: “coup”
  - Replace with: “coupe”
  - Replace with: “coups”



Lint:    Spelling (63 priority)
Message: |
    4588 | The Buchanans’ house floated suddenly toward us through the dark rustling trees.
         |     ^~~~~~~~~ Did you mean to spell `Buchanans` this way?
Suggest:
  - Replace with: “Buchanan's”
  - Replace with: “Buchanan”



Lint:    Spelling (63 priority)
Message: |
    4635 | the house in a moment; I wouldn’t have been surprised to see sinister faces, the
    4636 | faces of “Wolfshiem’s people,” behind him in the dark shrubbery.
         |           ^~~~~~~~~~~ Did you mean to spell `Wolfshiem’s` this way?
Suggest:
  - Replace with: “Welshmen's”
  - Replace with: “Wolfe's”
  - Replace with: “Wolsey's”



Lint:    Readability (127 priority)
Message: |
    4739 | Toward dawn I heard a taxi go up Gatsby’s drive, and immediately I jumped out of
         | ^~~~~~~~~~~~~~~~~~~~~~~~~~~~~~~~~~~~~~~~~~~~~~~~~~~~~~~~~~~~~~~~~~~~~~~~~~~~~~~~~
    4740 | bed and began to dress—I felt that I had something to tell him, something to
         | ~~~~~~~~~~~~~~~~~~~~~~~~~~~~~~~~~~~~~~~~~~~~~~~~~~~~~~~~~~~~~~~~~~~~~~~~~~~~~
    4741 | warn him about, and morning would be too late.
         | ~~~~~~~~~~~~~~~~~~~~~~~~~~~~~~~~~~~~~~~~~~~~~~ This sentence is 41 words long.



Lint:    Readability (127 priority)
Message: |
    4768 | It was this night that he told me the strange story of his youth with Dan
         | ^~~~~~~~~~~~~~~~~~~~~~~~~~~~~~~~~~~~~~~~~~~~~~~~~~~~~~~~~~~~~~~~~~~~~~~~~~
    4769 | Cody—told it to me because “Jay Gatsby” had broken up like glass against Tom’s
         | ~~~~~~~~~~~~~~~~~~~~~~~~~~~~~~~~~~~~~~~~~~~~~~~~~~~~~~~~~~~~~~~~~~~~~~~~~~~~~~~
    4770 | hard malice, and the long secret extravaganza was played out. I think that he
         | ~~~~~~~~~~~~~~~~~~~~~~~~~~~~~~~~~~~~~~~~~~~~~~~~~~~~~~~~~~~~~ This sentence is 41 words long.



Lint:    Readability (127 priority)
Message: |
    4780 | her as his tent out at camp was to him. There was a ripe mystery about it, a
         |                                         ^~~~~~~~~~~~~~~~~~~~~~~~~~~~~~~~~~~~~
    4781 | hint of bedrooms up-stairs more beautiful and cool than other bedrooms, of gay
         | ~~~~~~~~~~~~~~~~~~~~~~~~~~~~~~~~~~~~~~~~~~~~~~~~~~~~~~~~~~~~~~~~~~~~~~~~~~~~~~~
    4782 | and radiant activities taking place through its corridors, and of romances that
         | ~~~~~~~~~~~~~~~~~~~~~~~~~~~~~~~~~~~~~~~~~~~~~~~~~~~~~~~~~~~~~~~~~~~~~~~~~~~~~~~~
    4783 | were not musty and laid away already in lavender but fresh and breathing and
         | ~~~~~~~~~~~~~~~~~~~~~~~~~~~~~~~~~~~~~~~~~~~~~~~~~~~~~~~~~~~~~~~~~~~~~~~~~~~~~
    4784 | redolent of this year’s shining motor-cars and of dances whose flowers were
         | ~~~~~~~~~~~~~~~~~~~~~~~~~~~~~~~~~~~~~~~~~~~~~~~~~~~~~~~~~~~~~~~~~~~~~~~~~~~~
    4785 | scarcely withered. It excited him, too, that many men had already loved Daisy—it
         | ~~~~~~~~~~~~~~~~~~ This sentence is 63 words long.



Lint:    Readability (127 priority)
Message: |
    4797 | pretenses. I don’t mean that he had traded on his phantom millions, but he had
         |            ^~~~~~~~~~~~~~~~~~~~~~~~~~~~~~~~~~~~~~~~~~~~~~~~~~~~~~~~~~~~~~~~~~~~
    4798 | deliberately given Daisy a sense of security; he let her believe that he was a
         | ~~~~~~~~~~~~~~~~~~~~~~~~~~~~~~~~~~~~~~~~~~~~~~~~~~~~~~~~~~~~~~~~~~~~~~~~~~~~~~~
    4799 | person from much the same strata as herself—that he was fully able to take care
         | ~~~~~~~~~~~~~~~~~~~~~~~~~~~~~~~~~~~~~~~~~~~~~~~~~~~~~~~~~~~~~~~~~~~~~~~~~~~~~~~~
    4800 | of her. As a matter of fact, he had no such facilities—he had no comfortable
         | ~~~~~~~ This sentence is 47 words long.



Lint:    Readability (127 priority)
Message: |
    4814 | kissed her curious and lovely mouth. She had caught a cold, and it made her
         |                                      ^~~~~~~~~~~~~~~~~~~~~~~~~~~~~~~~~~~~~~~
    4815 | voice huskier and more charming than ever, and Gatsby was overwhelmingly aware
         | ~~~~~~~~~~~~~~~~~~~~~~~~~~~~~~~~~~~~~~~~~~~~~~~~~~~~~~~~~~~~~~~~~~~~~~~~~~~~~~~
    4816 | of the youth and mystery that wealth imprisons and preserves, of the freshness
         | ~~~~~~~~~~~~~~~~~~~~~~~~~~~~~~~~~~~~~~~~~~~~~~~~~~~~~~~~~~~~~~~~~~~~~~~~~~~~~~~
    4817 | of many clothes, and of Daisy, gleaming like silver, safe and proud above the
         | ~~~~~~~~~~~~~~~~~~~~~~~~~~~~~~~~~~~~~~~~~~~~~~~~~~~~~~~~~~~~~~~~~~~~~~~~~~~~~~
    4818 | hot struggles of the poor.
         | ~~~~~~~~~~~~~~~~~~~~~~~~~~ This sentence is 53 words long.



Lint:    WordChoice (126 priority)
Message: |
    4820 | “I can’t describe to you how surprised I was to find out I loved her, old sport.
         |                                                          ^ Use the correct pronoun form after prepositions.
Suggest:
  - Replace with: “ME”



Lint:    Formatting (63 priority)
Message: |
    4822 | was in love with me too. She thought I knew a lot because I knew different
    4823 | things from her . . . Well, there I was, ’way off my ambitions, getting deeper
         |                ^ Unnecessary space at the end of the sentence.
Suggest:
  - Remove error



Lint:    Readability (127 priority)
Message: |
    4833 | They had never been closer in their month of love, nor communicated more
         | ^~~~~~~~~~~~~~~~~~~~~~~~~~~~~~~~~~~~~~~~~~~~~~~~~~~~~~~~~~~~~~~~~~~~~~~~~
    4834 | profoundly one with another, than when she brushed silent lips against his
         | ~~~~~~~~~~~~~~~~~~~~~~~~~~~~~~~~~~~~~~~~~~~~~~~~~~~~~~~~~~~~~~~~~~~~~~~~~~~
    4835 | coat’s shoulder or when he touched the end of her fingers, gently, as though she
         | ~~~~~~~~~~~~~~~~~~~~~~~~~~~~~~~~~~~~~~~~~~~~~~~~~~~~~~~~~~~~~~~~~~~~~~~~~~~~~~~~~
    4836 | were asleep.
         | ~~~~~~~~~~~~ This sentence is 42 words long.



Lint:    Spelling (63 priority)
Message: |
    4850 | saxophones wailed the hopeless comment of the “Beale Street Blues” while a
         |                                                ^~~~~ Did you mean to spell `Beale` this way?
    4851 | hundred pairs of golden and silver slippers shuffled the shining dust. At the
Suggest:
  - Replace with: “Bale”
  - Replace with: “Beadle”
  - Replace with: “Berle”



Lint:    Readability (127 priority)
Message: |
    4856 | Through this twilight universe Daisy began to move again with the season;
         | ^~~~~~~~~~~~~~~~~~~~~~~~~~~~~~~~~~~~~~~~~~~~~~~~~~~~~~~~~~~~~~~~~~~~~~~~~~
    4857 | suddenly she was again keeping half a dozen dates a day with half a dozen men,
         | ~~~~~~~~~~~~~~~~~~~~~~~~~~~~~~~~~~~~~~~~~~~~~~~~~~~~~~~~~~~~~~~~~~~~~~~~~~~~~~~
    4858 | and drowsing asleep at dawn with the beads and chiffon of an evening dress
         | ~~~~~~~~~~~~~~~~~~~~~~~~~~~~~~~~~~~~~~~~~~~~~~~~~~~~~~~~~~~~~~~~~~~~~~~~~~~
    4859 | tangled among dying orchids on the floor beside her bed. And all the time
         | ~~~~~~~~~~~~~~~~~~~~~~~~~~~~~~~~~~~~~~~~~~~~~~~~~~~~~~~~ This sentence is 52 words long.



Lint:    Spelling (63 priority)
Message: |
    4875 | “I don’t think she ever loved him.” Gatsby turned around from a window and
    4876 | looked at me challengingly. “You must remember, old sport, she was very excited
         |              ^~~~~~~~~~~~~ Did you mean `challenging`?
Suggest:
  - Replace with: “challenging”



Lint:    Spelling (63 priority)
Message: |
    4921 | “I’m going to drain the pool to-day, Mr. Gatsby. Leaves’ll start falling pretty
         |                                                  ^~~~~~~~~ Did you mean to spell `Leaves’ll` this way?
    4922 | soon, and then there’s always trouble with the pipes.”
Suggest:
  - Replace with: “Leakey's”
  - Replace with: “Leave's”
  - Replace with: “Leaven's”



Lint:    Spelling (63 priority)
Message: |
    4943 | “I suppose Daisy’ll call too.” He looked at me anxiously, as if he hoped I’d
         |            ^~~~~~~~ Did you mean `Daisy's`?
Suggest:
  - Replace with: “Daisy's”



Lint:    Spelling (63 priority)
Message: |
    4980 | “I’ve left Daisy’s house,” she said. “I’m at Hempstead, and I’m going down to
         |                                              ^~~~~~~~~ Did you mean to spell `Hempstead` this way?
    4981 | Southampton this afternoon.”
Suggest:
  - Replace with: “Homestead”
  - Replace with: “Bedstead”
  - Replace with: “Demisted”



Lint:    Spelling (63 priority)
Message: |
    5015 | When I passed the ashheaps on the train that morning I had crossed deliberately
         |                   ^~~~~~~~ Did you mean to spell `ashheaps` this way?
Suggest:
  - Replace with: “asthma's”
  - Replace with: “airheads”
  - Replace with: “ashcans”



Lint:    Readability (127 priority)
Message: |
    5016 | to the other side of the car. I supposed there’d be a curious crowd around there
         |                               ^~~~~~~~~~~~~~~~~~~~~~~~~~~~~~~~~~~~~~~~~~~~~~~~~~~
    5017 | all day with little boys searching for dark spots in the dust, and some
         | ~~~~~~~~~~~~~~~~~~~~~~~~~~~~~~~~~~~~~~~~~~~~~~~~~~~~~~~~~~~~~~~~~~~~~~~~
    5018 | garrulous man telling over and over what had happened, until it became less and
         | ~~~~~~~~~~~~~~~~~~~~~~~~~~~~~~~~~~~~~~~~~~~~~~~~~~~~~~~~~~~~~~~~~~~~~~~~~~~~~~~~
    5019 | less real even to him and he could tell it no longer, and Myrtle Wilson’s tragic
         | ~~~~~~~~~~~~~~~~~~~~~~~~~~~~~~~~~~~~~~~~~~~~~~~~~~~~~~~~~~~~~~~~~~~~~~~~~~~~~~~~~
    5020 | achievement was forgotten. Now I want to go back a little and tell what happened
         | ~~~~~~~~~~~~~~~~~~~~~~~~~~ This sentence is 56 words long.



Lint:    Miscellaneous (31 priority)
Message: |
    5027 | intolerable part of the affair. Some one, kind or curious, took her in his car
         |                                 ^~~~~~~~ Did you mean the closed compound `someone`?
Suggest:
  - Replace with: “Someone”



Lint:    Miscellaneous (31 priority)
Message: |
    5032 | For a while the door of the office was open, and every one who came into the
         |                                                  ^~~~~~~~~ Did you mean the closed compound `everyone`?
    5033 | garage glanced irresistibly through it. Finally some one said it was a shame,
Suggest:
  - Replace with: “everyone”



Lint:    Miscellaneous (31 priority)
Message: |
    5033 | garage glanced irresistibly through it. Finally some one said it was a shame,
         |                                                 ^~~~~~~~ Did you mean the closed compound `someone`?
    5034 | and closed the door. Michaelis and several other men were with him; first, four
Suggest:
  - Replace with: “someone”



Lint:    Spelling (63 priority)
Message: |
    5034 | and closed the door. Michaelis and several other men were with him; first, four
         |                      ^~~~~~~~~ Did you mean `Michael`?
Suggest:
  - Replace with: “Michael”



Lint:    Style (31 priority)
Message: |
    5034 | and closed the door. Michaelis and several other men were with him; first, four
         |                                                                            ^~~~ An Oxford comma is necessary here.
    5035 | or five men, later two or three men. Still later Michaelis had to ask the last
Suggest:
  - Insert “,”



Lint:    Spelling (63 priority)
Message: |
    5035 | or five men, later two or three men. Still later Michaelis had to ask the last
         |                                                  ^~~~~~~~~ Did you mean `Michael`?
    5036 | stranger to wait there fifteen minutes longer, while he went back to his own
Suggest:
  - Replace with: “Michael”



Lint:    Readability (127 priority)
Message: |
    5041 | quieter and began to talk about the yellow car. He announced that he had a way
         |                                                 ^~~~~~~~~~~~~~~~~~~~~~~~~~~~~~~
    5042 | of finding out whom the yellow car belonged to, and then he blurted out that a
         | ~~~~~~~~~~~~~~~~~~~~~~~~~~~~~~~~~~~~~~~~~~~~~~~~~~~~~~~~~~~~~~~~~~~~~~~~~~~~~~~
    5043 | couple of months ago his wife had come from the city with her face bruised and
         | ~~~~~~~~~~~~~~~~~~~~~~~~~~~~~~~~~~~~~~~~~~~~~~~~~~~~~~~~~~~~~~~~~~~~~~~~~~~~~~~
    5044 | her nose swollen.
         | ~~~~~~~~~~~~~~~~~ This sentence is 42 words long.



Lint:    Spelling (63 priority)
Message: |
    5047 | again in his groaning voice. Michaelis made a clumsy attempt to distract him.
         |                              ^~~~~~~~~ Did you mean `Michael`?
Suggest:
  - Replace with: “Michael”



Lint:    Spelling (63 priority)
Message: |
    5057 | The hard brown beetles kept thudding against the dull light, and whenever
    5058 | Michaelis heard a car go tearing along the road outside it sounded to him like
         | ^~~~~~~~~ Did you mean `Michael`?
Suggest:
  - Replace with: “Michael”



Lint:    WordChoice (63 priority)
Message: |
    5057 | The hard brown beetles kept thudding against the dull light, and whenever
    5058 | Michaelis heard a car go tearing along the road outside it sounded to him like
         |                   ^~~~~~ Did you mean the closed compound noun “cargo”?
Suggest:
  - Replace with: “cargo”



Lint:    Readability (127 priority)
Message: |
    5059 | the car that hadn’t stopped a few hours before. He didn’t like to go into the
         |                                                 ^~~~~~~~~~~~~~~~~~~~~~~~~~~~~~
    5060 | garage, because the work bench was stained where the body had been lying, so he
         | ~~~~~~~~~~~~~~~~~~~~~~~~~~~~~~~~~~~~~~~~~~~~~~~~~~~~~~~~~~~~~~~~~~~~~~~~~~~~~~~~
    5061 | moved uncomfortably around the office—he knew every object in it before
         | ~~~~~~~~~~~~~~~~~~~~~~~~~~~~~~~~~~~~~~~~~~~~~~~~~~~~~~~~~~~~~~~~~~~~~~~~
    5062 | morning—and from time to time sat down beside Wilson trying to keep him more
         | ~~~~~~~~~~~~~~~~~~~~~~~~~~~~~~~~~~~~~~~~~~~~~~~~~~~~~~~~~~~~~~~~~~~~~~~~~~~~~
    5063 | quiet.
         | ~~~~~~ This sentence is 50 words long.



Lint:    WordChoice (63 priority)
Message: |
    5059 | the car that hadn’t stopped a few hours before. He didn’t like to go into the
    5060 | garage, because the work bench was stained where the body had been lying, so he
         |                     ^~~~~~~~~~ Did you mean the closed compound noun “workbench”?
Suggest:
  - Replace with: “workbench”



Lint:    Spelling (63 priority)
Message: |
    5087 | Michaelis opened the drawer nearest his hand. There was nothing in it but a
         | ^~~~~~~~~ Did you mean `Michael`?
Suggest:
  - Replace with: “Michael”



Lint:    Spelling (63 priority)
Message: |
    5102 | Michaelis didn’t see anything odd in that, and he gave Wilson a dozen reasons
         | ^~~~~~~~~ Did you mean `Michael`?
Suggest:
  - Replace with: “Michael”



Lint:    Spelling (63 priority)
Message: |
    5121 | Wilson shook his head. His eyes narrowed and his mouth widened slightly with the
    5122 | ghost of a superior “Hm!”
         |                      ^~ Did you mean to spell `Hm` this way?
Suggest:
  - Replace with: “H”
  - Replace with: “Ham”
  - Replace with: “He”



Lint:    Spelling (63 priority)
Message: |
    5128 | Michaelis had seen this too, but it hadn’t occurred to him that there was any
         | ^~~~~~~~~ Did you mean `Michael`?
Suggest:
  - Replace with: “Michael”



Lint:    Spelling (63 priority)
Message: |
    5136 | He began to rock again, and Michaelis stood twisting the leash in his hand.
         |                             ^~~~~~~~~ Did you mean `Michael`?
Suggest:
  - Replace with: “Michael”



Lint:    Spelling (63 priority)
Message: |
    5146 | Wilson’s glazed eyes turned out to the ashheaps, where small gray clouds took on
         |                                        ^~~~~~~~ Did you mean to spell `ashheaps` this way?
    5147 | fantastic shapes and scurried here and there in the faint dawn wind.
Suggest:
  - Replace with: “asthma's”
  - Replace with: “airheads”
  - Replace with: “ashcans”



Lint:    Spelling (63 priority)
Message: |
    5155 | Standing behind him, Michaelis saw with a shock that he was looking at the eyes
         |                      ^~~~~~~~~ Did you mean `Michael`?
Suggest:
  - Replace with: “Michael”



Lint:    Spelling (63 priority)
Message: |
    5155 | Standing behind him, Michaelis saw with a shock that he was looking at the eyes
    5156 | of Doctor T. J. Eckleburg, which had just emerged, pale and enormous, from the
         |           ^~ Did you mean to spell `T.` this way?
Suggest:
  - Replace with: “Tr”
  - Replace with: “T”
  - Replace with: “Tb”



Lint:    Spelling (63 priority)
Message: |
    5156 | of Doctor T. J. Eckleburg, which had just emerged, pale and enormous, from the
         |              ^~ Did you mean to spell `J.` this way?
Suggest:
  - Replace with: “Jr”
  - Replace with: “Jg”
  - Replace with: “JD”



Lint:    Spelling (63 priority)
Message: |
    5156 | of Doctor T. J. Eckleburg, which had just emerged, pale and enormous, from the
         |                 ^~~~~~~~~ Did you mean to spell `Eckleburg` this way?
Suggest:
  - Replace with: “Excalibur”
  - Replace with: “Vicksburg”
  - Replace with: “Iceberg”



Lint:    Spelling (63 priority)
Message: |
    5161 | “That’s an advertisement,” Michaelis assured him. Something made him turn away
         |                            ^~~~~~~~~ Did you mean `Michael`?
Suggest:
  - Replace with: “Michael”



Lint:    WordChoice (63 priority)
Message: |
    5162 | from the window and look back into the room. But Wilson stood there a long time,
    5163 | his face close to the window pane, nodding into the twilight.
         |                       ^~~~~~~~~~~ Did you mean the closed compound noun “windowpane”?
Suggest:
  - Replace with: “windowpane”



Lint:    Spelling (63 priority)
Message: |
    5165 | By six o’clock Michaelis was worn out, and grateful for the sound of a car
         |                ^~~~~~~~~ Did you mean `Michael`?
Suggest:
  - Replace with: “Michael”



Lint:    Spelling (63 priority)
Message: |
    5168 | man ate together. Wilson was quieter now, and Michaelis went home to sleep; when
         |                                               ^~~~~~~~~ Did you mean `Michael`?
Suggest:
  - Replace with: “Michael”



Lint:    Spelling (63 priority)
Message: |
    5171 | His movements—he was on foot all the time—were afterward traced to Port
    5172 | Roosevelt and then to Gad’s Hill, where he bought a sandwich that he didn’t eat,
         |                       ^~~~~ Did you mean to spell `Gad’s` this way?
Suggest:
  - Replace with: “Ga's”
  - Replace with: “Gd's”
  - Replace with: “Gab's”



Lint:    Spelling (63 priority)
Message: |
    5173 | and a cup of coffee. He must have been tired and walking slowly, for he didn’t
    5174 | reach Gad’s Hill until noon. Thus far there was no difficulty in accounting for
         |       ^~~~~ Did you mean to spell `Gad’s` this way?
Suggest:
  - Replace with: “Ga's”
  - Replace with: “Gd's”
  - Replace with: “Gab's”



Lint:    Spelling (63 priority)
Message: |
    5177 | hours he disappeared from view. The police, on the strength of what he said to
    5178 | Michaelis, that he “had a way of finding out,” supposed that he spent that time
         | ^~~~~~~~~ Did you mean `Michael`?
Suggest:
  - Replace with: “Michael”



Lint:    Miscellaneous (31 priority)
Message: |
    5181 | easier, surer way of finding out what he wanted to know. By half-past two he was
    5182 | in West Egg, where he asked some one the way to Gatsby’s house. So by that time
         |                             ^~~~~~~~ Did you mean the closed compound `someone`?
Suggest:
  - Replace with: “someone”



Lint:    Formatting (63 priority)
Message: |
    5204 | where poor ghosts, breathing dreams like air, drifted fortuitously about . . .
         |                                                                         ^ Unnecessary space at the end of the sentence.
Suggest:
  - Remove error



Lint:    Capitalization (31 priority)
Message: |
    5205 | like that ashen, fantastic figure gliding toward him through the amorphous
         | ^~~~ This sentence does not start with a capital letter
Suggest:
  - Replace with: “Like”



Lint:    Spelling (63 priority)
Message: |
    5208 | The chauffeur—he was one of Wolfshiem’s protégés—heard the shots—afterward he
         |                             ^~~~~~~~~~~ Did you mean to spell `Wolfshiem’s` this way?
Suggest:
  - Replace with: “Welshmen's”
  - Replace with: “Wolfe's”
  - Replace with: “Wolsey's”



Lint:    Spelling (63 priority)
Message: |
    5208 | The chauffeur—he was one of Wolfshiem’s protégés—heard the shots—afterward he
         |                                         ^~~~~~~~ Did you mean `proteges`?
    5209 | could only say that he hadn’t thought anything much about them. I drove from the
Suggest:
  - Replace with: “proteges”



Lint:    Readability (127 priority)
Message: |
    5230 | and out of Gatsby’s front door. A rope stretched across the main gate and a
         |                                 ^~~~~~~~~~~~~~~~~~~~~~~~~~~~~~~~~~~~~~~~~~~~
    5231 | policeman by it kept out the curious, but little boys soon discovered that they
         | ~~~~~~~~~~~~~~~~~~~~~~~~~~~~~~~~~~~~~~~~~~~~~~~~~~~~~~~~~~~~~~~~~~~~~~~~~~~~~~~~
    5232 | could enter through my yard, and there were always a few of them clustered
         | ~~~~~~~~~~~~~~~~~~~~~~~~~~~~~~~~~~~~~~~~~~~~~~~~~~~~~~~~~~~~~~~~~~~~~~~~~~~
    5233 | open-mouthed about the pool. Some one with a positive manner, perhaps a
         | ~~~~~~~~~~~~~~~~~~~~~~~~~~~~ This sentence is 42 words long.



Lint:    Miscellaneous (31 priority)
Message: |
    5233 | open-mouthed about the pool. Some one with a positive manner, perhaps a
         |                              ^~~~~~~~ Did you mean the closed compound `someone`?
Suggest:
  - Replace with: “Someone”



Lint:    Spelling (63 priority)
Message: |
    5239 | untrue. When Michaelis’s testimony at the inquest brought to light Wilson’s
         |              ^~~~~~~~~~~ Did you mean to spell `Michaelis’s` this way?
Suggest:
  - Replace with: “Michael's”
  - Replace with: “Michaela's”
  - Replace with: “Michaelmas's”



Lint:    Spelling (63 priority)
Message: |
    5240 | suspicions of his wife I thought the whole tale would shortly be served up in
    5241 | racy pasquinade—but Catherine, who might have said anything, didn’t say a word.
         |      ^~~~~~~~~~ Did you mean `masquerade`?
Suggest:
  - Replace with: “masquerade”



Lint:    Readability (127 priority)
Message: |
    5242 | She showed a surprising amount of character about it too—looked at the coroner
         | ^~~~~~~~~~~~~~~~~~~~~~~~~~~~~~~~~~~~~~~~~~~~~~~~~~~~~~~~~~~~~~~~~~~~~~~~~~~~~~~
    5243 | with determined eyes under that corrected brow of hers, and swore that her
         | ~~~~~~~~~~~~~~~~~~~~~~~~~~~~~~~~~~~~~~~~~~~~~~~~~~~~~~~~~~~~~~~~~~~~~~~~~~~
    5244 | sister had never seen Gatsby, that her sister was completely happy with her
         | ~~~~~~~~~~~~~~~~~~~~~~~~~~~~~~~~~~~~~~~~~~~~~~~~~~~~~~~~~~~~~~~~~~~~~~~~~~~~
    5245 | husband, that her sister had been into no mischief whatever. She convinced
         | ~~~~~~~~~~~~~~~~~~~~~~~~~~~~~~~~~~~~~~~~~~~~~~~~~~~~~~~~~~~~ This sentence is 50 words long.



Lint:    Readability (127 priority)
Message: |
    5253 | referred to me. At first I was surprised and confused; then, as he lay in his
         |                 ^~~~~~~~~~~~~~~~~~~~~~~~~~~~~~~~~~~~~~~~~~~~~~~~~~~~~~~~~~~~~~
    5254 | house and didn’t move or breathe or speak, hour upon hour, it grew upon me that
         | ~~~~~~~~~~~~~~~~~~~~~~~~~~~~~~~~~~~~~~~~~~~~~~~~~~~~~~~~~~~~~~~~~~~~~~~~~~~~~~~~
    5255 | I was responsible, because no one else was interested—interested, I mean, with
         | ~~~~~~~~~~~~~~~~~~~~~~~~~~~~~~~~~~~~~~~~~~~~~~~~~~~~~~~~~~~~~~~~~~~~~~~~~~~~~~~
    5256 | that intense personal interest to which every one has some vague right at the
         | ~~~~~~~~~~~~~~~~~~~~~~~~~~~~~~~~~~~~~~~~~~~~~~~~~~~~~~~~~~~~~~~~~~~~~~~~~~~~~~
    5257 | end.
         | ~~~~ This sentence is 57 words long.



Lint:    Miscellaneous (31 priority)
Message: |
    5255 | I was responsible, because no one else was interested—interested, I mean, with
    5256 | that intense personal interest to which every one has some vague right at the
         |                                         ^~~~~~~~~ Did you mean the closed compound `everyone`?
    5257 | end.
Suggest:
  - Replace with: “everyone”



Lint:    Spelling (63 priority)
Message: |
    5279 | Meyer Wolfshiem’s name wasn’t in the phone book. The butler gave me his office
         |       ^~~~~~~~~~~ Did you mean to spell `Wolfshiem’s` this way?
Suggest:
  - Replace with: “Welshmen's”
  - Replace with: “Wolfe's”
  - Replace with: “Wolsey's”



Lint:    Miscellaneous (31 priority)
Message: |
    5299 | Some one started to ask me questions, but I broke away and going up-stairs
         | ^~~~~~~~ Did you mean the closed compound `someone`?
Suggest:
  - Replace with: “Someone”



Lint:    Spelling (63 priority)
Message: |
    5304 | Next morning I sent the butler to New York with a letter to Wolfshiem, which
         |                                                             ^~~~~~~~~ Did you mean `Bolshie`?
    5305 | asked for information and urged him to come out on the next train. That request
Suggest:
  - Replace with: “Bolshie”



Lint:    Spelling (63 priority)
Message: |
    5308 | neither a wire nor Mr. Wolfshiem arrived; no one arrived except more police and
         |                        ^~~~~~~~~ Did you mean `Bolshie`?
Suggest:
  - Replace with: “Bolshie”



Lint:    Spelling (63 priority)
Message: |
    5309 | photographers and newspaper men. When the butler brought back Wolfshiem’s answer
         |                                                               ^~~~~~~~~~~ Did you mean to spell `Wolfshiem’s` this way?
    5310 | I began to have a feeling of defiance, of scornful solidarity between Gatsby and
Suggest:
  - Replace with: “Welshmen's”
  - Replace with: “Wolfe's”
  - Replace with: “Wolsey's”



Lint:    Spelling (63 priority)
Message: |
    5313 | Dear Mr. Carraway. This has been one of the most terrible shocks of my life to
         |          ^~~~~~~~ Did you mean to spell `Carraway` this way?
Suggest:
  - Replace with: “Caraway”
  - Replace with: “Faraway”



Lint:    Repetition (63 priority)
Message: |
    5313 | Dear Mr. Carraway. This has been one of the most terrible shocks of my life to
    5314 | me I hardly can believe it that it is true at all. Such a mad act as that man
         | ^~~~ There are too many personal pronouns in sequence here.
Suggest:
  - Replace with: “me”
  - Replace with: “I”



Lint:    Spelling (63 priority)
Message: |
    5322 | >
    5323 | > Meyer Wolfshiem
         |         ^~~~~~~~~ Did you mean `Bolshie`?
Suggest:
  - Replace with: “Bolshie”



Lint:    Spelling (63 priority)
Message: |
    5327 | Let me know about the funeral etc do not know his family at all.
         |                               ^~~ Did you mean to spell `etc` this way?
Suggest:
  - Replace with: “eta”
  - Replace with: “etc.”
  - Replace with: “etch”



Lint:    Spelling (63 priority)
Message: |
    5333 | “This is Slagle speaking . . .”
         |          ^~~~~~ Did you mean to spell `Slagle` this way?
Suggest:
  - Replace with: “Beagle”
  - Replace with: “Eagle”
  - Replace with: “Plague”



Lint:    Formatting (63 priority)
Message: |
    5333 | “This is Slagle speaking . . .”
         |                         ^ Unnecessary space at the end of the sentence.
Suggest:
  - Remove error



Lint:    Spelling (63 priority)
Message: |
    5341 | “Young Parke’s in trouble,” he said rapidly. “They picked him up when he handed
         |        ^~~~~~~ Did you mean to spell `Parke’s` this way?
Suggest:
  - Replace with: “Parks's”
  - Replace with: “Parker's”
  - Replace with: “Paige's”



Lint:    Spelling (63 priority)
Message: |
    5343 | numbers just five minutes before. What d’you know about that, hey? You never can
         |                                        ^~~~~ Did you mean to spell `d’you` this way?
Suggest:
  - Replace with: “bayou”
  - Replace with: “you”



Lint:    Formatting (63 priority)
Message: |
    5349 | There was a long silence on the other end of the wire, followed by an
    5350 | exclamation . . . then a quick squawk as the connection was broken.
         |            ^ Unnecessary space at the end of the sentence.
Suggest:
  - Remove error



Lint:    Capitalization (31 priority)
Message: |
    5350 | exclamation . . . then a quick squawk as the connection was broken.
         |                   ^~~~ This sentence does not start with a capital letter
Suggest:
  - Replace with: “Then”



Lint:    Spelling (63 priority)
Message: |
    5352 | I think it was on the third day that a telegram signed Henry C. Gatz arrived
         |                                                              ^~ Did you mean to spell `C.` this way?
Suggest:
  - Replace with: “Cu”
  - Replace with: “C”
  - Replace with: “Cc”



Lint:    Spelling (63 priority)
Message: |
    5352 | I think it was on the third day that a telegram signed Henry C. Gatz arrived
         |                                                                 ^~~~ Did you mean to spell `Gatz` this way?
    5353 | from a town in Minnesota. It said only that the sender was leaving immediately
Suggest:
  - Replace with: “Ga's”
  - Replace with: “Gate”
  - Replace with: “GHz”



Lint:    WordChoice (63 priority)
Message: |
    5359 | hands he began to pull so incessantly at his sparse gray beard that I had
         |                                                     ^~~~~~~~~~ Did you mean the closed compound noun “graybeard”?
    5360 | difficulty in getting off his coat. He was on the point of collapse, so I took
Suggest:
  - Replace with: “graybeard”



Lint:    Spelling (63 priority)
Message: |
    5377 | “Carraway.”
         |  ^~~~~~~~ Did you mean to spell `Carraway` this way?
Suggest:
  - Replace with: “Caraway”
  - Replace with: “Faraway”



Lint:    Spelling (63 priority)
Message: |
    5385 | After a little while Mr. Gatz opened the door and came out, his mouth ajar, his
         |                          ^~~~ Did you mean to spell `Gatz` this way?
Suggest:
  - Replace with: “Ga's”
  - Replace with: “Gate”
  - Replace with: “GHz”



Lint:    Spelling (63 priority)
Message: |
    5386 | face flushed slightly, his eyes leaking isolated and unpunctual tears. He had
         |                                                      ^~~~~~~~~~ Did you mean `punctual`?
Suggest:
  - Replace with: “punctual”



Lint:    Readability (127 priority)
Message: |
    5386 | face flushed slightly, his eyes leaking isolated and unpunctual tears. He had
         |                                                                        ^~~~~~~
    5387 | reached an age where death no longer has the quality of ghastly surprise, and
         | ~~~~~~~~~~~~~~~~~~~~~~~~~~~~~~~~~~~~~~~~~~~~~~~~~~~~~~~~~~~~~~~~~~~~~~~~~~~~~~
    5388 | when he looked around him now for the first time and saw the height and splendor
         | ~~~~~~~~~~~~~~~~~~~~~~~~~~~~~~~~~~~~~~~~~~~~~~~~~~~~~~~~~~~~~~~~~~~~~~~~~~~~~~~~~
    5389 | of the hall and the great rooms opening out from it into other rooms, his grief
         | ~~~~~~~~~~~~~~~~~~~~~~~~~~~~~~~~~~~~~~~~~~~~~~~~~~~~~~~~~~~~~~~~~~~~~~~~~~~~~~~~
    5390 | began to be mixed with an awed pride. I helped him to a bedroom up-stairs; while
         | ~~~~~~~~~~~~~~~~~~~~~~~~~~~~~~~~~~~~~ This sentence is 56 words long.



Lint:    Spelling (63 priority)
Message: |
    5396 | “Gatz is my name.”
         |  ^~~~ Did you mean to spell `Gatz` this way?
Suggest:
  - Replace with: “Ga's”
  - Replace with: “Gate”
  - Replace with: “GHz”



Lint:    Spelling (63 priority)
Message: |
    5398 | “—Mr. Gatz. I thought you might want to take the body West.”
         |       ^~~~ Did you mean to spell `Gatz` this way?
Suggest:
  - Replace with: “Ga's”
  - Replace with: “Gate”
  - Replace with: “GHz”



Lint:    Miscellaneous (31 priority)
Message: |
    5405 | “We were close friends.”
         |     ^~~~~ You may be missing a preposition here.



Lint:    Spelling (63 priority)
Message: |
    5412 | “If he’d of lived, he’d of been a great man. A man like James J. Hill. He’d of
         |                                                               ^~ Did you mean to spell `J.` this way?
Suggest:
  - Replace with: “Jr”
  - Replace with: “Jg”
  - Replace with: “JD”



Lint:    Spelling (63 priority)
Message: |
    5423 | “This is Mr. Carraway,” I said.
         |              ^~~~~~~~ Did you mean to spell `Carraway` this way?
Suggest:
  - Replace with: “Caraway”
  - Replace with: “Faraway”



Lint:    Spelling (63 priority)
Message: |
    5425 | “Oh!” He sounded relieved. “This is Klipspringer.”
         |                                     ^~~~~~~~~~~~ Did you mean to spell `Klipspringer` this way?



Lint:    Spelling (63 priority)
Message: |
    5455 | and I’m sort of helpless without them. My address is care of B. F.———”
         |                                                              ^~ Did you mean to spell `B.` this way?
Suggest:
  - Replace with: “Bu”
  - Replace with: “Be”
  - Replace with: “Bi”



Lint:    Spelling (63 priority)
Message: |
    5455 | and I’m sort of helpless without them. My address is care of B. F.———”
         |                                                                 ^~ Did you mean to spell `F.` this way?
Suggest:
  - Replace with: “Ft”
  - Replace with: “F”
  - Replace with: “Fl”



Lint:    Spelling (63 priority)
Message: |
    5464 | The morning of the funeral I went up to New York to see Meyer Wolfshiem; I
         |                                                               ^~~~~~~~~ Did you mean `Bolshie`?
Suggest:
  - Replace with: “Bolshie”



Lint:    Spelling (63 priority)
Message: |
    5472 | “Nobody’s in,” she said. “Mr. Wolfshiem’s gone to Chicago.”
         |                               ^~~~~~~~~~~ Did you mean to spell `Wolfshiem’s` this way?
Suggest:
  - Replace with: “Welshmen's”
  - Replace with: “Wolfe's”
  - Replace with: “Wolsey's”



Lint:    Miscellaneous (31 priority)
Message: |
    5474 | The first part of this was obviously untrue, for some one had begun to whistle
         |                                                  ^~~~~~~~ Did you mean the closed compound `someone`?
    5475 | “The Rosary,” tunelessly, inside.
Suggest:
  - Replace with: “someone”



Lint:    Spelling (63 priority)
Message: |
    5477 | “Please say that Mr. Carraway wants to see him.”
         |                      ^~~~~~~~ Did you mean to spell `Carraway` this way?
Suggest:
  - Replace with: “Caraway”
  - Replace with: “Faraway”



Lint:    Spelling (63 priority)
Message: |
    5481 | At this moment a voice, unmistakably Wolfshiem’s, called “Stella!” from the
         |                                      ^~~~~~~~~~~ Did you mean to spell `Wolfshiem’s` this way?
Suggest:
  - Replace with: “Welshmen's”
  - Replace with: “Wolfe's”
  - Replace with: “Wolsey's”



Lint:    Spelling (63 priority)
Message: |
    5500 | She vanished. In a moment Meyer Wolfsheim stood solemnly in the doorway, holding
         |                                 ^~~~~~~~~ Did you mean to spell `Wolfsheim` this way?
    5501 | out both hands. He drew me into his office, remarking in a reverent voice that
Suggest:
  - Replace with: “Waldheim”
  - Replace with: “Wolfe's”
  - Replace with: “Wilhelm”



Lint:    Spelling (63 priority)
Message: |
    5507 | First time I saw him was when he come into Winebrenner’s poolroom at Forty-third
         |                                            ^~~~~~~~~~~~~ Did you mean to spell `Winebrenner’s` this way?
    5508 | Street and asked for a job. He hadn’t eat anything for a couple of days. ‘Come
Suggest:
  - Replace with: “Windbreaker's”
  - Replace with: “Icebreaker's”
  - Replace with: “Tiebreaker's”



Lint:    Spelling (63 priority)
Message: |
    5508 | Street and asked for a job. He hadn’t eat anything for a couple of days. ‘Come
    5509 | on have some lunch with me,’ I sid. He ate more than four dollars’ worth of food
         |                                ^~~ Did you mean to spell `sid` this way?
Suggest:
  - Replace with: “sad”
  - Replace with: “said”
  - Replace with: “sic”



Lint:    Spelling (63 priority)
Message: |
    5519 | was a fine-appearing, gentlemanly young man, and when he told me he was an
    5520 | Oggsford I knew I could use him good. I got him to join up in the American
         | ^~~~~~~~ Did you mean to spell `Oggsford` this way?
Suggest:
  - Replace with: “Oxford”
  - Replace with: “Osborn”
  - Replace with: “Osgood”



Lint:    WordChoice (126 priority)
Message: |
    5521 | Legion and he used to stand high there. Right off he did some work for a client
         |                                                   ^~ Use the correct pronoun form after prepositions.
    5522 | of mine up to Albany. We were so thick like that in everything”—he held up two
Suggest:
  - Replace with: “him”



Lint:    Spelling (63 priority)
Message: |
    5552 | For a moment I thought he was going to suggest a “gonnegtion,” but he only
         |                                                   ^~~~~~~~~~ Did you mean `connection`?
    5553 | nodded and shook my hand.
Suggest:
  - Replace with: “connection”



Lint:    Spelling (63 priority)
Message: |
    5559 | drizzle. After changing my clothes I went next door and found Mr. Gatz walking
         |                                                                   ^~~~ Did you mean to spell `Gatz` this way?
    5560 | up and down excitedly in the hall. His pride in his son and in his son’s
Suggest:
  - Replace with: “Ga's”
  - Replace with: “Gate”
  - Replace with: “GHz”



Lint:    Agreement (30 priority)
Message: |
    5575 | “He come out to see me two years ago and bought me the house I live in now. Of
    5576 | course we was broke up when he run off from home, but I see now there was a
         |           ^~~ Make the verb agree with its subject.
Suggest:
  - Replace with: “were”



Lint:    Spelling (63 priority)
Message: |
    5582 | pocket a ragged old copy of a book called “Hopalong Cassidy.”
         |                                            ^~~~~~~~ Did you mean to spell `Hopalong` this way?
Suggest:
  - Replace with: “Along”
  - Replace with: “Oblong”
  - Replace with: “Coaling”



Lint:    Spelling (63 priority)
Message: |
    5601 | >
    5602 | > No wasting time at Shafters or [a name, indecipherable] No more smokeing or
         |                      ^~~~~~~~ Did you mean to spell `Shafters` this way?
Suggest:
  - Replace with: “Shaffer's”
  - Replace with: “Shatters”
  - Replace with: “Shifters”



Lint:    Spelling (63 priority)
Message: |
    5602 | > No wasting time at Shafters or [a name, indecipherable] No more smokeing or
         |                                                                   ^~~~~~~~ Did you mean to spell `smokeing` this way?
    5603 | > chewing. Bath every other day Read one improving book or magazine per week
Suggest:
  - Replace with: “smoking”
  - Replace with: “shoeing”
  - Replace with: “smocking”



Lint:    Repetition (63 priority)
Message: |
    5613 | great for that. He told me I et like a hog once, and I beat him for it.”
         |                         ^~~~ There are too many personal pronouns in sequence here.
Suggest:
  - Replace with: “me”
  - Replace with: “I”



Lint:    Spelling (63 priority)
Message: |
    5613 | great for that. He told me I et like a hog once, and I beat him for it.”
         |                              ^~ Did you mean to spell `et` this way?
Suggest:
  - Replace with: “e”
  - Replace with: “ea”
  - Replace with: “eat”



Lint:    Spelling (63 priority)
Message: |
    5629 | then Mr. Gatz and the minister and I in the limousine, and a little later four
         |          ^~~~ Did you mean to spell `Gatz` this way?
Suggest:
  - Replace with: “Ga's”
  - Replace with: “Gate”
  - Replace with: “GHz”



Lint:    Miscellaneous (31 priority)
Message: |
    5631 | wet to the skin. As we started through the gate into the cemetery I heard a car
    5632 | stop and then the sound of some one splashing after us over the soggy ground. I
         |                            ^~~~~~~~ Did you mean the closed compound `someone`?
Suggest:
  - Replace with: “someone”



Lint:    Spelling (63 priority)
Message: |
    5633 | looked around. It was the man with owl-eyed glasses whom I had found marvelling
         |                                                                      ^~~~~~~~~~ Did you mean `marveling`?
    5634 | over Gatsby’s books in the library one night three months before.
Suggest:
  - Replace with: “marveling”



Lint:    Miscellaneous (31 priority)
Message: |
    5642 | message or a flower. Dimly I heard some one murmur “Blessed are the dead that
         |                                    ^~~~~~~~ Did you mean the closed compound `someone`?
    5643 | the rain falls on,” and then the owl-eyed man said “Amen to that,” in a brave
Suggest:
  - Replace with: “someone”



Lint:    WordChoice (63 priority)
Message: |
    5642 | message or a flower. Dimly I heard some one murmur “Blessed are the dead that
    5643 | the rain falls on,” and then the owl-eyed man said “Amen to that,” in a brave
         |     ^~~~~~~~~~ Did you mean the closed compound noun “rainfalls”?
Suggest:
  - Replace with: “rainfalls”



Lint:    Capitalization (31 priority)
Message: |
    5653 | “Go on!” He started. “Why, my God! they used to go there by the hundreds.”
         |                                    ^~~~ This sentence does not start with a capital letter
Suggest:
  - Replace with: “They”



Lint:    Readability (127 priority)
Message: |
    5660 | from college at Christmas time. Those who went farther than Chicago would gather
         |                                 ^~~~~~~~~~~~~~~~~~~~~~~~~~~~~~~~~~~~~~~~~~~~~~~~~
    5661 | in the old dim Union Street station at six o’clock of a December evening, with a
         | ~~~~~~~~~~~~~~~~~~~~~~~~~~~~~~~~~~~~~~~~~~~~~~~~~~~~~~~~~~~~~~~~~~~~~~~~~~~~~~~~~
    5662 | few Chicago friends, already caught up into their own holiday gayeties, to bid
         | ~~~~~~~~~~~~~~~~~~~~~~~~~~~~~~~~~~~~~~~~~~~~~~~~~~~~~~~~~~~~~~~~~~~~~~~~~~~~~~~
    5663 | them a hasty good-by. I remember the fur coats of the girls returning from Miss
         | ~~~~~~~~~~~~~~~~~~~~~ This sentence is 42 words long.



Lint:    Spelling (63 priority)
Message: |
    5662 | few Chicago friends, already caught up into their own holiday gayeties, to bid
         |                                                               ^~~~~~~~ Did you mean to spell `gayeties` this way?
    5663 | them a hasty good-by. I remember the fur coats of the girls returning from Miss
Suggest:
  - Replace with: “gametes”
  - Replace with: “gazettes”
  - Replace with: “layettes”



Lint:    Readability (127 priority)
Message: |
    5663 | them a hasty good-by. I remember the fur coats of the girls returning from Miss
         |                       ^~~~~~~~~~~~~~~~~~~~~~~~~~~~~~~~~~~~~~~~~~~~~~~~~~~~~~~~~~
    5664 | This-or-That’s and the chatter of frozen breath and the hands waving overhead as
         | ~~~~~~~~~~~~~~~~~~~~~~~~~~~~~~~~~~~~~~~~~~~~~~~~~~~~~~~~~~~~~~~~~~~~~~~~~~~~~~~~~
    5665 | we caught sight of old acquaintances, and the matchings of invitations: “Are you
         | ~~~~~~~~~~~~~~~~~~~~~~~~~~~~~~~~~~~~~~~~~~~~~~~~~~~~~~~~~~~~~~~~~~~~~~~~~~~~~~~~~
    5666 | going to the Ordways’? the Herseys’? the Schultzes’?” and the long green tickets
         | ~~~~~~~~~~~~~~~~~~~~~~ This sentence is 43 words long.



Lint:    Spelling (63 priority)
Message: |
    5665 | we caught sight of old acquaintances, and the matchings of invitations: “Are you
         |                                               ^~~~~~~~~ Did you mean to spell `matchings` this way?
Suggest:
  - Replace with: “matching”
  - Replace with: “catchings”
  - Replace with: “machines”



Lint:    Spelling (63 priority)
Message: |
    5665 | we caught sight of old acquaintances, and the matchings of invitations: “Are you
    5666 | going to the Ordways’? the Herseys’? the Schultzes’?” and the long green tickets
         |              ^~~~~~~ Did you mean to spell `Ordways` this way?
Suggest:
  - Replace with: “Endways”
  - Replace with: “Midways”



Lint:    Spelling (63 priority)
Message: |
    5666 | going to the Ordways’? the Herseys’? the Schultzes’?” and the long green tickets
         |                            ^~~~~~~ Did you mean to spell `Herseys` this way?
Suggest:
  - Replace with: “Hersey's”
  - Replace with: “Hersey”
  - Replace with: “Hershey's”



Lint:    Spelling (63 priority)
Message: |
    5666 | going to the Ordways’? the Herseys’? the Schultzes’?” and the long green tickets
         |                                          ^~~~~~~~~ Did you mean `Schultz`?
Suggest:
  - Replace with: “Schultz”



Lint:    Readability (127 priority)
Message: |
    5671 | When we pulled out into the winter night and the real snow, our snow, began to
         | ^~~~~~~~~~~~~~~~~~~~~~~~~~~~~~~~~~~~~~~~~~~~~~~~~~~~~~~~~~~~~~~~~~~~~~~~~~~~~~~
    5672 | stretch out beside us and twinkle against the windows, and the dim lights of
         | ~~~~~~~~~~~~~~~~~~~~~~~~~~~~~~~~~~~~~~~~~~~~~~~~~~~~~~~~~~~~~~~~~~~~~~~~~~~~~
    5673 | small Wisconsin stations moved by, a sharp wild brace came suddenly into the
         | ~~~~~~~~~~~~~~~~~~~~~~~~~~~~~~~~~~~~~~~~~~~~~~~~~~~~~~~~~~~~~~~~~~~~~~~~~~~~~
    5674 | air. We drew in deep breaths of it as we walked back from dinner through the
         | ~~~~ This sentence is 44 words long.



Lint:    Readability (127 priority)
Message: |
    5678 | That’s my Middle West—not the wheat or the prairies or the lost Swede towns, but
         | ^~~~~~~~~~~~~~~~~~~~~~~~~~~~~~~~~~~~~~~~~~~~~~~~~~~~~~~~~~~~~~~~~~~~~~~~~~~~~~~~~
    5679 | the thrilling returning trains of my youth, and the street lamps and sleigh
         | ~~~~~~~~~~~~~~~~~~~~~~~~~~~~~~~~~~~~~~~~~~~~~~~~~~~~~~~~~~~~~~~~~~~~~~~~~~~~
    5680 | bells in the frosty dark and the shadows of holly wreaths thrown by lighted
         | ~~~~~~~~~~~~~~~~~~~~~~~~~~~~~~~~~~~~~~~~~~~~~~~~~~~~~~~~~~~~~~~~~~~~~~~~~~~~
    5681 | windows on the snow. I am part of that, a little solemn with the feel of those
         | ~~~~~~~~~~~~~~~~~~~~ This sentence is 47 words long.



Lint:    WordChoice (63 priority)
Message: |
    5679 | the thrilling returning trains of my youth, and the street lamps and sleigh
         |                                                     ^~~~~~~~~~~~ Did you mean the closed compound noun “streetlamps”?
    5680 | bells in the frosty dark and the shadows of holly wreaths thrown by lighted
Suggest:
  - Replace with: “streetlamps”



Lint:    Spelling (63 priority)
Message: |
    5682 | long winters, a little complacent from growing up in the Carraway house in a
         |                                                          ^~~~~~~~ Did you mean to spell `Carraway` this way?
    5683 | city where dwellings are still called through decades by a family’s name. I see
Suggest:
  - Replace with: “Caraway”
  - Replace with: “Faraway”



Lint:    Readability (127 priority)
Message: |
    5683 | city where dwellings are still called through decades by a family’s name. I see
         |                                                                           ^~~~~~
    5684 | now that this has been a story of the West, after all—Tom and Gatsby, Daisy and
         | ~~~~~~~~~~~~~~~~~~~~~~~~~~~~~~~~~~~~~~~~~~~~~~~~~~~~~~~~~~~~~~~~~~~~~~~~~~~~~~~~
    5685 | Jordan and I, were all Westerners, and perhaps we possessed some deficiency in
         | ~~~~~~~~~~~~~~~~~~~~~~~~~~~~~~~~~~~~~~~~~~~~~~~~~~~~~~~~~~~~~~~~~~~~~~~~~~~~~~~
    5686 | common which made us subtly unadaptable to Eastern life.
         | ~~~~~~~~~~~~~~~~~~~~~~~~~~~~~~~~~~~~~~~~~~~~~~~~~~~~~~~~ This sentence is 41 words long.



Lint:    Style (31 priority)
Message: |
    5684 | now that this has been a story of the West, after all—Tom and Gatsby, Daisy and
         |                                                                       ^~~~~ An Oxford comma is necessary here.
    5685 | Jordan and I, were all Westerners, and perhaps we possessed some deficiency in
Suggest:
  - Insert “,”



Lint:    Spelling (63 priority)
Message: |
    5685 | Jordan and I, were all Westerners, and perhaps we possessed some deficiency in
    5686 | common which made us subtly unadaptable to Eastern life.
         |                             ^~~~~~~~~~~ Did you mean `adaptable`?
Suggest:
  - Replace with: “adaptable”



Lint:    Readability (127 priority)
Message: |
    5688 | Even when the East excited me most, even when I was most keenly aware of its
         | ^~~~~~~~~~~~~~~~~~~~~~~~~~~~~~~~~~~~~~~~~~~~~~~~~~~~~~~~~~~~~~~~~~~~~~~~~~~~~
    5689 | superiority to the bored, sprawling, swollen towns beyond the Ohio, with their
         | ~~~~~~~~~~~~~~~~~~~~~~~~~~~~~~~~~~~~~~~~~~~~~~~~~~~~~~~~~~~~~~~~~~~~~~~~~~~~~~~
    5690 | interminable inquisitions which spared only the children and the very old—even
         | ~~~~~~~~~~~~~~~~~~~~~~~~~~~~~~~~~~~~~~~~~~~~~~~~~~~~~~~~~~~~~~~~~~~~~~~~~~~~~~~
    5691 | then it had always for me a quality of distortion. West Egg, especially, still
         | ~~~~~~~~~~~~~~~~~~~~~~~~~~~~~~~~~~~~~~~~~~~~~~~~~~ This sentence is 50 words long.



Lint:    Spelling (63 priority)
Message: |
    5692 | figures in my more fantastic dreams. I see it as a night scene by El Greco: a
         |                                                                   ^~ Did you mean to spell `El` this way?
Suggest:
  - Replace with: “E”
  - Replace with: “Ea”
  - Replace with: “Elm”



Lint:    Spelling (63 priority)
Message: |
    5692 | figures in my more fantastic dreams. I see it as a night scene by El Greco: a
         |                                                                      ^~~~~ Did you mean to spell `Greco` this way?
Suggest:
  - Replace with: “Geo”
  - Replace with: “Greece”
  - Replace with: “Greek”



Lint:    Spelling (63 priority)
Message: |
    5693 | hundred houses, at once conventional and grotesque, crouching under a sullen,
    5694 | overhanging sky and a lustreless moon. In the foreground four solemn men in
         |                       ^~~~~~~~~~ Did you mean `lusterless`?
Suggest:
  - Replace with: “lusterless”



Lint:    Readability (127 priority)
Message: |
    5712 | She was dressed to play golf, and I remember thinking she looked like a good
         | ^~~~~~~~~~~~~~~~~~~~~~~~~~~~~~~~~~~~~~~~~~~~~~~~~~~~~~~~~~~~~~~~~~~~~~~~~~~~~
    5713 | illustration, her chin raised a little jauntily, her hair the color of an autumn
         | ~~~~~~~~~~~~~~~~~~~~~~~~~~~~~~~~~~~~~~~~~~~~~~~~~~~~~~~~~~~~~~~~~~~~~~~~~~~~~~~~~
    5714 | leaf, her face the same brown tint as the fingerless glove on her knee. When I
         | ~~~~~~~~~~~~~~~~~~~~~~~~~~~~~~~~~~~~~~~~~~~~~~~~~~~~~~~~~~~~~~~~~~~~~~~ This sentence is 43 words long.



Lint:    Spelling (63 priority)
Message: |
    5714 | leaf, her face the same brown tint as the fingerless glove on her knee. When I
         |                                           ^~~~~~~~~~ Did you mean `linerless`?
Suggest:
  - Replace with: “linerless”



Lint:    Punctuation (31 priority)
Message: |
    5721 | “Nevertheless you did throw me over,” said Jordan suddenly. ‘‘You threw me over
         |  ^~~~~~~~~~~~ Discourse markers at the beginning of a sentence should be followed by a comma.
Suggest:
  - Insert “,”



Lint:    Readability (127 priority)
Message: |
    5743 | One afternoon late in October I saw Tom Buchanan. He was walking ahead of me
         |                                                   ^~~~~~~~~~~~~~~~~~~~~~~~~~~
    5744 | along Fifth Avenue in his alert, aggressive way, his hands out a little from his
         | ~~~~~~~~~~~~~~~~~~~~~~~~~~~~~~~~~~~~~~~~~~~~~~~~~~~~~~~~~~~~~~~~~~~~~~~~~~~~~~~~~
    5745 | body as if to fight off interference, his head moving sharply here and there,
         | ~~~~~~~~~~~~~~~~~~~~~~~~~~~~~~~~~~~~~~~~~~~~~~~~~~~~~~~~~~~~~~~~~~~~~~~~~~~~~~
    5746 | adapting itself to his restless eyes. Just as I slowed up to avoid overtaking
         | ~~~~~~~~~~~~~~~~~~~~~~~~~~~~~~~~~~~~~ This sentence is 41 words long.



Lint:    WordChoice (126 priority)
Message: |
    5764 | ready to leave, and when I sent down word that we weren’t in he tried to force
         |                                                              ^~ Use the correct pronoun form after prepositions.
    5765 | his way up-stairs. He was crazy enough to kill me if I hadn’t told him who owned
Suggest:
  - Replace with: “him”



Lint:    WordChoice (126 priority)
Message: |
    5768 | coming to him. He threw dust into your eyes just like he did in Daisy’s, but he
         |                                                       ^~ Use the correct pronoun form after prepositions.
    5769 | was a tough one. He ran over Myrtle like you’d run over a dog and never even
Suggest:
  - Replace with: “him”



Lint:    Readability (127 priority)
Message: |
    5775 | “And if you think I didn’t have my share of suffering—look here, when I went to
         |  ^~~~~~~~~~~~~~~~~~~~~~~~~~~~~~~~~~~~~~~~~~~~~~~~~~~~~~~~~~~~~~~~~~~~~~~~~~~~~~~
    5776 | give up that flat and saw that damn box of dog biscuits sitting there on the
         | ~~~~~~~~~~~~~~~~~~~~~~~~~~~~~~~~~~~~~~~~~~~~~~~~~~~~~~~~~~~~~~~~~~~~~~~~~~~~~
    5777 | sideboard, I sat down and cried like a baby. By God it was awful—”
         | ~~~~~~~~~~~~~~~~~~~~~~~~~~~~~~~~~~~~~~~~~~~~ This sentence is 42 words long.



Lint:    Readability (127 priority)
Message: |
    5780 | entirely justified. It was all very careless and confused. They were careless
         |                                                            ^~~~~~~~~~~~~~~~~~~
    5781 | people, Tom and Daisy—they smashed up things and creatures and then retreated
         | ~~~~~~~~~~~~~~~~~~~~~~~~~~~~~~~~~~~~~~~~~~~~~~~~~~~~~~~~~~~~~~~~~~~~~~~~~~~~~~
    5782 | back into their money or their vast carelessness, or whatever it was that kept
         | ~~~~~~~~~~~~~~~~~~~~~~~~~~~~~~~~~~~~~~~~~~~~~~~~~~~~~~~~~~~~~~~~~~~~~~~~~~~~~~~
    5783 | them together, and let other people clean up the mess they had made. . . .
         | ~~~~~~~~~~~~~~~~~~~~~~~~~~~~~~~~~~~~~~~~~~~~~~~~~~~~~~~~~~~~~~~~~~~~ This sentence is 43 words long.



Lint:    Miscellaneous (31 priority)
Message: |
    5780 | entirely justified. It was all very careless and confused. They were careless
         |                                                                 ^~~~~ You may be missing a preposition here.
    5781 | people, Tom and Daisy—they smashed up things and creatures and then retreated



Lint:    Style (31 priority)
Message: |
    5780 | entirely justified. It was all very careless and confused. They were careless
    5781 | people, Tom and Daisy—they smashed up things and creatures and then retreated
         |         ^~~ An Oxford comma is necessary here.
Suggest:
  - Insert “,”



Lint:    Readability (127 priority)
Message: |
    5791 | long as mine. One of the taxi drivers in the village never took a fare past the
         |               ^~~~~~~~~~~~~~~~~~~~~~~~~~~~~~~~~~~~~~~~~~~~~~~~~~~~~~~~~~~~~~~~~~
    5792 | entrance gate without stopping for a minute and pointing inside; perhaps it was
         | ~~~~~~~~~~~~~~~~~~~~~~~~~~~~~~~~~~~~~~~~~~~~~~~~~~~~~~~~~~~~~~~~~~~~~~~~~~~~~~~~
    5793 | he who drove Daisy and Gatsby over to East Egg the night of the accident, and
         | ~~~~~~~~~~~~~~~~~~~~~~~~~~~~~~~~~~~~~~~~~~~~~~~~~~~~~~~~~~~~~~~~~~~~~~~~~~~~~~
    5794 | perhaps he had made a story about it all his own. I didn’t want to hear it and I
         | ~~~~~~~~~~~~~~~~~~~~~~~~~~~~~~~~~~~~~~~~~~~~~~~~~ This sentence is 54 words long.



Lint:    Readability (127 priority)
Message: |
    5797 | I spent my Saturday nights in New York because those gleaming, dazzling parties
         | ^~~~~~~~~~~~~~~~~~~~~~~~~~~~~~~~~~~~~~~~~~~~~~~~~~~~~~~~~~~~~~~~~~~~~~~~~~~~~~~~
    5798 | of his were with me so vividly that I could still hear the music and the
         | ~~~~~~~~~~~~~~~~~~~~~~~~~~~~~~~~~~~~~~~~~~~~~~~~~~~~~~~~~~~~~~~~~~~~~~~~~
    5799 | laughter, faint and incessant, from his garden, and the cars going up and down
         | ~~~~~~~~~~~~~~~~~~~~~~~~~~~~~~~~~~~~~~~~~~~~~~~~~~~~~~~~~~~~~~~~~~~~~~~~~~~~~~~
    5800 | his drive. One night I did hear a material car there, and saw its lights stop at
         | ~~~~~~~~~~ This sentence is 45 words long.



Lint:    Spelling (63 priority)
Message: |
    5807 | out clearly in the moonlight, and I erased it, drawing my shoe raspingly along
         |                                                                ^~~~~~~~~ Did you mean to spell `raspingly` this way?
    5808 | the stone. Then I wandered down to the beach and sprawled out on the sand.
Suggest:
  - Replace with: “ragingly”
  - Replace with: “rasping”
  - Replace with: “dashingly”



Lint:    Readability (127 priority)
Message: |
    5814 | green breast of the new world. Its vanished trees, the trees that had made way
         |                                ^~~~~~~~~~~~~~~~~~~~~~~~~~~~~~~~~~~~~~~~~~~~~~~~
    5815 | for Gatsby’s house, had once pandered in whispers to the last and greatest of
         | ~~~~~~~~~~~~~~~~~~~~~~~~~~~~~~~~~~~~~~~~~~~~~~~~~~~~~~~~~~~~~~~~~~~~~~~~~~~~~~
    5816 | all human dreams; for a transitory enchanted moment man must have held his
         | ~~~~~~~~~~~~~~~~~~~~~~~~~~~~~~~~~~~~~~~~~~~~~~~~~~~~~~~~~~~~~~~~~~~~~~~~~~~
    5817 | breath in the presence of this continent, compelled into an esthetic
         | ~~~~~~~~~~~~~~~~~~~~~~~~~~~~~~~~~~~~~~~~~~~~~~~~~~~~~~~~~~~~~~~~~~~~~
    5818 | contemplation he neither understood nor desired, face to face for the last time
         | ~~~~~~~~~~~~~~~~~~~~~~~~~~~~~~~~~~~~~~~~~~~~~~~~~~~~~~~~~~~~~~~~~~~~~~~~~~~~~~~~
    5819 | in history with something commensurate to his capacity for wonder.
         | ~~~~~~~~~~~~~~~~~~~~~~~~~~~~~~~~~~~~~~~~~~~~~~~~~~~~~~~~~~~~~~~~~~ This sentence is 70 words long.



Lint:    WordChoice (63 priority)
Message: |
    5817 | breath in the presence of this continent, compelled into an esthetic
         |                                                          ^~~~~~~~~~~ It seems these words would go better together.
    5818 | contemplation he neither understood nor desired, face to face for the last time
Suggest:
  - Replace with: “anesthetic”



Lint:    Spelling (63 priority)
Message: |
    5817 | breath in the presence of this continent, compelled into an esthetic
         |                                                             ^~~~~~~~ Did you mean to spell `esthetic` this way?
    5818 | contemplation he neither understood nor desired, face to face for the last time
Suggest:
  - Replace with: “aesthetic”
  - Replace with: “aesthetics”
  - Replace with: “pathetic”



Lint:    Spelling (63 priority)
Message: |
    5828 | Gatsby believed in the green light, the orgastic future that year by year
         |                                         ^~~~~~~~ Did you mean to spell `orgastic` this way?
    5829 | recedes before us. It eluded us then, but that’s no matter—to-morrow we will run
Suggest:
  - Replace with: “orgasmic”
  - Replace with: “orgiastic”
  - Replace with: “organic”


<|MERGE_RESOLUTION|>--- conflicted
+++ resolved
@@ -699,19 +699,6 @@
 
 
 
-Lint:    Spelling (63 priority)
-Message: |
-<<<<<<< HEAD
-     535 | end of the long couch and she read aloud to him from the Saturday Evening
-     536 | Post—the words, murmurous and uninflected, running together in a soothing tune.
-         |                               ^~~~~~~~~~~ Did you mean to spell `uninflected` this way?
-Suggest:
-  - Replace with: “uninfected”
-  - Replace with: “inflected”
-  - Replace with: “noninflected”
-
-
-
 Lint:    WordChoice (126 priority)
 Message: |
      541 | When we came in she held us silent for a moment with a lifted hand.
@@ -723,8 +710,6 @@
 
 Lint:    Spelling (63 priority)
 Message: |
-=======
->>>>>>> 90234093
      551 | “Jordan’s going to play in the tournament tomorrow,” explained Daisy, “over at
      552 | Westchester.”
          | ^~~~~~~~~~~ Did you mean to spell `Westchester` this way?

use super::{LintGroup, MapPhraseLinter};

/// Produce a [`LintGroup`] that looks for errors in common phrases.
/// Comes pre-configured with the recommended default settings.
pub fn lint_group() -> LintGroup {
    let mut group = LintGroup::default();

    macro_rules! add_exact_mappings {
        ($group:expr, {
            $($name:expr => ($input:expr, $corrections:expr, $hint:expr, $description:expr)),+ $(,)?
        }) => {
            $(
                $group.add_pattern_linter(
                    $name,
                    Box::new(
                        MapPhraseLinter::new_fixed_phrases(
                            $input,
                            $corrections,
                            $hint,
                            $description
                        ),
                    ),
                );
            )+
        };
    }

    add_exact_mappings!(group, {
<<<<<<< HEAD
        "AfterAWhile" => (
            ["after while"],
            ["after a while"],
            "When describafterg a timeframe, use `a while`.",
            "Corrects the missing article after `after while` or `after awhile`, forming `after a while`."
=======
        // The name of the rule
        "ChangeTack" => (
            // The phrase(s) to look for.
            ["change tact", "change tacks", "change tacts"],
            // The corrections to provide.
            ["change tack"],
            // The message to be shown with the error.
            "Did you mean `change tack`? This idiom is commonly used to indicate a change in direction or approach.",
            // A description of the rule.
            "Locates errors in the idiom `to change tack` to convey the correct meaning of altering one's course or strategy."
>>>>>>> 009c6ff3
        ),
        "ALongTime" => (
            ["along time"],
            ["a long time"],
            "Use `a long time` for referring to a duration of time.",
            "Corrects `along time` to `a long time`."
        ),
        "ALotWorst" => (
            ["a lot worst", "alot worst"],
            ["a lot worse"],
            "Use `worse` for comparing. (`Worst` is for the extreme case)",
            "Corrects `a lot worst` to `a lot worse` for proper comparative usage."
        ),
        "AlzheimersDisease" => (
            ["old-timers' disease"],
            ["Alzheimer’s disease"],
            "Use the correct medical term.",
            "Fixes the common misnomer `old-timers' disease`, ensuring the correct medical term `Alzheimer’s disease` is used."
        ),
        "AnAnother" => (
            ["an another", "a another"],
            ["another"],
            "Use `another` on its own.",
            "Corrects `an another` and `a another`."
        ),
        "AndIn" => (
            ["an in"],
            ["and in"],
            "Did you mean `and in`?",
            "Fixes the incorrect phrase `an in` to `and in` for proper conjunction usage."
        ),
        "AndTheLike" => (
            ["an the like"],
            ["and the like"],
            "Did you mean `and the like`?",
            "Fixes the typo in `and the like`."
        ),
        "AnotherAn" => (
            ["another an"],
            ["another"],
            "Use `another` on its own.",
            "Corrects `another an` to `another`."
        ),
        "AnotherOnes" => (
            ["another ones"],
            ["another one", "another one's", "other ones"],
            "`another` is singular but `ones` is plural. Or maybe you meant the possessive `one's`.",
            "Corrects `another ones`."
        ),
        "AnotherThings" => (
            ["another things"],
            ["another thing", "other things"],
            "`another` is singular but `things` is plural.",
            "Corrects `another things`."
        ),
        "AsFarBackAs" => (
            ["as early back as"],
            ["as far back as"],
            "Use `as far back as` for referring to a time in the past.",
            "Corrects nonstandard `as early back as` to `as far back as`."
        ),
        "AsOfLate" => (
            ["as of lately"],
            ["as of late"],
            "The standard form is `as of late`.",
            "Corrects `as of lately` to `as of late`."
        ),
        "AsWell" => (
            ["aswell"],
            ["as well"],
            "`as well` should be written as two words.",
            "Corrects `aswell` to `as well`."
        ),
        "AtFaceValue" => (
            ["on face value"],
            ["at face value"],
            "`at face value is more idiomatic and more common.",
            "Corrects `on face value` to the more usual `at face value`."
        ),
        "AvoidAndAlso" => (
            ["and also"],
            ["and"],
            "Consider using just `and`.",
            "Reduces redundancy by replacing `and also` with `and`."
        ),
        // Avoid suggestions resulting in "a entire ...."
        "AWholeEntire" => (
            ["a whole entire"],
            ["a whole", "an entire"],
            "Avoid redundancy. Use either `whole` or `entire` for referring to the complete amount or extent.",
            "Corrects the redundancy in `whole entire` to `whole` or `entire`."
        ),
        "BadRap" => (
            ["bed rap", "bad rep"],
            ["bad rap"],
            "Did you mean `bad rap`?",
            "Changes `bed rap` to the proper idiom `bad rap`."
        ),
        "BaitedBreath" => (
            ["baited breath"],
            ["bated breath"],
            "Did you mean `bated breath`?",
            "Ensures `bated breath` is written correctly, as `baited breath` is incorrect."
        ),
        "BandTogether" => (
            ["ban together"],
            ["band together"],
            "Did you mean `band together`?",
            "Detects and corrects the common error of using `ban together` instead of the idiom `band together`, which means to unite or join forces."
        ),
        "BareInMind" => (
            ["bare in mind"],
            ["bear in mind"],
            "Did you mean `bear in mind`?",
            "Ensures the phrase `bear in mind` is used correctly instead of `bare in mind`."
        ),
        "BeckAndCall" => (
            ["back and call"],
            ["beck and call"],
            "Did you mean `beck and call`?",
            "Fixes `back and call` to `beck and call`."
        ),
        "BeenThere" => (
            ["bee there"],
            ["been there"],
            "Did you mean `been there`?",
            "Corrects the misspelling `bee there` to the proper phrase `been there`."
        ),
        "BestRegards" => (
            ["beat regards"],
            ["best regards"],
            "Use `best regards` to convey sincere well wishes in a closing.",
            "In valedictions, `best` expresses your highest regard—avoid the typo `beat regards`."
        ),
        "BlanketStatement" => (
            ["blanketed statement"],
            ["blanket statement"],
            "Use the more idiomatic phrasing.",
            "Corrects common errors in the phrase `blanket statement`."
        ),
        "Brutality" => (
            ["brutalness"],
            ["brutality"],
            "This word has a more standard, more common synonym.",
            "Suggests the more standard and common synonym `brutality`."
        ),
        "ByAccident" => (
            ["on accident"],
            ["by accident"],
            "Did you mean `by accident`?",
            "Incorrect preposition: `by accident` is the idiomatic expression."
        ),
        "CanBeSeen" => (
            ["can be seem"],
            ["can be seen"],
            "Did you mean `can be seen`?",
            "Corrects `can be seem` to the proper phrase `can be seen`."
        ),
        "CaseInPoint" => (
            ["case and point"],
            ["case in point"],
            "`Case in point` is the correct form of the phrase.",
            "Corrects `case and point` to `case in point`."
        ),
        "CaseSensitive" => (
            ["case sensitive"],
            ["case-sensitive"],
            "Use the hyphenated form for `case-sensitive`.",
            "Ensures `case-sensitive` is correctly hyphenated."
        ),
        "ChangedTack" => (
            ["changed tact", "changed tacks", "changed tacts"],
            ["changed tack"],
            "Did you mean `changed tack`? This idiom is commonly used to indicate a change in direction or approach.",
            "Locates errors in the idiom `to change tack` to convey the correct meaning of altering one's course or strategy."
        ),
        "ChangeOfTack" => (
            ["change of tact", "change of tacks", "change of tacts"],
            ["change of tack"],
            "Did you mean `change of tack`? This idiom is commonly used to indicate a change in direction or approach.",
            "Locates errors in the idiom `change of tack` to convey the correct meaning of an alternative course or strategy."
        ),
        "ChangesOfTack" => (
            ["changes of tact", "changes of tacks", "changes of tacts"],
            ["changes of tack"],
            "Did you mean `changes of tack`? This idiom is commonly used to indicate changes in direction or approach.",
            "Locates errors in the idiom `change of tack` to convey the correct meaning of an alternative course or strategy."
        ),
        "ChangesTack" => (
            ["changes tact", "changes tacks", "changes tacts"],
            ["changes tack"],
            "Did you mean `changes tack`? This idiom is commonly used to indicate a change in direction or approach.",
            "Locates errors in the idiom `to change tack` to convey the correct meaning of altering one's course or strategy."
        ),
        "ChangeTack" => (
            ["change tact", "change tacks", "change tacts"],
            ["change tack"],
            "Did you mean `change tack`? This idiom is commonly used to indicate a change in direction or approach.",
            "Locates errors in the idiom `to change tack` to convey the correct meaning of altering one's course or strategy."
        ),
        "ChangingOfTack" => (
            ["changing of tact", "changing of tacks", "changing of tacts"],
            ["changing of tack"],
            "Did you mean `changing of tack`? This idiom is commonly used to indicate a change in direction or approach.",
            "Locates errors in the idiom `to change of tack` to convey the correct meaning of altering one's course or strategy."
        ),
        "ChangingTack" => (
            ["changing tact", "changing tacks", "changing tacts"],
            ["changing tack"],
            "Did you mean `changing tack`? This idiom is commonly used to indicate a change in direction or approach.",
            "Locates errors in the idiom `to change tack` to convey the correct meaning of altering one's course or strategy."
        ),
        "ChockFull" => (
            ["chock full"],
            ["chock-full"],
            "Use the hyphenated form for `chock-full`.",
            "Ensures `chock-full` is correctly hyphenated."
        ),
        "ClientSide" => (
            ["client's side"],
            ["client-side"],
            "In client-server contexts, use `client-side` rather than `client's side`.",
            "Corrects `client's side` to `client-side`, which is usual in `client-server contexts`."
        ),
        "CondenseAllThe" => (
            ["all of the"],
            ["all the"],
            "Consider simplifying to `all the`.",
            "Suggests removing `of` in `all of the` for a more concise phrase."
        ),
        "CoursingThroughVeins" => (
            ["cursing through veins"],
            ["coursing through veins"],
            "In this idiom, blood “courses” (flows) through veins, not “curses”.",
            "In English idioms, “to course” means to flow rapidly—so avoid the eggcorn `cursing through veins.`"
        ),
        "DampSquib" => (
            ["damp squid"],
            ["damp squib"],
            "Use the correct phrase for a disappointing outcome.",
            "Corrects the eggcorn `damp squid` to `damp squib`, ensuring the intended meaning of a failed or underwhelming outcome."
        ),
        "DayAndAge" => (
            ["day in age"],
            ["day and age"],
            "Use `day and age` for referring to the present time.",
            "Corrects the eggcorn `day in age` to `day and age`, which properly means the current era or time period."
        ),
        "DefiniteArticle" => (
            ["definitive article"],
            ["definite article"],
            "The correct term for `the` is `definite article`.",
            "The name of the word `the` is `definite article`."
        ),
        "DefiniteArticles" => (
            ["definitive articles"],
            ["definite articles"],
            "The correct term for `the` is `definite article`.",
            "The name of the word `the` is `definite article`."
        ),
        "Discuss" => (
            ["discuss about"],
            ["discuss"],
            "`About` is redundant",
            "Removes unnecessary `about` after `discuss`."
        ),
        "Discussed" => (
            ["discussed about"],
            ["discussed"],
            "Use `discussed` without `about`.",
            "Removes unnecessary `about` after `discussed`."
        ),
        "Discusses" => (
            ["discusses about"],
            ["discusses"],
            "`About` is redundant",
            "Removes unnecessary `about` after `discusses`."
        ),
        "Discussing" => (
            ["discussing about"],
            ["discussing"],
            "`About` is redundant",
            "Removes unnecessary `about` after `discussing`."
        ),
        "DoNotWant" => (
            ["don't wan", "do not wan"],
            ["don't want", "do not want"],
            "Use the full verb “want” after negation: “don't want” or “do not want.”",
            "In English, negation still requires the complete verb form (“want”), so avoid truncating it to “wan.”"
        ),
        "EachAndEveryOne" => (
            ["each and everyone"],
            ["each and every one"],
            "Use `each and every one` for referring to a group of people or things.",
            "Corrects `each and everyone` to `each and every one`."
        ),
        "EludedTo" => (
            ["eluded to"],
            ["alluded to"],
            "Did you mean `alluded to`?",
            "Corrects `eluded to` to `alluded to` in contexts referring to indirect references."
        ),
        "EnMasse" => (
            ["on mass", "on masse", "in mass"],
            ["en masse"],
            "Did you mean `en masse`?",
            "Detects variants like `on mass` or `in mass` and suggests `en masse`."
        ),
        "EverPresent" => (
            ["ever present"],
            ["ever-present"],
            "Hyphenate `ever-present` when it functions as a compound adjective.",
            "Corrects the missing hyphen in `ever present` to the compound adjective `ever-present`."
        ),
        "Excellent" => (
            ["very good"],
            ["excellent"],
            "Vocabulary enhancement: use `excellent` instead of `very good`",
            "Provides a stronger word choice by replacing `very good` with `excellent` for clarity and emphasis."
        ),
        "ExpandBecause" => (
            ["cuz"],
            ["because"],
            "Use `because` instead of informal `cuz`",
            "Expands the informal abbreviation `cuz` to the full word `because` for formality."
        ),
        "ExpandDependencies" => (
            ["deps"],
            ["dependencies"],
            "Use `dependencies` instead of `deps`",
            "Expands the abbreviation `deps` to the full word `dependencies` for clarity."
        ),
        "ExpandDependency" => (
            ["dep"],
            ["dependency"],
            "Use `dependency` instead of `dep`",
            "Expands the abbreviation `dep` to the full word `dependency` for clarity."
        ),
        "ExpandMinimum" => (
            ["min"],
            ["minimum"],
            "Use `minimum` instead of `min`",
            "Expands the abbreviation `min` to the full word `minimum` for clarity."
        ),
        "ExpandStandardInput" => (
            ["stdin"],
            ["standard input"],
            "Use `standard input` instead of `stdin`",
            "Expands the abbreviation `stdin` to `standard input` for clarity."
        ),
        "ExpandStandardOutput" => (
            ["stdout"],
            ["standard output"],
            "Use `standard output` instead of `stdout`",
            "Expands the abbreviation `stdout` to `standard output` for clarity."
        ),
        "ExpandWith" => (
            ["w/"],
            ["with"],
            "Use `with` instead of `w/`",
            "Expands the abbreviation `w/` to the full word `with` for clarity."
        ),
        "ExpandWithout" => (
            ["w/o"],
            ["without"],
            "Use `without` instead of `w/o`",
            "Expands the abbreviation `w/o` to the full word `without` for clarity."
        ),
        "Expatriate" => (
            ["ex-patriot"],
            ["expatriate"],
            "Use the correct term for someone living abroad.",
            "Fixes the misinterpretation of `expatriate`, ensuring the correct term is used for individuals residing abroad."
        ),
        "ExplanationMark" => (
            ["explanation mark"],
            ["exclamation mark"],
            "The correct name for the `!` punctuation is `exclamation mark`.",
            "Corrects the eggcorn `explanation mark` to `exclamation mark`."
        ),
        "ExplanationMarks" => (
            ["explanation marks"],
            ["exclamation marks"],
            "The correct name for the `!` punctuation is `exclamation mark`.",
            "Corrects the eggcorn `explanation mark` to `exclamation mark`."
        ),
        "ExplanationPoint" => (
            ["explanation point"],
            ["exclamation point"],
            "The correct name for the `!` punctuation is `exclamation point`.",
            "Corrects the eggcorn `explanation point` to `exclamation point`."
        ),
        "FaceFirst" => (
            ["face first into"],
            ["face-first into"],
            "Should this be `face-first`?",
            "Ensures `face first` is correctly hyphenated as `face-first` when used before `into`."
        ),
        "FairBit" => (
            ["fare bit"],
            ["fair bit"],
            "A `decent amount` is a `fair bit`. `Fare` is the price of a ticket.",
            "Corrects malapropisms of `a fair bit`."
        ),
        "FarWorse" => (
            ["far worst"],
            ["far worse"],
            "Use `worse` for comparing. (`Worst` is for the extreme case)",
            "Corrects `far worst` to `far worse` for proper comparative usage."
        ),
        "FastPaste" => (
            ["fast paste", "fast-paste"],
            ["fast-paced"],
            "Did you mean `fast-paced`?",
            "Detects incorrect usage of `fast paste` or `fast-paste` and suggests `fast-paced` as the correct phrase."
        ),
        "FatalOutcome" => (
            ["fatal outcome"],
            ["death"],
            "Consider using `death` for clarity.",
            "Replaces `fatal outcome` with the more direct term `death` for conciseness."
        ),
        "FetalPosition" => (
            ["the feeble position"],
            ["the fetal position"],
            "Use the correct term for a curled-up posture.",
            "Ensures the correct use of `fetal position`, avoiding confusion with `feeble position`, which is not a standard phrase."
        ),
        "ForAllIntentsAndPurposes" => (
            ["for all intensive purposes"],
            ["for all intents and purposes"],
            "Use the correct phrase meaning 'in every practical sense'.",
            "Corrects `for all intensive purposes` to `for all intents and purposes`, ensuring the phrase conveys its intended meaning."
        ),
        "ForALongTime" => (
            ["for along time"],
            ["for a long time"],
            "Use the standard phrase `for a long time` to indicate an extended duration.",
            "Eliminates the incorrect merging in `for along time`."
        ),
        "ForAWhile" => (
            ["for while"],
            ["for a while"],
            "When describing a timeframe, use `a while`.",
            "Corrects the missing article in `for while` or `for awhile`, forming `for a while`."
        ),
        "FreeRein" => (
            ["free reign"],
            ["free rein"],
            "Use the correct phrase for unrestricted control.",
            "Ensures the correct use of `free rein`, avoiding confusion with `free reign`, which incorrectly suggests authority rather than freedom of action."
        ),
        "Freezing" => (
            ["very cold", "really cold", "extremely cold"],
            ["freezing"],
            "A more vivid adjective would better capture extreme cold.",
            "Encourages vivid writing by suggesting `freezing` instead of weaker expressions like `very cold.`"
        ),
        "FurtherAdo" => (
            ["further adieu"],
            ["further ado"],
            "Don't confuse the French/German `adieu`, meaning `farewell`, with the English `ado`, meaning `fuss`.",
            "Corrects `adieu` to `ado`."
        ),
        "GetRidOf" => (
            ["get rid off", "get ride of", "get ride off"],
            ["get rid of"],
            "Did you mean `get rid of`?",
            "Ensures `get rid of` is used instead of `get rid off`."
        ),
        "GetsRidOff" => (
            ["gets rid off", "gets ride of", "gets ride off"],
            ["gets rid of"],
            "Did you mean `gets rid of`?",
            "Ensures `gets rid of` is used instead of `gets rid off`."
        ),
        "GettingRidOff" => (
            ["getting rid off", "getting ride of", "getting ride off"],
            ["getting rid of"],
            "Did you mean `getting rid of`?",
            "Ensures `getting rid of` is used instead of `getting rid off`."
        ),
        "GildedAge" => (
            ["guilded age"],
            ["Gilded Age"],
            "The period of economic prosperity is called the `Gilded Age`.",
            "If referring to the period of economic prosperity, the correct term is `Gilded Age`."
        ),
        "GoingTo" => (
            ["gong to"],
            ["going to"],
            "Did you mean `going to`?",
            "Corrects `gong to` to the intended phrase `going to`."
        ),
        "GotRidOff" => (
            ["got rid off", "got ride of", "got ride off"],
            ["got rid of"],
            "Did you mean `got rid of`?",
            "Ensures `got rid of` is used instead of `got rid off`."
        ),
        "GottenRidOff" => (
            ["gotten rid off", "gotten ride of", "gotten ride off"],
            ["gotten rid of"],
            "Did you mean `gotten rid of`?",
            "Ensures `gotten rid of` is used instead of `gotten rid off`."
        ),
        "GuineaBissau" => (
            // Note: this lint matches any case but cannot correct wrong case
            // Note: It can only correct the hyphenation
            // Note: See linting/matcher.rs for case corrections
            // Note: $input must already be the correct case
            // Note: do not add other case variants here
            ["Guinea Bissau"],
            ["Guinea-Bissau"],
            "The official spelling is hyphenated.",
            "Checks for the correct official name of the African country."
        ),
        "HadGone" => (
        ["had went"],
        ["had gone"],
        "`Had gone` is the correct form.",
            "Corrects `had went` to `had gone`."
        ),
        "HadOf" => (
            ["had of"],
            ["had have", "had've"],
            "Did you mean `had have` or `had've`?",
            "Flags the unnecessary use of `of` after `had` and suggests the correct forms."
        ),
        "HadPassed" => (
            ["had past"],
            ["had passed"],
            "Did you mean the verb `passed`?",
            "Suggests `past` for `passed` in case a verb was intended."
        ),
        "HalfAnHour" => (
            ["half an our"],
            ["half an hour"],
            "Remember the silent 'h' when writing `hour`: `half an hour`.",
            "Fixes the eggcorn `half an our` to the accepted `half an hour`."
        ),
        "Haphazard" => (
            ["half hazard", "half-hazard", "halfhazard"],
            ["haphazard"],
            "Use `haphazard` for randomness or lack of organization.",
            "Corrects the eggcorn `half hazard` to `haphazard`, which properly means lacking organization or being random."
        ),
        "HasGone" => (
            ["has went"],
            ["has gone"],
            "`Has gone` is the correct form.",
            "Corrects `has went` to `has gone`."
        ),
        "HasPassed" => (
            ["has past"],
            ["has passed"],
            "Did you mean the verb `passed`?",
            "Suggests `past` for `passed` in case a verb was intended."
        ),
        "HaveGone" => (
            ["have went"],
            ["have gone"],
            "`Have gone` is the correct form.",
            "Corrects `have went` to `have gone`."
        ),
        "HavePassed" => (
            ["have past"],
            ["have passed"],
            "Did you mean the verb `passed`?",
            "Suggests `past` for `passed` in case a verb was intended."
        ),
        "HavingGone" => (
            ["having went"],
            ["having gone"],
            "`Having gone` is the correct form.",
            "Corrects `having went` to `having gone`."
        ),
        "HavingPassed" => (
            ["having past"],
            ["having passed"],
            "Did you mean the verb `passed`?",
            "Suggests `past` for `passed` in case a verb was intended."
        ),
        "HomedInOn" => (
            ["honed in on"],
            ["homed in on"],
            "Use `home in on` rather than `hone in on`",
            "Corrects `hone in on` to `home in on`."
        ),
        "HomeInOn" => (
            ["hone in on"],
            ["home in on"],
            "Use `home in on` rather than `hone in on`",
            "Corrects `hone in on` to `home in on`."
        ),
        "HomesInOn" => (
            ["hones in on"],
            ["homes in on"],
            "Use `home in on` rather than `hone in on`",
            "Corrects `hone in on` to `home in on`."
        ),
        "HomingInOn" => (
            ["honing in on"],
            ["homing in on"],
            "Use `home in on` rather than `hone in on`",
            "Corrects `hone in on` to `home in on`."
        ),
        "HumanBeings" => (
            ["human's beings", "humans beings"],
            ["human beings"],
            "Use `human beings` to refer to people collectively.",
            "Eliminates the incorrect possessive/plural usage like `human's beings` or `humans beings`."
        ),
        "HumanLife" => (
            ["human live"],
            ["human life"],
            "Did you mean `human life`?",
            "Changes `human live` to `human life`."
        ),
        "HungerPang" => (
            ["hunger pain"],
            ["hunger pang"],
            "Did you mean `hunger pang`?",
            "Corrects `hunger pain` to `hunger pang`."
        ),
        "IAm" => (
            ["I a m"],
            ["I am"],
            "Did you mean `I am`?",
            "Fixes the incorrect spacing in `I a m` to properly form `I am`."
        ),
        "InAndOfItself" => (
            ["in of itself"],
            ["in and of itself"],
            "Use `in and of itself` for referring to something's inherent or intrinsic quality.",
            "Corrects nonstandard `in of itself` to standard `in and of itself`."
        ),
        "InAnyWay" => (
            ["in anyway"],
            ["in any way"],
            "Use `in any way` for emphasizing a point.",
            "Corrects ungrammatical `in anyway` to `in any way`."
        ),
        "InAWhile" => (
            ["in while"],
            ["in a while"],
            "When describing a timeframe, use `a while`.",
            "Corrects the missing article in `in while` or `in awhile`, forming `in a while`."
        ),
        "InCase" => (
            ["incase"],
            ["in case"],
            "`In case` should be written as two words.",
            "Corrects `incase` to `in case`."
        ),
        "InDetail" => (
            ["in details"],
            ["in detail"],
            "Use singular `in detail` for referring to a detailed description.",
            "Correct unidiomatic plural `in details` to `in detail`."
        ),
        "InMoreDetail" => (
            ["in more details"],
            ["in more detail"],
            "Use singular `in more detail` for referring to a detailed description.",
            "Correct unidiomatic plural `in more details` to `in more detail`."
        ),
        "InOneFellSwoop" => (
            ["in one foul swoop"],
            ["in one fell swoop"],
            "Use the correct phrase for something happening suddenly.",
            "Corrects `in one foul swoop` to `in one fell swoop`, preserving the phrase’s original meaning of sudden and complete action."
        ),
        "InsteadOf" => (
            ["in stead of"],
            ["instead of"],
            "Use the modern single word `instead of` to indicate a replacement.",
            "Corrects the archaic or mistaken separation `in stead of` to `instead of` in everyday usage."
        ),
        "Insurmountable" => (
            ["unsurmountable"],
            ["insurmountable"],
            "This word has a more standard, more common synonym.",
            "Suggests the more standard and common synonym `insurmountable`."
        ),
        "Intact" => (
            ["in tact"],
            ["intact"],
            "Use `intact` to mean undamaged or whole.",
            "Prevents the erroneous spacing in `in tact`; `intact` is the single correct word."
        ),
        "InThe" => (
            ["int he"],
            ["in the"],
            "Did you mean `in the`?",
            "Detects and corrects a spacing error where `in the` is mistakenly written as `int he`. Proper spacing is essential for readability and grammatical correctness in common phrases."
        ),
        "InvestedIn" => (
            ["invested into"],
            ["invested in"],
            "Traditionally `invest` uses the preposition `in`.",
            "`Invest` is traditionally followed by 'in,' not `into.`"
        ),
        "InvestIn" => (
            ["invest into"],
            ["invest in"],
            "Traditionally `invest` uses the preposition `in`.",
            "`Invest` is traditionally followed by 'in,' not `into.`"
        ),
<<<<<<< HEAD
        "InvestingIn" => (
            ["investing into"],
            ["investing in"],
            "Traditionally `invest` uses the preposition `in`.",
            "`Invest` is traditionally followed by 'in,' not `into.`"
        ),
        "InvestsIn" => (
            ["invests into"],
            ["invests in"],
            "Traditionally `invest` uses the preposition `in`.",
            "`Invest` is traditionally followed by 'in,' not `into.`"
=======
        "WorseCaseScenario" => (
            ["worse case scenario", "worse-case scenario", "worse-case-scenario"],
            ["worst-case scenario"],
            "Use `worst` for referring to the worst possible scenario. (`Worse` is for comparing)",
            "Corrects `worst-case scenario` when the hyphen is missing or `worse` is used instead of `worst`."
        ),
        "WorstCaseScenario" => (
            ["worst case scenario", "worst-case-scenario"],
            ["worst-case scenario"],
            "Hyphenate `worst-case`.",
            "Corrects `worst-case scenario` when the hyphen is missing or `worse` is used instead of `worst`."
        ),
        "WorseThan" => (
            ["worst than"],
            ["worse than"],
            "Use `worse` for comparing. (`Worst` is for the extreme case)",
            "Corrects `worst than` to `worse than` for proper comparative usage."
>>>>>>> 009c6ff3
        ),
        "IsKnownFor" => (
            ["is know for"],
            ["is known for"],
            "Did you mean `is known for`?",
            "Typo: `known` is the correct past participle."
        ),
        "ItCan" => (
            ["It cam"],
            ["It can"],
            "Did you mean `It can`?",
            "Corrects the misspelling `It cam` to the proper phrase `It can`."
        ),
        "IveGotTo" => (
            ["I've go to"],
            ["I've got to"],
            "Use `I've got to` for necessity or obligation.",
            "Corrects the slip `I've go to` to the idiomatic `I've got to`."
        ),
        "JawDropping" => (
            ["jar-dropping"],
            ["jaw-dropping"],
            "Use the correct phrase for something astonishing.",
            "Corrects `jar-dropping` to `jaw-dropping`, ensuring the intended meaning of something that causes amazement."
        ),
        "JustDeserts" => (
            ["just desserts"],
            ["just deserts"],
            "Use the correct phrase for receiving what one deserves.",
            "Ensures `just deserts` is used correctly, preserving its meaning of receiving an appropriate outcome for one's actions."
        ),
        "KindRegards" => (
            ["kid regards"],
            ["kind regards"],
            "Did you mean `kind regards`?",
            "Changes `kid regards` to `kind regards`."
        ),
        "LastButNotLeast" => (
            ["last but not the least", "last, but not the least", "last but, not least", "last but not last"],
            ["last but not least"],
            "Use the more idiomatic phrasing.",
            "Corrects common errors in the phrase `last but not least`."
        ),
        "LastDitch" => (
            ["last ditch", "last ditched", "last-ditched"],
            ["last-ditch"],
            "In this idiom, `ditch` is a noun and a hyphen is needed.",
            "Corrects wrong variations of the idiomatic adjective `last-ditch`."
        ),
        "LetAlone" => (
            ["let along"],
            ["let alone"],
            "Did you mean `let alone`?",
            "Changes `let along` to `let alone`."
        ),
        "LikeThePlague" => (
            ["like a plague"],
            ["like the plague"],
            "`Things are avoided `like the plague` not `like a plague`.",
            "Corrects `like a plague` to `like the plague`."
        ),
        "Monumentous" => (
            ["monumentous"],
            ["momentous", "monumental"],
            "Retain `monumentous` for jocular effect. Otherwise `momentous` indicates great signifcance while `monumental` indicates imposing size.",
            "Advises using `momentous` or `monumental` instead of `monumentous` for serious usage."
        ),
        "MootPoint" => (
            ["mute point"],
            ["moot point"],
            "Did you mean `moot point`?",
            "Ensures `moot point` is used instead of `mute point`, as `moot` means debatable or irrelevant."
        ),
        "MuchAdo" => (
        ["much adieu"],
        ["much ado"],
        "Don't confuse the French/German `adieu`, meaning `farewell`, with the English `ado`, meaning `fuss`.",
            "Corrects `adieu` to `ado`."
        ),
        "MuchWorse" => (
            ["much worst"],
            ["much worse"],
            "Use `worse` for comparing. (`Worst` is for the extreme case)",
            "Corrects `much worst` to `much worse` for proper comparative usage."
        ),
        "MyHouse" => (
            ["mu house"],
            ["my house"],
            "Did you mean `my house`?",
            "Fixes the typo `mu house` to `my house`."
        ),
        "NeedHelp" => (
            ["ned help"],
            ["need help"],
            "Did you mean `need help`?",
            "Changes `ned help` to the correct `need help`."
        ),
        "NerveRacking" => (
            ["nerve racking", "nerve wracking", "nerve wrecking", "nerve-wracking", "nerve-wrecking"],
            ["nerve-racking"],
            "Use `nerve-racking` for something that causes anxiety or tension.",
            "Corrects common misspellings and missing hyphen in `nerve-racking`."
        ),
        "NotIn" => (
            ["no in"],
            ["not in"],
            "Use `not in` for correct grammar.",
            "Replaces `no in` with `not in`."
        ),
        "NotTo" => (
            ["no to"],
            ["not to"],
            "Did you mean `not to`?",
            "Corrects `no to` to `not to`, ensuring proper negation."
        ),
        "OfCourse" => (
            ["off course", "o course"],
            ["Of course"],
            "Did you mean `of course`?",
            "Detects the non‐idiomatic phrase `off course` and suggests the correct form `of course`."
        ),
        "OffTheCuff" => (
            ["off the cuff"],
            ["off-the-cuff"],
            "Use the hyphenated form for `off-the-cuff`.",
            "Ensures `off-the-cuff` is correctly hyphenated."
        ),
        "OldWivesTale" => (
            ["old wise tale"],
            ["old wives' tale"],
            "Use the correct phrase for a superstition or myth.",
            "Corrects `old wise tale` to `old wives' tale`, preserving the phrase’s meaning as an unfounded traditional belief."
        ),
        "OnceInAWhile" => (
            ["once a while", "once and a while"],
            ["once in a while"],
            "The correct idiom is `once in a while`.",
            "Corrects two common malapropisms of `once in a while`."
        ),
        "OnSecondThought" => (
            ["on second though"],
            ["on second thought"],
            "Idiomatic expression: use `on second thought` instead of `on second though`",
            "Replaces the nonstandard `on second though` with the common idiom `on second thought` to indicate reconsideration."
        ),
        "OnTheSpurOfTheMoment" => (
            ["on the spurt of the moment"],
            ["on the spur of the moment"],
            "Use the correct phrase for acting spontaneously.",
            "Ensures the correct use of `on the spur of the moment`, avoiding confusion with the incorrect `spurt` variation."
        ),
        "OperatingSystem" => (
            ["operative system"],
            ["operating system"],
            "Did you mean `operating system`?",
            "Ensures `operating system` is used correctly instead of `operative system`."
        ),
        "OperatingSystems" => (
            ["operative systems"],
            ["operating systems"],
            "Did you mean `operating systems`?",
            "Ensures `operating systems` is used correctly instead of `operative systems`."
        ),
        "PeaceOfMind" => (
            ["piece of mind"],
            ["peace of mind"],
            "The phrase is `peace of mind`, meaning `calm`. A `piece` is a `part` of something.",
            "Corrects `piece of mind` to `peace of mind`."
        ),
        "Piggyback" => (
            ["piggy bag"],
            ["piggyback"],
            "Did you mean `piggyback`?",
            "Corrects the eggcorn `piggy bag` to `piggyback`, which is the proper term for riding on someone’s back or using an existing system."
        ),
        "Piggybacked" => (
            ["piggy bagged"],
            ["piggybacked"],
            "Did you mean `piggybacked`?",
            "Corrects the eggcorn `piggy bagged` to `piggybacked`, the proper past tense form for riding on someone’s back or making use of an existing system."
        ),
        "Piggybacking" => (
            ["piggy bagging"],
            ["piggybacking"],
            "Did you mean `piggybacking`?",
            "Corrects the eggcorn `piggy bagging` to `piggybacking`, the proper verb form for riding on someone’s back or leveraging an existing system."
        ),
        "PointIsMoot" => (
            ["your point is mute"],
            ["your point is moot"],
            "Did you mean `your point is moot`?",
            "Typo: `moot` (meaning debatable) is correct rather than `mute`."
        ),
        "PointsOfView" => (
            ["point of views"],
            ["points of view"],
            "The correct plural is `points of view`.",
            "Corrects pluralizing the wrong noun in `point of view`."
        ),
        "PortAuPrince" => (
            // Note: this lint matches any case but cannot correct wrong case
            // Note: It can only correct the hyphenation
            // Note: See linting/matcher.rs for case corrections
            // Note: $input must already be the correct case
            // Note: do not add other case variants here
            ["Port au Prince"],
            ["Port-au-Prince"],
            "The official spelling is hyphenated.",
            "Checks for the correct official name of the capital of Haiti."
        ),
        "PortoNovo" => (
            // Note: this lint matches any case but cannot correct wrong case
            // Note: It can only correct the hyphenation
            // Note: See linting/matcher.rs for case corrections
            // Note: $input must already be the correct case
            // Note: do not add other case variants here
            ["Porto Novo"],
            ["Porto-Novo"],
            "The official spelling is hyphenated.",
            "Checks for the correct official name of the capital of Benin."
        ),
        "PrayingMantis" => (
            ["preying mantis"],
            ["praying mantis"],
            "Use the insect's correct name.",
            "Corrects `preying mantis` to `praying mantis`, ensuring accurate reference to the insect’s characteristic pose."
        ),
        "RapidFire" => (
            ["rapid fire"],
            ["rapid-fire"],
            "It is more idiomatic to hypenate `rapid-fire`.",
            "Checks to ensure writers hyphenate `rapid-fire`."
        ),
        "RealTrouper" => (
            ["real trooper"],
            ["real trouper"],
            "Use the correct phrase for someone who perseveres.",
            "Ensures the correct use of `real trouper`, distinguishing it from `trooper`, which refers to a soldier or police officer."
        ),
        "RifeWith" => (
            ["ripe with"],
            ["rife with"],
            "Use the correct phrase for something abundant.",
            "Corrects `ripe with` to `rife with`, preserving the phrase’s meaning of being filled with something, often undesirable."
        ),
        "RoadMap" => (
            ["roadmap"],
            ["road map"],
            "Did you mean `road map`?",
            "Detects when `roadmap` is used instead of `road map`, prompting the correct spacing."
        ),
        "SameAs" => (
            ["same then"],
            ["same as"],
            "Did you mean `same as`?",
            "Corrects the incorrect phrase `same then` to the standard `same as`."
        ),
        "ScantilyClad" => (
            ["scandally clad"],
            ["scantily clad"],
            "Use the correct phrase for minimal attire.",
            "Fixes `scandally clad` to `scantily clad`, ensuring clarity in describing minimal attire."
        ),
        "ServerSide" => (
            ["server's side"],
            ["server-side"],
            "In client-server contexts, use `server-side` rather than `server's side`.",
            "Corrects `server's side` to `server-side`, which is usual in `client-server contexts`."
        ),
        "SimpleGrammatical" => (
            ["simply grammatical"],
            ["simple grammatical"],
            "Use `simple grammatical` for correct adjective usage.",
            "Corrects `simply grammatical` to `simple grammatical` for proper adjective usage."
        ),
        "SneakingSuspicion" => (
            ["sneaky suspicion"],
            ["sneaking suspicion"],
            "Did you mean `sneaking suspicion`?",
            "Changes `sneaky suspicion` to `sneaking suspicion`."
        ),
        "SoonerOrLater" => (
            ["sooner than later"],
            ["sooner rather than later", "sooner or later"],
            "Did you mean `sooner rather than later` or `sooner or later`?",
            "Fixes the improper phrase `sooner than later` by suggesting standard alternatives."
        ),
        "SpecialAttention" => (
            ["spacial attention"],
            ["special attention"],
            "Did you mean `special attention`?",
            "Changes `spacial attention` to `special attention`."
        ),
        "SpokeTooSoon" => (
            ["spoke to soon"],
            ["spoke too soon"],
            "Use the adverb `too` instead.",
            "Identifies common misuse of the preposition `to` in the phrase `spoke too soon`."
        ),
        "Starving" => (
            ["very hungry", "really hungry", "extremely hungry"],
            ["starving"],
            "A more vivid adjective would better convey intense hunger.",
            "Encourages vivid writing by suggesting `starving` instead of weaker expressions like `very hungry.`"
        ),
        "StateOfTheArt" => (
            ["state of art"],
            ["state of the art"],
            "Did you mean `state of the art`?",
            "Detects incorrect usage of `state of art` and suggests `state of the art` as the correct phrase."
        ),
        "SufficeItToSay" => (
            ["suffice to say"],
            ["suffice it to say"],
            "`Suffice it to say` is the more standard and more common variant.",
            "Corrects `suffice to say` to `suffice it to say`."
        ),
        "SupposedTo" => (
            ["suppose to"],
            ["supposed to"],
            "Did you mean `supposed to`?",
            "Fixes `suppose to` to the correct `supposed to`."
        ),
        "TakeItPersonally" => (
            ["take it personal"],
            ["take it personally"],
            "The more standard, less colloquial form is `take it personally`.",
            "Corrects `take it personal` to `take it personally`."
        ),
        "TakeItSeriously" => (
            ["take it serious"],
            ["take it seriously"],
            "Did you mean `take it seriously`?",
            "Ensures the correct use of the adverb `seriously` instead of the adjective `serious` in phrases like `take it seriously`."
        ),
        "ThatChallenged" => (
            ["the challenged"],
            ["that challenged"],
            "Did you mean `that challenged`?",
            "Changes `the challenged` to `that challenged` to fix the misspelling."
        ),
        "ThatThis" => (
            ["the this"],
            ["that this"],
            "Did you mean `that this`?",
            "Fixes `the this` to the correct phrase `that this`."
        ),
        "TheAnother" => (
            ["the another"],
            ["the other", "another"],
            "Use `the other` or `another`, not both.",
            "Corrects `the another`."
        ),
        "ThereIsAny" => (
            ["there any"],
            ["there is any"],
            "Insert `is` for correct grammar.",
            "Replaces `there any` with `there is any`."
        ),
        "ThoughtProcess" => (
            ["though process"],
            ["thought process"],
            "Did you mean `thought process`?",
            "Changes `though process` to `thought process`."
        ),
        "TickingTimeClock" => (
            ["ticking time clock"],
            ["ticking time bomb", "ticking clock"],
            "Use `ticking time bomb` for disastrous consequences, otherwise avoid redundancy with just `ticking clock`.",
            "Corrects `ticking time clock` to `ticking time bomb` for idiomatic urgency or `ticking clock` otherwise."
        ),
        "ToDoHyphen" => (
            ["todo"],
            ["to-do"],
            "Hyphenate `to-do`.",
            "Ensures `to-do` is correctly hyphenated."
        ),
        "ToTheMannerBorn" => (
            ["to the manor born"],
            ["to the manner born"],
            "Use the correct phrase for being naturally suited to something.",
            "Corrects `to the manor born` to `to the manner born`, ensuring the intended meaning of being naturally suited to a way of life."
        ),
        "Towards" => (
            ["to towards"],
            ["towards"],
            "Use `towards` without the preceding `to`.",
            "Removes redundant `to` before `towards`."
        ),
        "TrialAndError" => (
            ["trail and error"],
            ["trial and error"],
            "You misspelled `trial`.",
            "Corrects `trail` to `trial` in `trial and error`."
        ),
        "TurnForTheWorse" => (
            ["turn for the worst"],
            ["turn for the worse"],
            "Use `turn for the worse` for a negative change in circumstances. Avoid the incorrect `turn for the worst`.",
            "Corrects the nonstandard `turn for the worst` to the idiomatic `turn for the worse`, used to describe a situation that has deteriorated."
        ),
        "TurnItOff" => (
            ["turn it of", "turn i of"],
            ["turn it off"],
            "Did you mean `turn it off`?",
            "Fixes the mistake in the phrase `turn it off`."
        ),
        "Unless" => (
            ["unless if"],
            ["unless"],
            "Use `unless` on its own.",
            "Corrects `unless if` to `unless`."
        ),
        "WantBe" => (
            ["want be"],
            ["won't be", "want to be"],
            "Did you mean `won't be` or `want to be`?",
            "Detects incorrect usage of `want be` and suggests `won't be` or `want to be` based on context."
        ),
        "WaveFunction" => (
            ["wavefunction"],
            ["wave function"],
            "Did you mean `wave function`?",
            "Identifies the mistake of merging `wave` and `function` into one word. In quantum mechanics, a `wave function` (written as two words) describes the mathematical function that represents the quantum state of a particle or system. Correct usage is crucial for clear and accurate scientific communication."
        ),
        "WellBeing" => (
            ["wellbeing"],
            ["well-being"],
            "Use the hyphenated form for `well-being`.",
            "Ensures `well-being` is correctly hyphenated."
        ),
        "WellKept" => (
            ["highly-kept", "highly kept"],
            // There may be other good alternatives such as closely-guarded or tightly-held
            ["well-kept"],
            "`Highly-kept` is not standard. To describe secrets, `well-kept` is the most used phrase.",
            "Flags `highly-kept` and recommends `well-kept` as an alternative."
        ),
        "WhatHeLooksLike" => (
            ["how he looks like"],
            ["how he looks", "what he looks like"],
            "Don't use both `how` and `like` together to express similarity.",
            "Corrects `how ... looks like` to `how ... looks` or `what ... looks like`."
        ),
        "WhatItLooksLike" => (
            ["how it looks like", "how it look like", "how it look's like"],
            ["how it looks", "what it looks like"],
            "Don't use both `how` and `like` together to express similarity.",
            "Corrects `how ... looks like` to `how ... looks` or `what ... looks like`."
        ),
        "WhatSheLooksLike" => (
            ["how she looks like"],
            ["how she looks", "what she looks like"],
            "Don't use both `how` and `like` together to express similarity.",
            "Corrects `how ... looks like` to `how ... looks` or `what ... looks like`."
        ),
        "WhatTheyLookLike" => (
            ["how they look like", "how they looks like"],
            ["how they look", "what they look like"],
            "Don't use both `how` and `like` together to express similarity.",
            "Corrects `how ... look like` to `how ... look` or `what ... look like`."
        ),
        "WhetYourAppetite" => (
            ["wet your appetite"],
            ["whet your appetite"],
            "Use the correct phrase for stimulating desire.",
            "Ensures `whet your appetite` is used correctly, distinguishing it from the incorrect `wet` variation."
        ),
        "WholeEntire" => (
            ["whole entire"],
            ["whole", "entire"],
            "Avoid redundancy. Use either `whole` or `entire` for referring to the complete amount or extent.",
            "Corrects the redundancy in `whole entire` to `whole` or `entire`."
        ),
        "WillContain" => (
            ["will contains"],
            ["will contain"],
            "Did you mean `will contain`?",
            "Incorrect verb form: `will` should be followed by the base form `contain`."
        ),
        "WorldWarII" => (
            ["world war 2", "world war ii", "world war ii", "world war ii", "world war ii"],
            ["World War II"],
            "Use the correct capitalization for `World War II`.",
            "Ensures `World War II` is correctly capitalized."
        ),
        "WorseAndWorse" => (
            ["worst and worst", "worse and worst", "worst and worse"],
            ["worse and worse"],
            "Use `worse` for comparing. (`Worst` is for the extreme case)",
            "Corrects `worst and worst` to `worse and worse` for proper comparative usage."
        ),
        "WorseThan" => (
            ["worst than"],
            ["worse than"],
            "Use `worse` for comparing. (`Worst` is for the extreme case)",
            "Corrects `worst than` to `worse than` for proper comparative usage."
        ),
        "WorseCaseScenario" => (
            ["worse case scenario", "worse-case scenario", "worse-case-scenario",
                "worst case scenario",                        "worst-case-scenario"],
            ["worst-case scenario"],
            "Use `worst` for referring to the worst possible scenario. (`Worse` is for comparing)",
            "Corrects `worst-case scenario` when the hyphen is missing or `worse` is used instead of `worst`."
        ),
<<<<<<< HEAD
        "WorstEver" => (
            ["worse ever"],
            ["worst ever"],
            "Use `worst` for the extreme case. (`Worse` is for comparing)",
            "Corrects `worse ever` to `worst ever` for proper comparative usage."
=======
        "InNeedOf" => (
            ["in need for"],
            ["in need of"],
            "Use `in need of` for when something is required or necessary.",
            "Corrects `in need for` to `in need of`."
        ),
        "PeaceOfMind" => (
            ["piece of mind"],
            ["peace of mind"],
            "The phrase is `peace of mind`, meaning `calm`. A `piece` is a `part` of something.",
            "Corrects `piece of mind` to `peace of mind`."
>>>>>>> 009c6ff3
        ),
    });

    group.set_all_rules_to(Some(true));

    group
}

#[cfg(test)]
mod tests {
    use crate::linting::tests::{
        assert_lint_count, assert_nth_suggestion_result, assert_suggestion_result,
    };

    use super::lint_group;

    // AfterAWhile
    #[test]
    fn correct_after_while() {
        assert_suggestion_result(
            "bromite Crashes on all sites after while.",
            lint_group(),
            "bromite Crashes on all sites after a while.",
        );
    }

    // ALongTime
    #[test]
    fn detect_a_long_time() {
        assert_suggestion_result("along time", lint_group(), "a long time");
    }

    #[test]
    fn detect_a_long_time_real_world() {
        assert_suggestion_result(
            "Fast refreshing is very slow had to wait along time for it to update.",
            lint_group(),
            "Fast refreshing is very slow had to wait a long time for it to update.",
        );
    }

    // ALotWorst
    #[test]
    fn detect_a_lot_worse_atomic() {
        assert_suggestion_result("a lot worst", lint_group(), "a lot worse");
    }

    #[test]
    fn detect_a_lot_worse_real_world() {
        assert_suggestion_result(
            "On a debug build, it's even a lot worst.",
            lint_group(),
            "On a debug build, it's even a lot worse.",
        );
    }

    // AlzheimersDisease
    // -none-

    // AnAnother
    #[test]
    fn correct_an_another() {
        assert_suggestion_result(
            "Render shader to use it as texture in an another shader.",
            lint_group(),
            "Render shader to use it as texture in another shader.",
        );
    }

    #[test]
    fn correct_a_another() {
        assert_suggestion_result(
            "Audit login is a another package for laravel framework.",
            lint_group(),
            "Audit login is another package for laravel framework.",
        );
    }

    // AndIn
    // -none-

    // AndTheLike
    // -none-

    // AnotherAn
    #[test]
    fn correct_another_an() {
        assert_suggestion_result(
            "Yet another an atomic deployment tool.",
            lint_group(),
            "Yet another atomic deployment tool.",
        );
    }

    // AnotherOnes
    #[test]
    fn correct_another_ones() {
        assert_nth_suggestion_result(
            "Change list params of a resource, another ones change too",
            lint_group(),
            "Change list params of a resource, other ones change too",
            2,
        );
    }

    // AnotherThings
    #[test]
    fn correct_another_things() {
        assert_nth_suggestion_result(
            "Another things to fix in the Mask editor",
            lint_group(),
            "Other things to fix in the Mask editor",
            1,
        );
    }

    // AsFarBackAs
    #[test]
    fn detect_as_early_back_as() {
        assert_suggestion_result("as early back as", lint_group(), "as far back as");
    }

    #[test]
    fn detect_as_early_back_as_real_world() {
        assert_suggestion_result(
            "skin overrides also supports a wide variety of minecraft versions - as early back as 1.14.4.",
            lint_group(),
            "skin overrides also supports a wide variety of minecraft versions - as far back as 1.14.4.",
        );
    }

    // AsOfLate
    #[test]
    fn corrects_as_of_lately() {
        assert_suggestion_result(
            "I haven't noticed any crashing with AMDGPU as of lately, so this looks to not be an issue anymore.",
            lint_group(),
            "I haven't noticed any crashing with AMDGPU as of late, so this looks to not be an issue anymore.",
        )
    }

    // AsWell
    // -none-

    // AtFaceValue
    #[test]
    fn correct_on_face_value() {
        assert_suggestion_result(
            "Obviously what you want is possible and on face value it's a trivial change on our end.",
            lint_group(),
            "Obviously what you want is possible and at face value it's a trivial change on our end.",
        );
    }

    // AvoidAndAlso
    // -none-

    // AWholeEntire
    #[test]
    fn correct_atomic_a_whole_entire_to_a_whole() {
        assert_suggestion_result("a whole entire", lint_group(), "a whole");
    }

    #[test]
    fn correct_atomic_a_whole_entire_to_an_entire() {
        assert_nth_suggestion_result("a whole entire", lint_group(), "an entire", 1);
    }

    // BadRap
    #[test]
    fn bad_rep() {
        assert_suggestion_result("bad rep", lint_group(), "bad rap");
    }

    // BaitedBreath
    #[test]
    fn baited_breath() {
        assert_suggestion_result("baited breath", lint_group(), "bated breath");
    }

    // BandTogether
    // -none-

    // BareInMind
    // -none-

    // BeckAndCall
    // -none-

    // BeenThere
    // -none-

    // BestRegards
    // -none-

    // BlanketStatement
    #[test]
    fn issue_790() {
        assert_suggestion_result(
            "This seems like a blanketed statement and I have not found any info to back up whether PyJWT is affected.",
            lint_group(),
            "This seems like a blanket statement and I have not found any info to back up whether PyJWT is affected.",
        );
    }

    // Brutality
    #[test]
    fn corrects_brutalness() {
        assert_suggestion_result(
            "the mildness and brutalness of the story rises.",
            lint_group(),
            "the mildness and brutality of the story rises.",
        )
    }

    // ByAccident
    // -none-

    // CanBeSeen
    // -none-

    // CaseInPoint
    #[test]
    fn correct_case_and_point_spaced() {
        assert_suggestion_result(
            "They are just not as high of a priority as other tasks that user's are requesting for, a case and point is I have never ran into this issue.",
            lint_group(),
            "They are just not as high of a priority as other tasks that user's are requesting for, a case in point is I have never ran into this issue.",
        );
    }

    // CaseSensitive
    // -none-

    // ChangeTack
    #[test]
    fn change_tact_atomic() {
        assert_suggestion_result("change tact", lint_group(), "change tack");
    }

    #[test]
    fn changed_tacks_atomic() {
        assert_suggestion_result("changed tacks", lint_group(), "changed tack");
    }

    #[test]
    fn changes_tacts_atomic() {
        assert_suggestion_result("changes tacts", lint_group(), "changes tack");
    }

    #[test]
    fn changing_tact_atomic() {
        assert_suggestion_result("changing tact", lint_group(), "changing tack");
    }

    // ChangeOfTack
    #[test]
    fn change_of_tacks_atomic() {
        assert_suggestion_result("change of tacks", lint_group(), "change of tack");
    }

    #[test]
    fn change_of_tact_real_world() {
        assert_suggestion_result(
            "Change of tact : come give your concerns - Death Knight",
            lint_group(),
            "Change of tack : come give your concerns - Death Knight",
        );
    }

    #[test]
    fn change_of_tacts_real_world() {
        assert_suggestion_result(
            "2013.08.15 - A Change of Tacts | Hero MUX Wiki | Fandom",
            lint_group(),
            "2013.08.15 - A Change of Tack | Hero MUX Wiki | Fandom",
        );
    }

    #[test]
    fn changing_of_tacks_real_world() {
        assert_suggestion_result(
            "Duffy's changing of tacks hidden in her poetry collection ...",
            lint_group(),
            "Duffy's changing of tack hidden in her poetry collection ...",
        );
    }

    #[test]
    fn changes_of_tact_real_world() {
        assert_suggestion_result(
            "While the notes and the changes of tact started to ...",
            lint_group(),
            "While the notes and the changes of tack started to ...",
        );
    }

    // ChockFull
    // -none-

    // ClientSide
    #[test]
    fn correct_clients_side() {
        assert_suggestion_result(
            "I want to debug this server-side as I cannot find out why the connection is being refused from the client's side.",
            lint_group(),
            "I want to debug this server-side as I cannot find out why the connection is being refused from the client-side.",
        );
    }

    // CondenseAllThe
    // -none-

    // CoursingThroughVeins
    #[test]
    fn detect_cursing_through_veins_atomic() {
        assert_suggestion_result(
            "cursing through veins",
            lint_group(),
            "coursing through veins",
        );
    }

    #[test]
    fn detect_cursing_through_veins_real_world() {
        assert_suggestion_result(
            "It felt like the drugs were cursing through veins.",
            lint_group(),
            "It felt like the drugs were coursing through veins.",
        );
    }

    #[test]
    fn does_not_flag_other_contexts() {
        assert_lint_count(
            "He was cursing through the entire meeting.",
            lint_group(),
            0,
        );
    }

    // DampSquib
    // -none-

    // DayAndAge
    // -none

    // DefiniteArticle
    #[test]
    fn corrects_definite_article() {
        assert_suggestion_result(
            "As for format of outputs: the spec defines the field as using the singular definitive article \"the\"",
            lint_group(),
            "As for format of outputs: the spec defines the field as using the singular definite article \"the\"",
        );
    }

    #[test]
    #[ignore = "Title case capitalization problem causes this one to fail too."]
    fn corrects_definite_articles_title_case() {
        assert_suggestion_result(
            "01 Definitive Articles: De or Het. Before starting more complicated topics in Dutch grammar, you should be aware of the articles.",
            lint_group(),
            "01 Definite Articles: De or Het. Before starting more complicated topics in Dutch grammar, you should be aware of the articles.",
        );
    }

    #[test]
    fn corrects_definite_articles_lowercase() {
        assert_suggestion_result(
            ".. definitive articles -та /-ta/ and -те /-te/ (postfixed in Bulgarian).",
            lint_group(),
            ".. definite articles -та /-ta/ and -те /-te/ (postfixed in Bulgarian).",
        );
    }

    // Discuss
    // -none-

    // DoNotWant
    #[test]
    fn corrects_dont_wan() {
        assert_suggestion_result(
            "I don't wan to pay for this.",
            lint_group(),
            "I don't want to pay for this.",
        );
    }

    #[test]
    fn corrects_mixed_case() {
        assert_suggestion_result(
            "Don't Wan that option.",
            lint_group(),
            "Don't Want that option.",
        );
    }

    #[test]
    fn does_not_flag_already_correct() {
        assert_lint_count("I don't want to leave.", lint_group(), 0);
    }

    // EachAndEveryOne
    #[test]
    fn detect_each_and_everyone() {
        assert_suggestion_result("each and everyone", lint_group(), "each and every one");
    }

    #[test]
    fn detect_each_and_everyone_real_world() {
        assert_suggestion_result(
            "I have modified each and everyone of them to keep only the best of the best!",
            lint_group(),
            "I have modified each and every one of them to keep only the best of the best!",
        );
    }

    // EludedTo
    // -none-

    // EnMasse
    #[test]
    fn in_mass() {
        assert_suggestion_result("in mass", lint_group(), "en masse");
    }

    // EverPresent
    #[test]
    fn detect_ever_present_atomic() {
        assert_suggestion_result("ever present", lint_group(), "ever-present");
    }

    #[test]
    fn detect_ever_present_real_world() {
        assert_suggestion_result(
            "Distrust was an ever present tension in the negotiations.",
            lint_group(),
            "Distrust was an ever-present tension in the negotiations.",
        );
    }

    // Excellent
    #[test]
    fn excellent_clean() {
        assert_lint_count(
            "The performance was excellent, drawing praise from all critics.",
            lint_group(),
            0,
        );
    }

    #[test]
    fn excellent_incorrect() {
        assert_suggestion_result(
            "Her results were very good this semester.",
            lint_group(),
            "Her results were excellent this semester.",
        );
    }

    #[test]
    fn excellent_no_false_positive() {
        assert_lint_count(
            "He radiated a sense of very goodness in his charitable acts.",
            lint_group(),
            0,
        );
    }

    // ExpandBecause
    #[test]
    fn expand_cuz() {
        assert_suggestion_result(
            "Stick around cuz I got a surprise for you at the end.",
            lint_group(),
            "Stick around because I got a surprise for you at the end.",
        );
    }

    // ExpandDependency
    // -none-

    // ExpandMinimum
    // -none

    // ExpandStandardInput
    // -none-

    // ExpandStandardOutput
    // -none-

    // ExpandWith
    // -none-

    // ExpandWithout
    // -none-

    // Expatriate
    // -none-

    // ExplanationMark
    #[test]
    fn detect_explanation_mark_atomic() {
        assert_suggestion_result("explanation mark", lint_group(), "exclamation mark");
    }

    #[test]
    fn detect_explanation_marks_atomic() {
        assert_suggestion_result("explanation marks", lint_group(), "exclamation marks");
    }

    #[test]
    fn detect_explanation_mark_real_world() {
        assert_suggestion_result(
            "Note that circled explanation mark, question mark, plus and arrows may be significantly harder to distinguish than their uncircled variants.",
            lint_group(),
            "Note that circled exclamation mark, question mark, plus and arrows may be significantly harder to distinguish than their uncircled variants.",
        );
    }

    #[test]
    fn detect_explanation_marks_real_world() {
        assert_suggestion_result(
            "this issue: html: properly handle explanation marks in comments",
            lint_group(),
            "this issue: html: properly handle exclamation marks in comments",
        );
    }

    #[test]
    fn detect_explanation_point_atomic() {
        assert_suggestion_result("explanation point", lint_group(), "exclamation point");
    }

    #[test]
    fn detect_explanation_point_real_world() {
        assert_suggestion_result(
            "js and makes an offhand mention that you can disable inbuilt plugin with an explanation point (e.g. !error ).",
            lint_group(),
            "js and makes an offhand mention that you can disable inbuilt plugin with an exclamation point (e.g. !error ).",
        );
    }

    // FaceFirst
    // -none-

    // FairBit
    #[test]
    fn corrects_fair_bit() {
        assert_suggestion_result(
            "I've read through a fare bit of the ecosystem framework, but I am not clear on what is modified...",
            lint_group(),
            "I've read through a fair bit of the ecosystem framework, but I am not clear on what is modified...",
        );
    }

    // FarWorse
    #[test]
    fn detect_far_worse_atomic() {
        assert_suggestion_result("far worst", lint_group(), "far worse");
    }

    #[test]
    fn detect_far_worse_real_world() {
        assert_suggestion_result(
            "I mainly use Firefox (personal preference) and have noticed it has far worst performance than Chrome",
            lint_group(),
            "I mainly use Firefox (personal preference) and have noticed it has far worse performance than Chrome",
        );
    }

    // FastPaste
    // -none-

    // FatalOutcome
    // -none-

    // FetalPosition
    // -none-

    // ForAllIntentsAndPurposes
    // -none-

    // ForALongTime
    #[test]
    fn test_for_a_long_time() {
        assert_suggestion_result(
            "I was stuck there for along time.",
            lint_group(),
            "I was stuck there for a long time.",
        );
    }

    // ForAWhile
    #[test]
    fn correct_for_while() {
        assert_suggestion_result(
            "Build flutter releases in github actions for production only android for while.",
            lint_group(),
            "Build flutter releases in github actions for production only android for a while.",
        );
    }

    // FreeRein
    // -none-

    // Freezing
    // -none-

    // FurtherAdo
    #[test]
    fn corrects_further_ado() {
        assert_suggestion_result(
            "... but we finally hit a great spot, so without further adieu.",
            lint_group(),
            "... but we finally hit a great spot, so without further ado.",
        );
    }

    // GetRidOf
    #[test]
    fn get_rid_off() {
        assert_suggestion_result(
            "Please bump axios version to get rid off npm warning #624",
            lint_group(),
            "Please bump axios version to get rid of npm warning #624",
        );
    }

    #[test]
    fn gets_rid_off() {
        assert_suggestion_result(
            "Adding at as a runtime dependency gets rid off that error",
            lint_group(),
            "Adding at as a runtime dependency gets rid of that error",
        );
    }

    #[test]
    fn getting_rid_off() {
        assert_suggestion_result(
            "getting rid off of all the complexity of the different accesses method of API service providers",
            lint_group(),
            "getting rid of of all the complexity of the different accesses method of API service providers",
        );
    }

    #[test]
    fn got_rid_off() {
        assert_suggestion_result(
            "For now we got rid off circular deps in model tree structure and it's API.",
            lint_group(),
            "For now we got rid of circular dependencies in model tree structure and it's API.",
        );
    }

    #[test]
    fn gotten_rid_off() {
        assert_suggestion_result(
            "The baX variable thingy I have gotten rid off, that was due to a bad character in the encryption key.",
            lint_group(),
            "The baX variable thingy I have gotten rid of, that was due to a bad character in the encryption key.",
        );
    }

    #[test]
    fn get_ride_of() {
        assert_suggestion_result(
            "Get ride of \"WARNING Deprecated: markdown_github. Use gfm\"",
            lint_group(),
            "Get rid of \"WARNING Deprecated: markdown_github. Use gfm\"",
        );
    }

    #[test]
    fn get_ride_off() {
        assert_suggestion_result(
            "This exact hack was what I trying to get ride off. ",
            lint_group(),
            "This exact hack was what I trying to get rid of. ",
        );
    }

    #[test]
    fn getting_ride_of() {
        assert_suggestion_result(
            "If you have any idea how to fix this without getting ride of bootstrap I would be thankfull.",
            lint_group(),
            "If you have any idea how to fix this without getting rid of bootstrap I would be thankfull.",
        );
    }

    #[test]
    fn gets_ride_of() {
        assert_suggestion_result(
            ".. gets ride of a central back-end/server and eliminates all the risks associated to it.",
            lint_group(),
            ".. gets rid of a central back-end/server and eliminates all the risks associated to it.",
        );
    }

    #[test]
    fn gotten_ride_of() {
        assert_suggestion_result(
            "I have gotten ride of the react-table and everything works just fine.",
            lint_group(),
            "I have gotten rid of the react-table and everything works just fine.",
        );
    }

    #[test]
    fn got_ride_of() {
        assert_suggestion_result(
            "I had to adjust the labels on the free version because you guys got ride of ...",
            lint_group(),
            "I had to adjust the labels on the free version because you guys got rid of ...",
        );
    }

    // GildedAge
    #[test]
    #[ignore = "There's a bug when changing the length of title case phrases.\nI believe there's a fix coming in a PR. Uncomment when fixed."]
    fn corrects_gilded_age_capitalized() {
        assert_suggestion_result(
            "It is especially a reflection of the socio-economic patterns in the Guilded Age.",
            lint_group(),
            "It is especially a reflection of the socio-economic patterns in the Gilded Age.",
        );
    }

    #[test]
    #[ignore = "Currently the correct spelling is suggested but the case is not changed.\nThis may also be fixed in the coming PR mentioned above."]
    fn corrects_gilded_age_lowercase() {
        assert_suggestion_result(
            "It is especially a reflection of the socio-economic patterns in the guilded age.",
            lint_group(),
            "It is especially a reflection of the socio-economic patterns in the Gilded Age.",
        );
    }

    // GoingTo
    // -none-

    // GuineaBissau
    #[test]
    fn guinea_bissau_missing_hyphen_only() {
        assert_suggestion_result("Guinea Bissau", lint_group(), "Guinea-Bissau");
    }

    // HadOf
    // -none-

    #[test]
    fn correct_have_past() {
        assert_suggestion_result(
            "Another 14+ days have past, any updates on this?",
            lint_group(),
            "Another 14+ days have passed, any updates on this?",
        );
    }

    #[test]
    fn correct_had_past() {
        assert_suggestion_result(
            "Few days had past, so im starting to thinks there is a problem in my local version.",
            lint_group(),
            "Few days had passed, so im starting to thinks there is a problem in my local version.",
        );
    }

    #[test]
    fn correct_having_past() {
        assert_suggestion_result(
            "Return to computer, with enough time having past for the computer to go to full sleep.",
            lint_group(),
            "Return to computer, with enough time having passed for the computer to go to full sleep.",
        );
    }

    // HalfAnHour
    #[test]
    fn test_half_an_hour() {
        assert_suggestion_result(
            "It took half an our to get there.",
            lint_group(),
            "It took half an hour to get there.",
        );
    }

    // Haphazard
    // -none-

    // HaveGone
    #[test]
    fn correct_have_went() {
        assert_suggestion_result(
            "I have went into the btle.py file and added a print statement in _connect()",
            lint_group(),
            "I have gone into the btle.py file and added a print statement in _connect()",
        );
    }

    #[test]
    fn correct_had_went() {
        assert_suggestion_result(
            "Not sure if TroLoos had went from Tasmota->minimal->Tasmota, or directly Minimal->Tasmota, but going ESPHome->Minimal->Tasmota is not possible",
            lint_group(),
            "Not sure if TroLoos had gone from Tasmota->minimal->Tasmota, or directly Minimal->Tasmota, but going ESPHome->Minimal->Tasmota is not possible",
        );
    }

    #[test]
    fn correct_having_went() {
        assert_suggestion_result(
            "Having went through the setup guidelines and picking react starter, running npm run watch results in an error",
            lint_group(),
            "Having gone through the setup guidelines and picking react starter, running npm run watch results in an error",
        );
    }

    #[test]
    fn correct_has_went() {
        assert_suggestion_result(
            "I would like to report that the package request which you are loading has went into maintenance mode.",
            lint_group(),
            "I would like to report that the package request which you are loading has gone into maintenance mode.",
        );
    }

    // Have Passed
    #[test]
    fn correct_has_past() {
        assert_suggestion_result(
            "Track the amount of time that has past since a point in time.",
            lint_group(),
            "Track the amount of time that has passed since a point in time.",
        );
    }

    // HomeInOn
    #[test]
    fn correct_hone_in_on() {
        assert_suggestion_result(
            "This way you can use an object detector algorithm to hone in on subjects and tell sam to only focus in certain areas when looking to extend ...",
            lint_group(),
            "This way you can use an object detector algorithm to home in on subjects and tell sam to only focus in certain areas when looking to extend ...",
        );
    }

    #[test]
    fn correct_honing_in_on() {
        assert_suggestion_result(
            "I think I understand the syntax limitation you're honing in on.",
            lint_group(),
            "I think I understand the syntax limitation you're homing in on.",
        );
    }

    #[test]
    fn correct_hones_in_on() {
        assert_suggestion_result(
            "[FEATURE] Add a magnet that hones in on mobs",
            lint_group(),
            "[FEATURE] Add a magnet that homes in on mobs",
        );
    }

    #[test]
    fn correct_honed_in_on() {
        assert_suggestion_result(
            "But it took me quite a bit of faffing about checking things out before I honed in on the session as the problem and tried to dump out the ...",
            lint_group(),
            "But it took me quite a bit of faffing about checking things out before I homed in on the session as the problem and tried to dump out the ...",
        );
    }

    // HumanBeings
    #[test]
    fn test_human_beings() {
        assert_suggestion_result(
            "All humans beings deserve empathy.",
            lint_group(),
            "All human beings deserve empathy.",
        );
        assert_suggestion_result(
            "We should respect a human's beings fundamental rights.",
            lint_group(),
            "We should respect a human beings fundamental rights.",
        );
    }

    // HumanLife
    // -none-

    // HungerPang
    #[test]
    fn hunger_pain() {
        assert_suggestion_result("hunger pain", lint_group(), "hunger pang");
    }

    // IAm
    // -none-

    // InAndOfItself
    #[test]
    fn detect_atomic_in_of_itself() {
        assert_suggestion_result("in of itself", lint_group(), "in and of itself");
    }

    #[test]
    fn correct_real_world_in_of_itself() {
        assert_suggestion_result(
            "This is not entirely unexpected in of itself, as Git and GitHub Desktop both generally prove fairly bad at delineating context intelligently...",
            lint_group(),
            "This is not entirely unexpected in and of itself, as Git and GitHub Desktop both generally prove fairly bad at delineating context intelligently...",
        )
    }

    // InAnyWay
    #[test]
    fn detect_in_anyway_atomic() {
        assert_suggestion_result("in anyway", lint_group(), "in any way");
    }

    #[test]
    fn detect_in_anyway_real_world() {
        assert_suggestion_result(
            "The names should not affect your application in anyway and you can override extension names.",
            lint_group(),
            "The names should not affect your application in any way and you can override extension names.",
        );
    }

    // InAWhile
    #[test]
    fn test_in_a_while() {
        assert_suggestion_result(
            "We’ll talk again in while.",
            lint_group(),
            "We’ll talk again in a while.",
        );
    }

    // InCase
    // -none-

    // InDetail
    fn in_detail_atomic() {
        assert_suggestion_result("in details", lint_group(), "in detail");
    }

    #[test]
    fn in_more_detail_atomic() {
        assert_suggestion_result("in more details", lint_group(), "in more detail");
    }

    #[test]
    fn in_detail_real_world() {
        assert_suggestion_result(
            "c++ - who can tell me \"*this pointer\" in details?",
            lint_group(),
            "c++ - who can tell me \"*this pointer\" in detail?",
        )
    }

    #[test]
    fn in_more_detail_real_world() {
        assert_suggestion_result(
            "Document the interface in more details · Issue #3 · owlbarn ...",
            lint_group(),
            "Document the interface in more detail · Issue #3 · owlbarn ...",
        );
    }

    // InOneFellSwoop
    // -none-

    // InsteadOf
    #[test]
    fn test_instead_of() {
        assert_suggestion_result(
            "He used water in stead of soda.",
            lint_group(),
            "He used water instead of soda.",
        );
    }

    #[test]
    fn test_instead_of_clean() {
        // Ensure no lint is triggered when it's already correct
        assert_lint_count("He used water instead of soda.", lint_group(), 0);
    }

    // Insurmountable
    #[test]
    fn corrects_unsurmountable() {
        assert_suggestion_result(
            "That being said, if you find upgrading to newer versions to be unsurmountable, please open an issue.",
            lint_group(),
            "That being said, if you find upgrading to newer versions to be insurmountable, please open an issue.",
        )
    }

    // Intact
    #[test]
    fn test_intact() {
        assert_suggestion_result(
            "The code remains in tact after the merge.",
            lint_group(),
            "The code remains intact after the merge.",
        );
    }

    #[test]
    fn test_intact_clean() {
        assert_lint_count("The data set remains intact.", lint_group(), 0);
    }

    // InThe
    // -none-

    // InvestIn
    #[test]
    fn corrects_invested_into() {
        assert_suggestion_result(
            "it's all automatically invested into a collection of loans that match the criteria that ...",
            lint_group(),
            "it's all automatically invested in a collection of loans that match the criteria that ...",
        );
    }

    #[test]
    fn corrects_invest_into() {
        assert_suggestion_result(
            "which represents the amount of money they want to invest into a particular deal.",
            lint_group(),
            "which represents the amount of money they want to invest in a particular deal.",
        );
    }

    #[test]
    fn corrects_investing_into() {
        assert_suggestion_result(
            "Taking dividends in cash (rather than automatically re-investing into the originating fund) can help alleviate the need for rebalancing.",
            lint_group(),
            "Taking dividends in cash (rather than automatically re-investing in the originating fund) can help alleviate the need for rebalancing.",
        );
    }

    #[test]
    fn corrects_invests_into() {
        assert_suggestion_result(
            "If a user invests into the protocol first using USDC but afterward changing to DAI, ...",
            lint_group(),
            "If a user invests in the protocol first using USDC but afterward changing to DAI, ...",
        );
    }

    // IsKnownFor
    // -none-

    // ItCan
    // -none-

    // IveGotTo
    #[test]
    fn test_ive_got_to() {
        assert_suggestion_result(
            "I've go to finish this before Monday.",
            lint_group(),
            "I've got to finish this before Monday.",
        );
    }

    // JawDropping
    // -none-

    // JustDeserts
    // -none-

    // KindRegards
    // -none-

    // LastButNotLeast
    #[test]
    fn issue_777() {
        assert_suggestion_result(
            "Last but not the least, with VS2013 you can use Web Essentials 2013",
            lint_group(),
            "Last but not least, with VS2013 you can use Web Essentials 2013",
        );
    }

    #[test]
    fn test_last_but_not_least() {
        assert_suggestion_result(
            "Last but not last, I'd like to thank my parents.",
            lint_group(),
            "Last but not least, I'd like to thank my parents.",
        );
    }

    // LastDitch
    #[test]
    fn correct_last_ditched() {
        assert_suggestion_result(
            "I was actually just trying that as a last ditched attempt to get it working, previously those ...",
            lint_group(),
            "I was actually just trying that as a last-ditch attempt to get it working, previously those ...",
        );
    }

    #[test]
    fn correct_last_ditch_space() {
        assert_suggestion_result(
            "There are unique use cases and is meant to be a last ditch option.",
            lint_group(),
            "There are unique use cases and is meant to be a last-ditch option.",
        );
    }

    // LetAlone
    #[test]
    fn let_along() {
        assert_suggestion_result("let along", lint_group(), "let alone");
    }

    // LikeThePlague
    #[test]
    fn correct_like_a_plague() {
        assert_suggestion_result(
            "Below is the worst example of them all (avoid such coding like a plague):",
            lint_group(),
            "Below is the worst example of them all (avoid such coding like the plague):",
        );
    }

    // TODO used to belong to LoAndBehold which disappeared in #efb3b82
    #[test]
    fn now_on_hold() {
        assert_lint_count("Those are now on hold for month.", lint_group(), 0);
    }

    // Monumentous
    #[test]
    fn detect_monumentous_atomic() {
        assert_suggestion_result("monumentous", lint_group(), "momentous");
    }

    #[test]
    fn detect_monumentous_real_world() {
        assert_suggestion_result(
            "I think that would be a monumentous step in the right direction, and would DEFINATLY turn heads in not just the music industry, but every ...",
            lint_group(),
            "I think that would be a momentous step in the right direction, and would DEFINATLY turn heads in not just the music industry, but every ...",
        );
    }

    // MootPoint
    // -none-

    // MuchAdo
    #[test]
    fn corrects_much_ado() {
        assert_suggestion_result(
            "After much adieu this functionality is now available.",
            lint_group(),
            "After much ado this functionality is now available.",
        );
    }

    // MuchWorse
    #[test]
    fn detect_much_worse_atomic() {
        assert_suggestion_result("much worst", lint_group(), "much worse");
    }

    #[test]
    fn detect_much_worse_real_world() {
        assert_suggestion_result(
            "the generated image quality is much worst (actually nearly broken)",
            lint_group(),
            "the generated image quality is much worse (actually nearly broken)",
        );
    }

    // MyHouse
    // -none-

    // NeedHelp
    // -none-

    // NerveRacking
    fn detect_nerve_wracking_hyphen() {
        assert_suggestion_result(
            "We've gone through several major changes / upgrades to atlantis, and it's always a little bit nerve-wracking because if we mess something up we ...",
            lint_group(),
            "We've gone through several major changes / upgrades to atlantis, and it's always a little bit nerve-racking because if we mess something up we ...",
        );
    }

    #[test]
    fn detect_nerve_wrecking_hyphen() {
        assert_suggestion_result(
            "The issue happens to me on a daily basis, and it is nerve-wrecking because I become unsure if I have actually saved the diagram, but every time ...",
            lint_group(),
            "The issue happens to me on a daily basis, and it is nerve-racking because I become unsure if I have actually saved the diagram, but every time ...",
        );
    }

    #[test]
    fn detect_nerve_wracking_no_hyphen() {
        assert_suggestion_result(
            "Very nerve wracking landing in an unfamiliar mountainous airport in dead of night with no radar to show surrounding terrain.",
            lint_group(),
            "Very nerve-racking landing in an unfamiliar mountainous airport in dead of night with no radar to show surrounding terrain.",
        );
    }

    #[test]
    fn detect_nerve_wrecking_no_hyphen() {
        assert_suggestion_result(
            "I appreciate any kind of help since this is kind of nerve wrecking.",
            lint_group(),
            "I appreciate any kind of help since this is kind of nerve-racking.",
        );
    }

    #[test]
    fn detect_nerve_racking_no_hyphen() {
        assert_suggestion_result(
            "It's nerve racking to think about it because I have code inside the callback that resolves the member and somehow I feel like it's so ..",
            lint_group(),
            "It's nerve-racking to think about it because I have code inside the callback that resolves the member and somehow I feel like it's so ..",
        );
    }

    // NotIn
    // -none-

    // NotTo
    // -none-

    // OfCourse
    #[test]
    fn off_course() {
        assert_suggestion_result(
            "Yes, off course we should do that.",
            lint_group(),
            "Yes, of course we should do that.",
        );
    }

    #[test]
    fn o_course() {
        assert_suggestion_result(
            "Yes, o course we should do that.",
            lint_group(),
            "Yes, of course we should do that.",
        );
    }

    // OffTheCuff
    // -none-

    // OldWivesTale
    // -none-

    // OnceInAWhile
    #[test]
    fn corrects_once_a_while() {
        assert_suggestion_result(
            "For me it is a SMB mount I have on the client device that I sync only once a while for a backup into the cloud.",
            lint_group(),
            "For me it is a SMB mount I have on the client device that I sync only once in a while for a backup into the cloud.",
        );
    }

    #[test]
    fn corrects_once_and_a_while() {
        assert_suggestion_result(
            "Every once and a while all the links on my page seem to stop working.",
            lint_group(),
            "Every once in a while all the links on my page seem to stop working.",
        );
    }

    // OnSecondThought
    #[test]
    fn on_second_thought_clean() {
        assert_lint_count(
            "She considered driving home, but on second thought, she decided to walk.",
            lint_group(),
            0,
        );
    }

    #[test]
    fn on_second_thought_incorrect() {
        assert_suggestion_result(
            "I was going to buy it, but on second though, maybe I'll wait.",
            lint_group(),
            "I was going to buy it, but on second thought, maybe I'll wait.",
        );
    }

    #[test]
    fn on_second_thought_no_false_positive() {
        assert_lint_count(
            "My second though is that I'd prefer something else entirely.",
            lint_group(),
            0,
        );
    }

    // OnTheSpurOfTheMoment
    // -none-

    // OperatingSystem
    #[test]
    fn operative_system() {
        assert_suggestion_result(
            "COS is a operative system made with the COSMOS Kernel and written in C#, COS its literally the same than MS-DOS but written in C# and open-source.",
            lint_group(),
            "COS is a operating system made with the COSMOS Kernel and written in C#, COS its literally the same than MS-DOS but written in C# and open-source.",
        );
    }

    #[test]
    fn operative_systems() {
        assert_suggestion_result(
            "My dotfiles for my operative systems and other configurations.",
            lint_group(),
            "My dotfiles for my operating systems and other configurations.",
        );
    }

    // PeaceOfMind
    #[test]
    fn corrects_piece_of_mind() {
        assert_suggestion_result(
            "A Discord bot that gives you piece of mind knowing you are free from obnoxious intrusions in a Discord Voice Channel",
            lint_group(),
            "A Discord bot that gives you peace of mind knowing you are free from obnoxious intrusions in a Discord Voice Channel",
        )
    }

    // Piggyback
    // -none-

    // PointIsMoot
    #[test]
    fn point_is_moot() {
        assert_suggestion_result("Your point is mute.", lint_group(), "Your point is moot.");
    }

    // PointsOfView

    #[test]
    fn corrects_points_of_view() {
        assert_suggestion_result(
            "This will produce a huge amount of raw data, representing the region in multiple point of views.",
            lint_group(),
            "This will produce a huge amount of raw data, representing the region in multiple points of view.",
        )
    }

    // PrayingMantis
    // -none-

    // RapidFire
    // -none-

    // RealTrouper
    // -none-

    // RifeWith
    // -none-

    // RoadMap
    // -none-

    // SameAs
    // -none-

    // ScantilyClad
    // -none-

    // ServerSide
    #[test]
    fn correct_servers_side() {
        assert_suggestion_result(
            "A client-server model where the client can execute commands in a terminal on the server's side",
            lint_group(),
            "A client-server model where the client can execute commands in a terminal on the server-side",
        );
    }

    // SimpleGrammatical
    // -none-

    // SneakingSuspicion
    #[test]
    fn sneaky_suspicion() {
        assert_suggestion_result("sneaky suspicion", lint_group(), "sneaking suspicion");
    }

    // SoonerOrLater
    // -none-

    // SpecialAttention
    #[test]
    fn spacial_attention() {
        assert_suggestion_result("spacial attention", lint_group(), "special attention");
    }

    // SpokeTooSoon
    // -none-

    // Starving
    // -none-

    // StateOfTheArt
    // -none-

    // SufficeItToSay
    #[test]
    fn suffice_it_to_say() {
        assert_suggestion_result(
            "I don't fully grok the bug, but suffice to say it is not an RCD issue.",
            lint_group(),
            "I don't fully grok the bug, but suffice it to say it is not an RCD issue.",
        );
    }

    // SupposedTo
    #[test]
    fn supposed_to() {
        assert_suggestion_result("suppose to", lint_group(), "supposed to");
    }

    // TakeItPersonally
    #[test]
    fn corrects_take_it_personal() {
        assert_suggestion_result(
            "This is not personal, do not take it personal, we also think Thingsboard is a extraordinary tool (we are using in several scenarios in fact)",
            lint_group(),
            "This is not personal, do not take it personally, we also think Thingsboard is a extraordinary tool (we are using in several scenarios in fact)",
        );
    }

    // TakeItSeriously
    // -none-

    // ThatChallenged
    // -none-

    // ThatThis
    // -none-

    // TheAnother
    #[test]
    fn correct_the_another() {
        assert_suggestion_result(
            "Another possible cause is simply that the application does not have file creation permissions on the another machine.",
            lint_group(),
            "Another possible cause is simply that the application does not have file creation permissions on the other machine.",
        );
    }

    // ThereIsAny
    // -none-

    // ThoughtProcess
    // -none-

    // TickingTimeClock
    #[test]
    fn suggests_ticking_time_bomb() {
        assert_suggestion_result(
            "One element that can help up the stakes (and tension!) is a “ticking time clock.”",
            lint_group(),
            "One element that can help up the stakes (and tension!) is a “ticking time bomb.”",
        );
    }

    #[test]
    fn suggests_ticking_clock() {
        assert_nth_suggestion_result(
            "The opportunity itself has a ticking time clock as all great opportunities do.",
            lint_group(),
            "The opportunity itself has a ticking clock as all great opportunities do.",
            1,
        );
    }

    // ToDoHyphen
    // -none-

    // ToTheMannerBorn
    // -none-

    // Towards
    // -none-

    // TrialAndError
    #[test]
    fn correct_trail_and_error() {
        assert_suggestion_result(
            "It was produced through trail and error.",
            lint_group(),
            "It was produced through trial and error.",
        );
    }

    // TurnForTheWorse
    #[test]
    fn detect_turn_for_the_worse_atomic() {
        assert_suggestion_result("turn for the worst", lint_group(), "turn for the worse");
    }

    #[test]
    fn detect_turn_for_the_worse_real_world() {
        assert_suggestion_result(
            "Very surprised to see this repo take such a turn for the worst.",
            lint_group(),
            "Very surprised to see this repo take such a turn for the worse.",
        );
    }

    // TurnItOff
    #[test]
    fn turn_it_off_clean_lower() {
        assert_lint_count("turn it off", lint_group(), 0);
    }

    #[test]
    fn turn_it_off_clean_upper() {
        assert_lint_count("Turn it off", lint_group(), 0);
    }

    #[test]
    fn of_confusion() {
        assert_suggestion_result("Turn it of", lint_group(), "Turn it off");
    }

    #[test]
    fn i_and_of_confusion() {
        assert_suggestion_result("Turn i of", lint_group(), "Turn it off");
    }

    #[test]
    fn issue_574() {
        assert_lint_count("run by one", lint_group(), 0);
    }

    // Unless
    #[test]
    fn correct_unless_if() {
        assert_suggestion_result(
            "Simplex does not interpret the following invite link as an invite link unless if it has https:// in front of it.",
            lint_group(),
            "Simplex does not interpret the following invite link as an invite link unless it has https:// in front of it.",
        );
    }

    // WantBe
    // -none-

    // WaveFunction
    // -none-

    // WellBeing
    // -noun-

    // WellKept
    #[test]
    fn correct_highly_kept_space() {
        assert_suggestion_result(
            "I assure you that frequency/angle dependence is a highly kept secret.",
            lint_group(),
            "I assure you that frequency/angle dependence is a well-kept secret.",
        );
    }

    #[test]
    fn correct_highly_kept_no_hyphen() {
        assert_suggestion_result(
            "Well, Kushina's giving birth was already a highly-kept secret so it makes sense to operate with only the completely necessary personnel.",
            lint_group(),
            "Well, Kushina's giving birth was already a well-kept secret so it makes sense to operate with only the completely necessary personnel.",
        );
    }

    // WhatHeLooksLike
    #[test]
    fn correct_how_it_looks_like_1() {
        assert_suggestion_result(
            "And here is how it looks like: As you can see, there is no real difference in the diagram itself.",
            lint_group(),
            "And here is how it looks: As you can see, there is no real difference in the diagram itself.",
        );
    }

    #[test]
    fn correct_how_it_looks_like_2() {
        assert_nth_suggestion_result(
            "This is how it looks like when run from Windows PowerShell or Cmd: image.",
            lint_group(),
            "This is what it looks like when run from Windows PowerShell or Cmd: image.",
            1,
        );
    }

    #[test]
    fn correct_how_they_look_like_1() {
        assert_suggestion_result(
            "This is a sample project illustrating a demo of how to use the new Material 3 components and how they look like.",
            lint_group(),
            "This is a sample project illustrating a demo of how to use the new Material 3 components and how they look.",
        );
    }

    #[test]
    fn correct_how_they_look_like_2() {
        assert_nth_suggestion_result(
            "So for now I'll just leave this issue here of how they look like in the XLSX",
            lint_group(),
            "So for now I'll just leave this issue here of what they look like in the XLSX",
            1,
        );
    }

    #[test]
    fn correct_how_they_looks_like_1() {
        assert_suggestion_result(
            "Here I demonstrate how disney works and how they looks like Don't miss to give me a star.",
            lint_group(),
            "Here I demonstrate how disney works and how they look Don't miss to give me a star.",
        );
    }

    #[test]
    fn correct_how_they_looks_like_2() {
        assert_nth_suggestion_result(
            "You can check how they looks like on Android app by this command:",
            lint_group(),
            "You can check what they look like on Android app by this command:",
            1,
        );
    }

    #[test]
    fn correct_how_she_looks_like_1() {
        assert_suggestion_result(
            "You all know how she looks like.",
            lint_group(),
            "You all know how she looks.",
        );
    }

    #[test]
    fn correct_how_he_looks_like_2() {
        assert_nth_suggestion_result(
            "Here's how he looks like, when he's supposed to just look like his old fatui design.",
            lint_group(),
            "Here's what he looks like, when he's supposed to just look like his old fatui design.",
            1,
        );
    }

    #[test]
    fn correct_how_it_look_like_1() {
        assert_suggestion_result(
            "And I don't mind how it look like, language code subpath or the last subpath as below.",
            lint_group(),
            "And I don't mind how it looks, language code subpath or the last subpath as below.",
        );
    }

    #[test]
    fn correct_how_it_look_like_2() {
        assert_nth_suggestion_result(
            "Here is how it look like in your browser:",
            lint_group(),
            "Here is what it looks like in your browser:",
            1,
        );
    }

    #[test]
    fn correct_how_it_looks_like_with_apostrophe() {
        assert_suggestion_result(
            "In the picture we can see how It look's like on worker desktop.",
            lint_group(),
            "In the picture we can see how It looks on worker desktop.",
        );
    }

    // WhetYourAppetite
    // -none-

    // WholeEntire
    #[test]
    fn detect_atomic_whole_entire() {
        assert_suggestion_result("whole entire", lint_group(), "whole");
    }

    #[test]
    fn correct_real_world_whole_entire() {
        assert_suggestion_result(
            "[FR] support use system dns in whole entire app",
            lint_group(),
            "[FR] support use system dns in whole app",
        );
    }

    #[test]
    fn correct_real_world_a_whole_entire_to_a_whole() {
        assert_suggestion_result(
            "Start mapping a whole entire new planet using NASA’s MOLA.",
            lint_group(),
            "Start mapping a whole new planet using NASA’s MOLA.",
        );
    }

    #[test]
    fn correct_real_world_a_whole_entire_to_an_entire() {
        assert_nth_suggestion_result(
            "I am not sure I can pass in a whole entire query via the include.",
            lint_group(),
            "I am not sure I can pass in an entire query via the include.",
            1,
        );
    }

    // WillContain
    // -none-

    // WorldWarII
    // -none-

    // WorseAndWorse
    #[test]
    fn detect_worst_and_worst_atomic() {
        assert_suggestion_result("worst and worst", lint_group(), "worse and worse");
    }

    #[test]
    fn detect_worst_and_worst_real_world() {
        assert_suggestion_result(
            "This control-L trick does not work for me. The padding is getting worst and worst.",
            lint_group(),
            "This control-L trick does not work for me. The padding is getting worse and worse.",
        );
    }

    #[test]
    fn detect_worse_and_worst_real_world() {
        assert_suggestion_result(
            "This progressively got worse and worst to the point that the machine (LEAD 1010) stopped moving alltogether.",
            lint_group(),
            "This progressively got worse and worse to the point that the machine (LEAD 1010) stopped moving alltogether.",
        );
    }

    // WorseThan
    #[test]
    fn detect_worse_than_atomic() {
        assert_suggestion_result("worst than", lint_group(), "worse than");
    }

    #[test]
    fn detect_worse_than_real_world() {
        assert_suggestion_result(
            "Project real image - inversion quality is worst than in StyleGAN2",
            lint_group(),
            "Project real image - inversion quality is worse than in StyleGAN2",
        );
    }

    // WorstCaseScenario
    #[test]
    fn correct_worse_case_space() {
        assert_suggestion_result(
            "In the worse case scenario, remote code execution could be achieved.",
            lint_group(),
            "In the worst-case scenario, remote code execution could be achieved.",
        );
    }

    #[test]
    fn correct_worse_case_hyphen() {
        assert_suggestion_result(
            "Basically I want my pods to get the original client IP address... or at least have X-Forwarded-For header, in a worse-case scenario.",
            lint_group(),
            "Basically I want my pods to get the original client IP address... or at least have X-Forwarded-For header, in a worst-case scenario.",
        );
    }

    #[test]
    fn correct_worse_case_two_hyphens() {
        assert_suggestion_result(
            "In a worse-case-scenario, the scenario class code and the results being analysed, become out of sync, and so the wrong labels are applied.",
            lint_group(),
            "In a worst-case scenario, the scenario class code and the results being analysed, become out of sync, and so the wrong labels are applied.",
        );
    }

    #[test]
    fn correct_worst_case_space() {
        assert_suggestion_result(
            "The worst case scenario can be calculated without looking at streams of data.",
            lint_group(),
            "The worst-case scenario can be calculated without looking at streams of data.",
        );
    }

    #[test]
    fn correct_worst_case_two_hyphens() {
        assert_suggestion_result(
            "CAPD worst-case-scenario cloud simulator for naughty clouds.",
            lint_group(),
            "CAPD worst-case scenario cloud simulator for naughty clouds.",
        );
    }

    // WorstEver
    #[test]
    fn detect_worst_ever_atomic() {
        assert_suggestion_result("worse ever", lint_group(), "worst ever");
    }

    #[test]
<<<<<<< HEAD
    fn detect_worst_ever_real_world() {
=======
    fn corrects_in_need_of() {
        assert_suggestion_result(
            "In need for a native control for map symbols (map legend) #5203.",
            lint_group(),
            "In need of a native control for map symbols (map legend) #5203.",
        );
    }

    #[test]
    fn corrects_piece_of_mind() {
>>>>>>> 009c6ff3
        assert_suggestion_result(
            "The Bcl package family is one of the worse ever published by Microsoft.",
            lint_group(),
            "The Bcl package family is one of the worst ever published by Microsoft.",
        );
    }
}<|MERGE_RESOLUTION|>--- conflicted
+++ resolved
@@ -26,24 +26,11 @@
     }
 
     add_exact_mappings!(group, {
-<<<<<<< HEAD
         "AfterAWhile" => (
             ["after while"],
             ["after a while"],
             "When describafterg a timeframe, use `a while`.",
             "Corrects the missing article after `after while` or `after awhile`, forming `after a while`."
-=======
-        // The name of the rule
-        "ChangeTack" => (
-            // The phrase(s) to look for.
-            ["change tact", "change tacks", "change tacts"],
-            // The corrections to provide.
-            ["change tack"],
-            // The message to be shown with the error.
-            "Did you mean `change tack`? This idiom is commonly used to indicate a change in direction or approach.",
-            // A description of the rule.
-            "Locates errors in the idiom `to change tack` to convey the correct meaning of altering one's course or strategy."
->>>>>>> 009c6ff3
         ),
         "ALongTime" => (
             ["along time"],
@@ -711,6 +698,12 @@
             "Use singular `in more detail` for referring to a detailed description.",
             "Correct unidiomatic plural `in more details` to `in more detail`."
         ),
+        "InNeedOf" => (
+            ["in need for"],
+            ["in need of"],
+            "Use `in need of` for when something is required or necessary.",
+            "Corrects `in need for` to `in need of`."
+        ),
         "InOneFellSwoop" => (
             ["in one foul swoop"],
             ["in one fell swoop"],
@@ -753,7 +746,6 @@
             "Traditionally `invest` uses the preposition `in`.",
             "`Invest` is traditionally followed by 'in,' not `into.`"
         ),
-<<<<<<< HEAD
         "InvestingIn" => (
             ["investing into"],
             ["investing in"],
@@ -765,25 +757,6 @@
             ["invests in"],
             "Traditionally `invest` uses the preposition `in`.",
             "`Invest` is traditionally followed by 'in,' not `into.`"
-=======
-        "WorseCaseScenario" => (
-            ["worse case scenario", "worse-case scenario", "worse-case-scenario"],
-            ["worst-case scenario"],
-            "Use `worst` for referring to the worst possible scenario. (`Worse` is for comparing)",
-            "Corrects `worst-case scenario` when the hyphen is missing or `worse` is used instead of `worst`."
-        ),
-        "WorstCaseScenario" => (
-            ["worst case scenario", "worst-case-scenario"],
-            ["worst-case scenario"],
-            "Hyphenate `worst-case`.",
-            "Corrects `worst-case scenario` when the hyphen is missing or `worse` is used instead of `worst`."
-        ),
-        "WorseThan" => (
-            ["worst than"],
-            ["worse than"],
-            "Use `worse` for comparing. (`Worst` is for the extreme case)",
-            "Corrects `worst than` to `worse than` for proper comparative usage."
->>>>>>> 009c6ff3
         ),
         "IsKnownFor" => (
             ["is know for"],
@@ -1283,31 +1256,22 @@
             "Corrects `worst than` to `worse than` for proper comparative usage."
         ),
         "WorseCaseScenario" => (
-            ["worse case scenario", "worse-case scenario", "worse-case-scenario",
-                "worst case scenario",                        "worst-case-scenario"],
+            ["worse case scenario", "worse-case scenario", "worse-case-scenario"],
             ["worst-case scenario"],
             "Use `worst` for referring to the worst possible scenario. (`Worse` is for comparing)",
             "Corrects `worst-case scenario` when the hyphen is missing or `worse` is used instead of `worst`."
         ),
-<<<<<<< HEAD
+        "WorstCaseScenario" => (
+            ["worst case scenario", "worst-case-scenario"],
+            ["worst-case scenario"],
+            "Hyphenate `worst-case`.",
+            "Corrects `worst-case scenario` when the hyphen is missing or `worse` is used instead of `worst`."
+        ),
         "WorstEver" => (
             ["worse ever"],
             ["worst ever"],
             "Use `worst` for the extreme case. (`Worse` is for comparing)",
             "Corrects `worse ever` to `worst ever` for proper comparative usage."
-=======
-        "InNeedOf" => (
-            ["in need for"],
-            ["in need of"],
-            "Use `in need of` for when something is required or necessary.",
-            "Corrects `in need for` to `in need of`."
-        ),
-        "PeaceOfMind" => (
-            ["piece of mind"],
-            ["peace of mind"],
-            "The phrase is `peace of mind`, meaning `calm`. A `piece` is a `part` of something.",
-            "Corrects `piece of mind` to `peace of mind`."
->>>>>>> 009c6ff3
         ),
     });
 
@@ -2283,6 +2247,16 @@
         );
     }
 
+    // InNeedOf
+    #[test]
+    fn corrects_in_need_of() {
+        assert_suggestion_result(
+            "In need for a native control for map symbols (map legend) #5203.",
+            lint_group(),
+            "In need of a native control for map symbols (map legend) #5203.",
+        );
+    }
+
     // InOneFellSwoop
     // -none-
 
@@ -3143,20 +3117,7 @@
     }
 
     #[test]
-<<<<<<< HEAD
     fn detect_worst_ever_real_world() {
-=======
-    fn corrects_in_need_of() {
-        assert_suggestion_result(
-            "In need for a native control for map symbols (map legend) #5203.",
-            lint_group(),
-            "In need of a native control for map symbols (map legend) #5203.",
-        );
-    }
-
-    #[test]
-    fn corrects_piece_of_mind() {
->>>>>>> 009c6ff3
         assert_suggestion_result(
             "The Bcl package family is one of the worse ever published by Microsoft.",
             lint_group(),

--- conflicted
+++ resolved
@@ -764,7 +764,12 @@
             "Use `as far back as` for referring to a time in the past.",
             "Corrects nonstandard `as early back as` to `as far back as`."
         ),
-<<<<<<< HEAD
+        "ALongTime" => (
+            ["along time"],
+            ["a long time"],
+            "Use `a long time` for referring to a duration of time.",
+            "Corrects `along time` to `a long time`."
+        ),
         "EachAndEveryOne" => (
             ["each and everyone"],
             ["each and every one"],
@@ -777,20 +782,6 @@
             "Use `every one` for individual members of a group.",
             "Corrects `everyone of` to `every one of`."
         ),
-=======
-        "ALongTime" => (
-            ["along time"],
-            ["a long time"],
-            "Use `a long time` for referring to a duration of time.",
-            "Corrects `along time` to `a long time`."
-        ),
-        "EachAndEveryOne" => (
-            ["each and everyone"],
-            ["each and every one"],
-            "Use `each and every one` for referring to a group of people or things.",
-            "Corrects `each and everyone` to `each and every one`."
-        ),
->>>>>>> e4e5b55e
     });
 
     group.set_all_rules_to(Some(true));
@@ -1441,7 +1432,20 @@
     }
 
     #[test]
-<<<<<<< HEAD
+    fn detect_a_long_time() {
+        assert_suggestion_result("along time", lint_group(), "a long time");
+    }
+
+    #[test]
+    fn detect_a_long_time_real_world() {
+        assert_suggestion_result(
+            "Fast refreshing is very slow had to wait along time for it to update.",
+            lint_group(),
+            "Fast refreshing is very slow had to wait a long time for it to update.",
+        );
+    }
+
+    #[test]
     fn detect_each_and_everyone() {
         assert_suggestion_result("each and everyone", lint_group(), "each and every one");
     }
@@ -1452,23 +1456,10 @@
             "I have modified each and everyone of them to keep only the best of the best!",
             lint_group(),
             "I have modified each and every one of them to keep only the best of the best!",
-=======
-    fn detect_a_long_time() {
-        assert_suggestion_result("along time", lint_group(), "a long time");
-    }
-
-    #[test]
-    fn detect_a_long_time_real_world() {
-        assert_suggestion_result(
-            "Fast refreshing is very slow had to wait along time for it to update.",
-            lint_group(),
-            "Fast refreshing is very slow had to wait a long time for it to update.",
->>>>>>> e4e5b55e
-        );
-    }
-
-    #[test]
-<<<<<<< HEAD
+        );
+    }
+
+    #[test]
     fn detect_everyone_of() {
         assert_suggestion_result("everyone of", lint_group(), "every one of");
     }
@@ -1479,18 +1470,6 @@
             "Just chiming in to say I also get this on everyone of my builds and was about to file an issue ...",
             lint_group(),
             "Just chiming in to say I also get this on every one of my builds and was about to file an issue ...",
-=======
-    fn detect_each_and_everyone() {
-        assert_suggestion_result("each and everyone", lint_group(), "each and every one");
-    }
-
-    #[test]
-    fn detect_each_and_everyone_real_world() {
-        assert_suggestion_result(
-            "I have modified each and everyone of them to keep only the best of the best!",
-            lint_group(),
-            "I have modified each and every one of them to keep only the best of the best!",
->>>>>>> e4e5b55e
         );
     }
 }
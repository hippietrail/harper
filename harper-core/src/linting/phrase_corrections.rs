use super::{LintGroup, MapPhraseLinter};

/// Produce a [`LintGroup`] that looks for errors in common phrases.
/// Comes pre-configured with the recommended default settings.
pub fn lint_group() -> LintGroup {
    let mut group = LintGroup::default();

    macro_rules! add_exact_mappings {
        ($group:expr, {
            $($name:expr => ($input:expr, $corrections:expr, $hint:expr, $description:expr)),+ $(,)?
        }) => {
            $(
                $group.add_pattern_linter(
                    $name,
                    Box::new(
                        MapPhraseLinter::new_exact_phrases(
                            $input,
                            $corrections,
                            $hint,
                            $description
                        ),
                    ),
                );
            )+
        };
    }

    add_exact_mappings!(group, {
        // The name of the rule
        "ChangeTack" => (
            // The exact phrase(s) to look for.
            ["change tact", "change tacks", "change tacts"],
            // The corrections to provide.
            ["change tack"],
            // The message to be shown with the error.
            "Did you mean `change tack`? This idiom is commonly used to indicate a change in direction or approach.",
            // A description of the rule.
            "Locates errors in the idiom `to change tack` to convey the correct meaning of altering one's course or strategy."
        ),
        "ChangedTack" => (
            ["changed tact", "changed tacks", "changed tacts"],
            ["changed tack"],
            "Did you mean `changed tack`? This idiom is commonly used to indicate a change in direction or approach.",
            "Locates errors in the idiom `to change tack` to convey the correct meaning of altering one's course or strategy."
        ),
        "ChangesTack" => (
            ["changes tact", "changes tacks", "changes tacts"],
            ["changes tack"],
            "Did you mean `changes tack`? This idiom is commonly used to indicate a change in direction or approach.",
            "Locates errors in the idiom `to change tack` to convey the correct meaning of altering one's course or strategy."
        ),
        "ChangingTack" => (
            ["changing tact", "changing tacks", "changing tacts"],
            ["changing tack"],
            "Did you mean `changing tack`? This idiom is commonly used to indicate a change in direction or approach.",
            "Locates errors in the idiom `to change tack` to convey the correct meaning of altering one's course or strategy."
        ),
        "ChangeOfTack" => (
            ["change of tact", "change of tacks", "change of tacts"],
            ["change of tack"],
            "Did you mean `change of tack`? This idiom is commonly used to indicate a change in direction or approach.",
            "Locates errors in the idiom `change of tack` to convey the correct meaning of an alternative course or strategy."
        ),
        "ChangesOfTack" => (
            ["changes of tact", "changes of tacks", "changes of tacts"],
            ["changes of tack"],
            "Did you mean `changes of tack`? This idiom is commonly used to indicate changes in direction or approach.",
            "Locates errors in the idiom `change of tack` to convey the correct meaning of an alternative course or strategy."
        ),
        "ChangingOfTack" => (
            ["changing of tact", "changing of tacks", "changing of tacts"],
            ["changing of tack"],
            "Did you mean `changing of tack`? This idiom is commonly used to indicate a change in direction or approach.",
            "Locates errors in the idiom `to change of tack` to convey the correct meaning of altering one's course or strategy."
        ),
        "WantBe" => (
            ["want be"],
            ["won't be", "want to be"],
            "Did you mean `won't be` or `want to be`?",
            "Detects incorrect usage of `want be` and suggests `won't be` or `want to be` based on context."
        ),
        "StateOfTheArt" => (
            ["state of art"],
            ["state of the art"],
            "Did you mean `state of the art`?",
            "Detects incorrect usage of `state of art` and suggests `state of the art` as the correct phrase."
        ),
        "FaceFirst" => (
            ["face first into"],
            ["face-first into"],
            "Should this be `face-first`?",
            "Ensures `face first` is correctly hyphenated as `face-first` when used before `into`."
        ),
        "EludedTo" => (
            ["eluded to"],
            ["alluded to"],
            "Did you mean `alluded to`?",
            "Corrects `eluded to` to `alluded to` in contexts referring to indirect references."
        ),
        "BaitedBreath" => (
            ["baited breath"],
            ["bated breath"],
            "Did you mean `bated breath`?",
            "Ensures `bated breath` is written correctly, as `baited breath` is incorrect."
        ),
        "BareInMind" => (
            ["bare in mind"],
            ["bear in mind"],
            "Did you mean `bear in mind`?",
            "Ensures the phrase `bear in mind` is used correctly instead of `bare in mind`."
        ),
        "MutePoint" => (
            ["mute point"],
            ["moot point"],
            "Did you mean `moot point`?",
            "Ensures `moot point` is used instead of `mute point`, as `moot` means debatable or irrelevant."
        ),
        "RoadMap" => (
            ["roadmap"],
            ["road map"],
            "Did you mean `road map`?",
            "Detects when `roadmap` is used instead of `road map`, prompting the correct spacing."
        ),
        "SameAs" => (
            ["same then"],
            ["same as"],
            "Did you mean `same as`?",
            "Corrects the incorrect phrase `same then` to the standard `same as`."
        ),
        "SoonerOrLater" => (
            ["sooner than later"],
            ["sooner rather than later", "sooner or later"],
            "Did you mean `sooner rather than later` or `sooner or later`?",
            "Fixes the improper phrase `sooner than later` by suggesting standard alternatives."
        ),
        "HadOf" => (
            ["had of"],
            ["had have", "had've"],
            "Did you mean `had have` or `had've`?",
            "Flags the unnecessary use of `of` after `had` and suggests the correct forms."
        ),
        "FatalOutcome" => (
            ["fatal outcome"],
            ["death"],
            "Consider using `death` for clarity.",
            "Replaces `fatal outcome` with the more direct term `death` for conciseness."
        ),
        "NotTo" => (
            ["no to"],
            ["not to"],
            "Did you mean `not to`?",
            "Corrects `no to` to `not to`, ensuring proper negation."
        ),
        "ThatThis" => (
            ["the this"],
            ["that this"],
            "Did you mean `that this`?",
            "Fixes `the this` to the correct phrase `that this`."
        ),
        "CondenseAllThe" => (
            ["all of the"],
            ["all the"],
            "Consider simplifying to `all the`.",
            "Suggests removing `of` in `all of the` for a more concise phrase."
        ),
        "AvoidAndAlso" => (
            ["and also"],
            ["and"],
            "Consider using just `and`.",
            "Reduces redundancy by replacing `and also` with `and`."
        ),
        "AndIn" => (
            ["an in"],
            ["and in"],
            "Did you mean `and in`?",
            "Fixes the incorrect phrase `an in` to `and in` for proper conjunction usage."
        ),
        "BeenThere" => (
            ["bee there"],
            ["been there"],
            "Did you mean `been there`?",
            "Corrects the misspelling `bee there` to the proper phrase `been there`."
        ),
        "CanBeSeen" => (
            ["can be seem"],
            ["can be seen"],
            "Did you mean `can be seen`?",
            "Corrects `can be seem` to the proper phrase `can be seen`."
        ),
        "GoingTo" => (
            ["gong to"],
            ["going to"],
            "Did you mean `going to`?",
            "Corrects `gong to` to the intended phrase `going to`."
        ),
        "IAm" => (
            ["I a m"],
            ["I am"],
            "Did you mean `I am`?",
            "Fixes the incorrect spacing in `I a m` to properly form `I am`."
        ),
        "ItCan" => (
            ["It cam"],
            ["It can"],
            "Did you mean `It can`?",
            "Corrects the misspelling `It cam` to the proper phrase `It can`."
        ),
        "MyHouse" => (
            ["mu house"],
            ["my house"],
            "Did you mean `my house`?",
            "Fixes the typo `mu house` to `my house`."
        ),
        "OperativeSystem" => (
            ["operative system"],
            ["operating system"],
            "Did you mean `operating system`?",
            "Ensures `operating system` is used correctly instead of `operative system`."
        ),
        "OperativeSystems" => (
            ["operative systems"],
            ["operating systems"],
            "Did you mean `operating systems`?",
            "Ensures `operating systems` is used correctly instead of `operative systems`."
        ),
        "BanTogether" => (
            ["ban together"],
            ["band together"],
            "Did you mean `band together`?",
            "Detects and corrects the common error of using `ban together` instead of the idiom `band together`, which means to unite or join forces."
        ),
        "WaveFunction" => (
            ["wavefunction"],
            ["wave function"],
            "Did you mean `wave function`?",
            "Identifies the mistake of merging `wave` and `function` into one word. In quantum mechanics, a `wave function` (written as two words) describes the mathematical function that represents the quantum state of a particle or system. Correct usage is crucial for clear and accurate scientific communication."
        ),
        "InThe" => (
            ["int he"],
            ["in the"],
            "Did you mean `in the`?",
            "Detects and corrects a spacing error where `in the` is mistakenly written as `int he`. Proper spacing is essential for readability and grammatical correctness in common phrases."
        ),
        "WillContain" => (
            ["will contains"],
            ["will contain"],
            "Did you mean `will contain`?",
            "Incorrect verb form: `will` should be followed by the base form `contain`."
        ),
        "IsKnownFor" => (
            ["is know for"],
            ["is known for"],
            "Did you mean `is known for`?",
            "Typo: `known` is the correct past participle."
        ),
        "PointIsMoot" => (
            ["your point is mute"],
            ["your point is moot"],
            "Did you mean `your point is moot`?",
            "Typo: `moot` (meaning debatable) is correct rather than `mute`."
        ),
        "ByAccident" => (
            ["on accident"],
            ["by accident"],
            "Did you mean `by accident`?",
            "Incorrect preposition: `by accident` is the idiomatic expression."
        ),
        "ThatChallenged" => (
            ["the challenged"],
            ["that challenged"],
            "Did you mean `that challenged`?",
            "Changes `the challenged` to `that challenged` to fix the misspelling."
        ),
        "TurnItOff" => (
            ["turn it of", "turn i of"],
            ["turn it off"],
            "Did you mean `turn it off`?",
            "Fixes the mistake in the phrase `turn it off`."
        ),
        "HumanLife" => (
            ["human live"],
            ["human life"],
            "Did you mean `human life`?",
            "Changes `human live` to `human life`."
        ),
        "NeedHelp" => (
            ["ned help"],
            ["need help"],
            "Did you mean `need help`?",
            "Changes `ned help` to the correct `need help`."
        ),
        "AndTheLike" => (
            ["an the like"],
            ["and the like"],
            "Did you mean `and the like`?",
            "Fixes the typo in `and the like`."
        ),
        "BatedBreath" => (
            ["baited breath"],
            ["bated breath"],
            "Did you mean `bated breath`?",
            "Changes `baited breath` to the correct `bated breath`."
        ),
        "BeckAndCall" => (
            ["back and call"],
            ["beck and call"],
            "Did you mean `beck and call`?",
            "Fixes `back and call` to `beck and call`."
        ),
        "LetAlone" => (
            ["let along"],
            ["let alone"],
            "Did you mean `let alone`?",
            "Changes `let along` to `let alone`."
        ),
        "SneakingSuspicion" => (
            ["sneaky suspicion"],
            ["sneaking suspicion"],
            "Did you mean `sneaking suspicion`?",
            "Changes `sneaky suspicion` to `sneaking suspicion`."
        ),
        "SpecialAttention" => (
            ["spacial attention"],
            ["special attention"],
            "Did you mean `special attention`?",
            "Changes `spacial attention` to `special attention`."
        ),
        "SupposedTo" => (
            ["suppose to"],
            ["supposed to"],
            "Did you mean `supposed to`?",
            "Fixes `suppose to` to the correct `supposed to`."
        ),
        "KindRegards" => (
            ["kid regards"],
            ["kind regards"],
            "Did you mean `kind regards`?",
            "Changes `kid regards` to `kind regards`."
        ),
        "ThoughtProcess" => (
            ["though process"],
            ["thought process"],
            "Did you mean `thought process`?",
            "Changes `though process` to `thought process`."
        ),
        "BadRap" => (
            ["bed rap", "bad rep"],
            ["bad rap"],
            "Did you mean `bad rap`?",
            "Changes `bed rap` to the proper idiom `bad rap`."
        ),
        "OfCourse" => (
            ["off course", "o course"],
            ["Of course"],
            "Did you mean `of course`?",
            "Detects the non‐idiomatic phrase `off course` and suggests the correct form `of course`."
        ),
        "FastPaste" => (
            ["fast paste", "fast-paste"],
            ["fast-paced"],
            "Did you mean `fast-paced`?",
            "Detects incorrect usage of `fast paste` or `fast-paste` and suggests `fast-paced` as the correct phrase."
        ),
        "EnMasse" => (
            ["on mass", "on masse", "in mass"],
            ["en masse"],
            "Did you mean `en masse`?",
            "Detects variants like `on mass` or `in mass` and suggests `en masse`."
        ),
        "HungerPang" => (
            ["hunger pain"],
            ["hunger pang"],
            "Did you mean `hunger pang`?",
            "Corrects `hunger pain` to `hunger pang`."
        ),
        "GetRidOff" => (
            ["get rid off", "get ride of", "get ride off"],
            ["get rid of"],
            "Did you mean `get rid of`?",
            "Ensures `get rid of` is used instead of `get rid off`."
        ),
        "GetsRidOff" => (
            ["gets rid off", "gets ride of", "gets ride off"],
            ["gets rid of"],
            "Did you mean `gets rid of`?",
            "Ensures `gets rid of` is used instead of `gets rid off`."
            ),
        "GettingRidOff" => (
            ["getting rid off", "getting ride of", "getting ride off"],
            ["getting rid of"],
            "Did you mean `getting rid of`?",
            "Ensures `getting rid of` is used instead of `getting rid off`."
        ),
        "GotRidOff" => (
            ["got rid off", "got ride of", "got ride off"],
            ["got rid of"],
            "Did you mean `got rid of`?",
            "Ensures `got rid of` is used instead of `got rid off`."
        ),
        "GottenRidOff" => (
            ["gotten rid off", "gotten ride of", "gotten ride off"],
            ["gotten rid of"],
            "Did you mean `gotten rid of`?",
            "Ensures `gotten rid of` is used instead of `gotten rid off`."
        ),
        "LastButNotLeast" => (
            ["last but not the least", "last, but not the least", "last but, not least", "last but not last"],
            ["last but not least"],
            "Use the more idiomatic phrasing.",
            "Corrects common errors in the phrase `last but not least`."
        ),
        "BlanketStatement" => (
            ["blanketed statement"],
            ["blanket statement"],
            "Use the more idiomatic phrasing.",
            "Corrects common errors in the phrase `blanket statement`."
        ),
        "SpokeTooSoon" => (
            ["spoke to soon"],
            ["spoke too soon"],
            "Use the adverb `too` instead.",
            "Identifies common misuse of the preposition `to` in the phrase `spoke too soon`."
        ),
        "TakeItSeriously" => (
            ["take it serious"],
            ["take it seriously"],
            "Did you mean `take it seriously`?",
            "Ensures the correct use of the adverb `seriously` instead of the adjective `serious` in phrases like `take it seriously`."
        ),
        "PiggyBag" => (
            ["piggy bag"],
            ["piggyback"],
            "Did you mean `piggyback`?",
            "Corrects the eggcorn `piggy bag` to `piggyback`, which is the proper term for riding on someone’s back or using an existing system."
        ),
        "PiggyBagging" => (
            ["piggy bagging"],
            ["piggybacking"],
            "Did you mean `piggybacking`?",
            "Corrects the eggcorn `piggy bagging` to `piggybacking`, the proper verb form for riding on someone’s back or leveraging an existing system."
        ),
        "PiggyBagged" => (
            ["piggy bagged"],
            ["piggybacked"],
            "Did you mean `piggybacked`?",
            "Corrects the eggcorn `piggy bagged` to `piggybacked`, the proper past tense form for riding on someone’s back or making use of an existing system."
        ),
        "DampSquib" => (
            ["damp squid"],
            ["damp squib"],
            "Use the correct phrase for a disappointing outcome.",
            "Corrects the eggcorn `damp squid` to `damp squib`, ensuring the intended meaning of a failed or underwhelming outcome."
        ),
        "Expatriate" => (
            ["ex-patriot"],
            ["expatriate"],
            "Use the correct term for someone living abroad.",
            "Fixes the misinterpretation of `expatriate`, ensuring the correct term is used for individuals residing abroad."
        ),
        "FetalPosition" => (
            ["the feeble position"],
            ["the fetal position"],
            "Use the correct term for a curled-up posture.",
            "Ensures the correct use of `fetal position`, avoiding confusion with `feeble position`, which is not a standard phrase."
        ),
        "ForAllIntentsAndPurposes" => (
            ["for all intensive purposes"],
            ["for all intents and purposes"],
            "Use the correct phrase meaning 'in every practical sense'.",
            "Corrects `for all intensive purposes` to `for all intents and purposes`, ensuring the phrase conveys its intended meaning."
        ),
        "FreeRein" => (
            ["free reign"],
            ["free rein"],
            "Use the correct phrase for unrestricted control.",
            "Ensures the correct use of `free rein`, avoiding confusion with `free reign`, which incorrectly suggests authority rather than freedom of action."
        ),
        "InOneFellSwoop" => (
            ["in one foul swoop"],
            ["in one fell swoop"],
            "Use the correct phrase for something happening suddenly.",
            "Corrects `in one foul swoop` to `in one fell swoop`, preserving the phrase’s original meaning of sudden and complete action."
        ),
        "JawDropping" => (
            ["jar-dropping"],
            ["jaw-dropping"],
            "Use the correct phrase for something astonishing.",
            "Corrects `jar-dropping` to `jaw-dropping`, ensuring the intended meaning of something that causes amazement."
        ),
        "JustDeserts" => (
            ["just desserts"],
            ["just deserts"],
            "Use the correct phrase for receiving what one deserves.",
            "Ensures `just deserts` is used correctly, preserving its meaning of receiving an appropriate outcome for one's actions."
        ),
        "AlzheimersDisease" => (
            ["old-timers' disease"],
            ["Alzheimer’s disease"],
            "Use the correct medical term.",
            "Fixes the common misnomer `old-timers' disease`, ensuring the correct medical term `Alzheimer’s disease` is used."
        ),
        "OldWivesTale" => (
            ["old wise tale"],
            ["old wives' tale"],
            "Use the correct phrase for a superstition or myth.",
            "Corrects `old wise tale` to `old wives' tale`, preserving the phrase’s meaning as an unfounded traditional belief."
        ),
        "OnTheSpurOfTheMoment" => (
            ["on the spurt of the moment"],
            ["on the spur of the moment"],
            "Use the correct phrase for acting spontaneously.",
            "Ensures the correct use of `on the spur of the moment`, avoiding confusion with the incorrect `spurt` variation."
        ),
        "PrayingMantis" => (
            ["preying mantis"],
            ["praying mantis"],
            "Use the insect's correct name.",
            "Corrects `preying mantis` to `praying mantis`, ensuring accurate reference to the insect’s characteristic pose."
        ),
        "RealTrouper" => (
            ["real trooper"],
            ["real trouper"],
            "Use the correct phrase for someone who perseveres.",
            "Ensures the correct use of `real trouper`, distinguishing it from `trooper`, which refers to a soldier or police officer."
        ),
        "RifeWith" => (
            ["ripe with"],
            ["rife with"],
            "Use the correct phrase for something abundant.",
            "Corrects `ripe with` to `rife with`, preserving the phrase’s meaning of being filled with something, often undesirable."
        ),
        "ScantilyClad" => (
            ["scandally clad"],
            ["scantily clad"],
            "Use the correct phrase for minimal attire.",
            "Fixes `scandally clad` to `scantily clad`, ensuring clarity in describing minimal attire."
        ),
        "ToTheMannerBorn" => (
            ["to the manor born"],
            ["to the manner born"],
            "Use the correct phrase for being naturally suited to something.",
            "Corrects `to the manor born` to `to the manner born`, ensuring the intended meaning of being naturally suited to a way of life."
        ),
        "WhetYourAppetite" => (
            ["wet your appetite"],
            ["whet your appetite"],
            "Use the correct phrase for stimulating desire.",
            "Ensures `whet your appetite` is used correctly, distinguishing it from the incorrect `wet` variation."
        ),
        "CaseSensitive" => (
            ["case sensitive"],
            ["case-sensitive"],
            "Use the hyphenated form for `case-sensitive`.",
            "Ensures `case-sensitive` is correctly hyphenated."
        ),
        "ChockFull" => (
            ["chock full"],
            ["chock-full"],
            "Use the hyphenated form for `chock-full`.",
            "Ensures `chock-full` is correctly hyphenated."
        ),
        "OffTheCuff" => (
            ["off the cuff"],
            ["off-the-cuff"],
            "Use the hyphenated form for `off-the-cuff`.",
            "Ensures `off-the-cuff` is correctly hyphenated."
        ),
        "WellBeing" => (
            ["wellbeing"],
            ["well-being"],
            "Use the hyphenated form for `well-being`.",
            "Ensures `well-being` is correctly hyphenated."
        ),
        "SimpleGrammatical" => (
            ["simply grammatical"],
            ["simple grammatical"],
            "Use `simple grammatical` for correct adjective usage.",
            "Corrects `simply grammatical` to `simple grammatical` for proper adjective usage."
        ),
        "ThatChallenged" => (
            ["the challenged"],
            ["that challenged"],
            "Use `that challenged` for correct relative clause.",
            "Corrects `the challenged` to `that challenged` for proper relative clause usage."
        ),
        "ToDoHyphen" => (
            ["todo"],
            ["to-do"],
            "Hyphenate `to-do`.",
            "Ensures `to-do` is correctly hyphenated."
        ),
        "Discuss" => (
            ["discuss about"],
            ["discuss"],
            "`About` is redundant",
            "Removes unnecessary `about` after `discuss`."
        ),
        "Discussed" => (
            ["discussed about"],
            ["discussed"],
            "Use `discussed` without `about`.",
            "Removes unnecessary `about` after `discussed`."
        ),
        "Discusses" => (
            ["discusses about"],
            ["discusses"],
            "`About` is redundant",
            "Removes unnecessary `about` after `discusses`."
        ),
        "Discussing" => (
            ["discussing about"],
            ["discussing"],
            "`About` is redundant",
            "Removes unnecessary `about` after `discussing`."
        ),
        "WorldWarII" => (
            ["world war 2", "world war ii", "world war ii", "world war ii", "world war ii"],
            ["World War II"],
            "Use the correct capitalization for `World War II`.",
            "Ensures `World War II` is correctly capitalized."
        ),
        "Towards" => (
            ["to towards"],
            ["towards"],
            "Use `towards` without the preceding `to`.",
            "Removes redundant `to` before `towards`."
        ),
        "Haphazard" => (
            ["half hazard", "half-hazard", "halfhazard"],
            ["haphazard"],
            "Use `haphazard` for randomness or lack of organization.",
            "Corrects the eggcorn `half hazard` to `haphazard`, which properly means lacking organization or being random."
        ),
        "DayAndAge" => (
            ["day in age"],
            ["day and age"],
            "Use `day and age` for referring to the present time.",
            "Corrects the eggcorn `day in age` to `day and age`, which properly means the current era or time period."
        ),
        "GuineaBissau" => (
            // Note: this lint matches any case but cannot correct wrong case
            // Note: It can only correct the hyphenation
            // Note: See linting/matcher.rs for case corrections
            // Note: $input must already be the correct case
            // Note: do not add other case variants here
            ["Guinea Bissau"],
            ["Guinea-Bissau"],
            "The official spelling is hyphenated.",
            "Checks for the correct official name of the African country."
        ),
        "PortAuPrince" => (
            // Note: this lint matches any case but cannot correct wrong case
            // Note: It can only correct the hyphenation
            // Note: See linting/matcher.rs for case corrections
            // Note: $input must already be the correct case
            // Note: do not add other case variants here
            ["Port au Prince"],
            ["Port-au-Prince"],
            "The official spelling is hyphenated.",
            "Checks for the correct official name of the capital of Haiti."
        ),
        "PortoNovo" => (
            // Note: this lint matches any case but cannot correct wrong case
            // Note: It can only correct the hyphenation
            // Note: See linting/matcher.rs for case corrections
            // Note: $input must already be the correct case
            // Note: do not add other case variants here
            ["Porto Novo"],
            ["Porto-Novo"],
            "The official spelling is hyphenated.",
            "Checks for the correct official name of the capital of Benin."
        ),
        "NerveRacking" => (
            ["nerve racking", "nerve wracking", "nerve wrecking", "nerve-wracking", "nerve-wrecking"],
            ["nerve-racking"],
            "Use `nerve-racking` for something that causes anxiety or tension.",
            "Corrects common misspellings and missing hyphen in `nerve-racking`."
        ),
        // Avoid suggestions resulting in "a entire ...."
        "AWholeEntire" => (
            ["a whole entire"],
            ["a whole", "an entire"],
            "Avoid redundancy. Use either `whole` or `entire` for referring to the complete amount or extent.",
            "Corrects the redundancy in `whole entire` to `whole` or `entire`."
        ),
        "WholeEntire" => (
            ["whole entire"],
            ["whole", "entire"],
            "Avoid redundancy. Use either `whole` or `entire` for referring to the complete amount or extent.",
            "Corrects the redundancy in `whole entire` to `whole` or `entire`."
        ),
        "InDetail" => (
            ["in details"],
            ["in detail"],
            "Use singular `in detail` for referring to a detailed description.",
            "Correct unidiomatic plural `in details` to `in detail`."
        ),
        "InMoreDetail" => (
            ["in more details"],
            ["in more detail"],
            "Use singular `in more detail` for referring to a detailed description.",
            "Correct unidiomatic plural `in more details` to `in more detail`."
        ),
        "TickingTimeClock" => (
            ["ticking time clock"],
            ["ticking time bomb", "ticking clock"],
            "Use `ticking time bomb` for disastrous consequences, otherwise avoid redundancy with just `ticking clock`.",
            "Corrects `ticking time clock` to `ticking time bomb` for idiomatic urgency or `ticking clock` otherwise."
        ),
        "InAndOfItself" => (
            ["in of itself"],
            ["in and of itself"],
            "Use `in and of itself` for referring to something's inherent or intrinsic quality.",
            "Corrects nonstandard `in of itself` to standard `in and of itself`."
        ),
        "ALotWorst" => (
            ["a lot worst", "alot worst"],
            ["a lot worse"],
            "Use `worse` for comparing. (`Worst` is for the extreme case)",
            "Corrects `a lot worst` to `a lot worse` for proper comparative usage."
        ),
        "FarWorse" => (
            ["far worst"],
            ["far worse"],
            "Use `worse` for comparing. (`Worst` is for the extreme case)",
            "Corrects `far worst` to `far worse` for proper comparative usage."
        ),
        "MuchWorse" => (
            ["much worst"],
            ["much worse"],
            "Use `worse` for comparing. (`Worst` is for the extreme case)",
            "Corrects `much worst` to `much worse` for proper comparative usage."
        ),
        "TurnForTheWorse" => (
            ["turn for the worst"],
            ["turn for the worse"],
            "Use `turn for the worse` for a negative change in circumstances. Avoid the incorrect `turn for the worst`.",
            "Corrects the nonstandard `turn for the worst` to the idiomatic `turn for the worse`, used to describe a situation that has deteriorated."
        ),
        "WorseAndWorse" => (
            ["worst and worst", "worse and worst", "worst and worse"],
            ["worse and worse"],
            "Use `worse` for comparing. (`Worst` is for the extreme case)",
            "Corrects `worst and worst` to `worse and worse` for proper comparative usage."
        ),
        "WorseCaseScenario" => (
            ["worse case scenario", "worse-case scenario", "worse-case-scenario",
             "worst case scenario",                        "worst-case-scenario"],
            ["worst-case scenario"],
            "Use `worst` for referring to the worst possible scenario. (`Worse` is for comparing)",
            "Corrects `worst-case scenario` when the hyphen is missing or `worse` is used instead of `worst`."
        ),
        "WorseThan" => (
            ["worst than"],
            ["worse than"],
            "Use `worse` for comparing. (`Worst` is for the extreme case)",
            "Corrects `worst than` to `worse than` for proper comparative usage."
        ),
        "WorstEver" => (
            ["worse ever"],
            ["worst ever"],
            "Use `worst` for the extreme case. (`Worse` is for comparing)",
            "Corrects `worse ever` to `worst ever` for proper comparative usage."
        ),
        "Monumentous" => (
            ["monumentous"],
            ["momentous", "monumental"],
            "Retain `monumentous` for jocular effect. Otherwise `momentous` indicates great signifcance while `monumental` indicates imposing size.",
            "Advises using `momentous` or `monumental` instead of `monumentous` for serious usage."
        ),
        "InAnyWay" => (
            ["in anyway"],
            ["in any way"],
            "Use `in any way` for emphasizing a point.",
            "Corrects ungrammatical `in anyway` to `in any way`."
        ),
        "ExplanationMark" => (
            ["explanation mark"],
            ["exclamation mark"],
            "The correct name for the `!` punctuation is `exclamation mark`.",
            "Corrects the eggcorn `explanation mark` to `exclamation mark`."
        ),
        "ExplanationMarks" => (
            ["explanation marks"],
            ["exclamation marks"],
            "The correct name for the `!` punctuation is `exclamation mark`.",
            "Corrects the eggcorn `explanation mark` to `exclamation mark`."
        ),
        "ExplanationPoint" => (
            ["explanation point"],
            ["exclamation point"],
            "The correct name for the `!` punctuation is `exclamation point`.",
            "Corrects the eggcorn `explanation point` to `exclamation point`."
        ),
        "AsFarBackAs" => (
            ["as early back as"],
            ["as far back as"],
            "Use `as far back as` for referring to a time in the past.",
            "Corrects nonstandard `as early back as` to `as far back as`."
        ),
        "ALongTime" => (
            ["along time"],
            ["a long time"],
            "Use `a long time` for referring to a duration of time.",
            "Corrects `along time` to `a long time`."
        ),
        "EachAndEveryOne" => (
            ["each and everyone"],
            ["each and every one"],
            "Use `each and every one` for referring to a group of people or things.",
            "Corrects `each and everyone` to `each and every one`."
        ),
        "InsteadOf" => (
            ["in stead of"],
            ["instead of"],
            "Use the modern single word `instead of` to indicate a replacement.",
            "Corrects the archaic or mistaken separation `in stead of` to `instead of` in everyday usage."
        ),
        "Intact" => (
            ["in tact"],
            ["intact"],
            "Use `intact` to mean undamaged or whole.",
            "Prevents the erroneous spacing in `in tact`; `intact` is the single correct word."
        ),
        "IveGotTo" => (
            ["I've go to"],
            ["I've got to"],
            "Use `I've got to` for necessity or obligation.",
            "Corrects the slip `I've go to` to the idiomatic `I've got to`."
        ),
        "ForALongTime" => (
            ["for along time"],
            ["for a long time"],
            "Use the standard phrase `for a long time` to indicate an extended duration.",
            "Eliminates the incorrect merging in `for along time`."
        ),
        "InAWhile" => (
            ["in awhile", "in while"],
            ["in a while"],
            "When describing a timeframe, use `a while`.",
            "Corrects the missing article in `in while` or `in awhile`, forming `in a while`."
        ),
        "QuiteAWhile" => (
            ["quite awhile"],
            ["quite a while"],
            "Add `a` to form `quite a while`, clarifying the duration.",
            "Corrects `quite awhile` => `quite a while` by inserting the missing article."
        ),
        "ForAWhile" => (
            ["for awhile", "for while"],
            ["for a while"],
            "When describing a timeframe, use `a while`.",
            "Corrects the missing article in `for while` or `for awhile`, forming `for a while`."
        ),
        "AfterAWhile" => (
            ["after awhile", "after while"],
            ["after a while"],
            "When describafterg a timeframe, use `a while`.",
            "Corrects the missing article after `after while` or `after awhile`, forming `after a while`."
        ),
        "HumanBeings" => (
            ["human's beings", "humans beings"],
            ["human beings"],
            "Use `human beings` to refer to people collectively.",
            "Eliminates the incorrect possessive/plural usage like `human's beings` or `humans beings`."
        ),
        "HalfAnHour" => (
            ["half an our"],
            ["half an hour"],
            "Remember the silent 'h' when writing `hour`: `half an hour`.",
            "Fixes the eggcorn `half an our` to the accepted `half an hour`."
        ),
        "AnAnother" => (
            ["an another", "a another"],
            ["another"],
            "Use `another` on its own.",
            "Corrects `an another` and `a another`."
        ),
        "AnotherAn" => (
            ["another an"],
            ["another"],
            "Use `another` on its own.",
            "Corrects `another an` to `another`."
        ),
        "AnotherOnes" => (
            ["another ones"],
            ["another one", "another one's", "other ones"],
            "`another` is singular but `ones` is plural. Or maybe you meant the possessive `one's`.",
            "Corrects `another ones`."
        ),
        "AnotherThings" => (
            ["another things"],
            ["another thing", "other things"],
            "`another` is singular but `things` is plural.",
            "Corrects `another things`."
        ),
        "TheAnother" => (
            ["the another"],
            ["the other", "another"],
            "Use `the other` or `another`, not both.",
            "Corrects `the another`."
        ),
        "ExpandDependency" => (
            ["dep"],
            ["dependency"],
            "Use `dependency` instead of `dep`",
            "Expands the abbreviation `dep` to the full word `dependency` for clarity."
        ),
        "ExpandDependencies" => (
            ["deps"],
            ["dependencies"],
            "Use `dependencies` instead of `deps`",
            "Expands the abbreviation `deps` to the full word `dependencies` for clarity."
        ),
        "ExpandMinimum" => (
            ["min"],
            ["minimum"],
            "Use `minimum` instead of `min`",
            "Expands the abbreviation `min` to the full word `minimum` for clarity."
        ),
        "ExpandStandardInput" => (
            ["stdin"],
            ["standard input"],
            "Use `standard input` instead of `stdin`",
            "Expands the abbreviation `stdin` to `standard input` for clarity."
        ),
        "ExpandStandardOutput" => (
            ["stdout"],
            ["standard output"],
            "Use `standard output` instead of `stdout`",
            "Expands the abbreviation `stdout` to `standard output` for clarity."
        ),
        "ExpandWith" => (
            ["w/"],
            ["with"],
            "Use `with` instead of `w/`",
            "Expands the abbreviation `w/` to the full word `with` for clarity."
        ),
        "ExpandWithout" => (
            ["w/o"],
            ["without"],
            "Use `without` instead of `w/o`",
            "Expands the abbreviation `w/o` to the full word `without` for clarity."
        ),
        "OnSecondThought" => (
            ["on second though"],
            ["on second thought"],
            "Idiomatic expression: use `on second thought` instead of `on second though`",
            "Replaces the nonstandard `on second though` with the common idiom `on second thought` to indicate reconsideration."
        ),
        "Excellent" => (
            ["very good"],
            ["excellent"],
            "Vocabulary enhancement: use `excellent` instead of `very good`",
            "Provides a stronger word choice by replacing `very good` with `excellent` for clarity and emphasis."
        ),
        "WellKept" => (
            ["highly-kept", "highly kept"],
            // There may be other good alternatives such as closely-guarded or tightly-held
            ["well-kept"],
            "`Highly-kept` is not standard. To describe secrets, `well-kept` is the most used phrase.",
            "Flags `highly-kept` and recommends `well-kept` as an alternative."
        ),
        "ExpandBecause" => (
            ["cuz"],
            ["because"],
            "Use `because` instead of informal `cuz`",
            "Expands the informal abbreviation `cuz` to the full word `because` for formality."
        ),
        "AtFaceValue" => (
            ["on face value"],
            ["at face value"],
            "`at face value is more idiomatic and more common.",
            "Corrects `on face value` to the more usual `at face value`."
        ),
        "TrialAndError" => (
            ["trail and error"],
            ["trial and error"],
            "You misspelled `trial`.",
            "Corrects `trail` to `trial` in `trial and error`."
        ),
        "HomeInOn" => (
            ["hone in on"],
            ["home in on"],
            "Use `home in on` rather than `hone in on`",
            "Corrects `hone in on` to `home in on`."
        ),
        "HomesInOn" => (
            ["hones in on"],
            ["homes in on"],
            "Use `home in on` rather than `hone in on`",
            "Corrects `hone in on` to `home in on`."
        ),
        "HomedInOn" => (
            ["honed in on"],
            ["homed in on"],
            "Use `home in on` rather than `hone in on`",
            "Corrects `hone in on` to `home in on`."
        ),
        "HomingInOn" => (
            ["honing in on"],
            ["homing in on"],
            "Use `home in on` rather than `hone in on`",
            "Corrects `hone in on` to `home in on`."
        ),
        "Unless" => (
            ["unless if"],
            ["unless"],
            "Use `unless` on its own.",
            "Corrects `unless if` to `unless`."
        ),
        "SufficeItToSay" => (
            ["suffice to say"],
            ["suffice it to say"],
            "`Suffice it to say` is more standard and more common variant.",
            "Corrects `suffice to say` to `suffice it to say`."
        ),
        "LikeThePlague" => (
            ["like a plague"],
            ["like the plague"],
            "`Things are avoided `like the plague` not `like a plague`.",
            "Corrects `like a plague` to `like the plague`."
        ),
        "HaveGone" => (
            ["have went"],
            ["have gone"],
            "`Have gone` is the correct form.",
            "Corrects `have went` to `have gone`."
        ),
        "HadGone" => (
            ["had went"],
            ["had gone"],
            "`Had gone` is the correct form.",
            "Corrects `had went` to `had gone`."
        ),
        "HavingGone" => (
            ["having went"],
            ["having gone"],
            "`Having gone` is the correct form.",
            "Corrects `having went` to `having gone`."
        ),
        "HasGone" => (
            ["has went"],
            ["has gone"],
            "`Has gone` is the correct form.",
            "Corrects `has went` to `has gone`."
        ),
        "CaseInPoint" => (
            ["case and point"],
            ["case in point"],
            "`Case in point` is the correct form of the phrase.",
            "Corrects `case and point` to `case in point`."
        ),
        "AsWell" => (
            ["aswell"],
            ["as well"],
            "`as well` should be written as two words.",
            "Corrects `aswell` to `as well`."
        ),
        "HasPassed" => (
            ["has past"],
            ["has passed"],
            "Did you mean the verb `passed`?",
            "Suggests `past` for `passed` in case a verb was intended."
        ),
        "HavePassed" => (
            ["have past"],
            ["have passed"],
            "Did you mean the verb `passed`?",
            "Suggests `past` for `passed` in case a verb was intended."
        ),
        "HadPassed" => (
            ["had past"],
            ["had passed"],
            "Did you mean the verb `passed`?",
            "Suggests `past` for `passed` in case a verb was intended."
        ),
        "HavingPassed" => (
            ["having past"],
            ["having passed"],
            "Did you mean the verb `passed`?",
            "Suggests `past` for `passed` in case a verb was intended."
        ),
        "ClientSide" => (
            ["client's side"],
            ["client-side"],
            "In client-server contexts, use `client-side` rather than `client's side`.",
            "Corrects `client's side` to `client-side`, which is usual in `client-server contexts`."
        ),
        "ServerSide" => (
            ["server's side"],
            ["server-side"],
            "In client-server contexts, use `server-side` rather than `server's side`.",
            "Corrects `server's side` to `server-side`, which is usual in `client-server contexts`."
        ),
        "InCase" => (
            ["incase"],
            ["in case"],
            "`In case` should be written as two words.",
            "Corrects `incase` to `in case`."
        ),
        "DoNotWant" => (
            ["don't wan", "do not wan"],
            ["don't want", "do not want"],
            "Use the full verb “want” after negation: “don't want” or “do not want.”",
            "In English, negation still requires the complete verb form (“want”), so avoid truncating it to “wan.”"
        ),
        "CoursingThroughVeins" => (
            ["cursing through veins"],
            ["coursing through veins"],
            "In this idiom, blood “courses” (flows) through veins, not “curses”.",
            "In English idioms, “to course” means to flow rapidly—so avoid the eggcorn `cursing through veins.`"
        ),
        "BestRegards" => (
            ["beat regards"],
            ["best regards"],
            "Use `best regards` to convey sincere well wishes in a closing.",
            "In valedictions, `best` expresses your highest regard—avoid the typo `beat regards`."
        ),
        "Freezing" => (
            ["very cold", "really cold", "extremely cold"],
            ["freezing"],
            "A more vivid adjective would better capture extreme cold.",
            "Encourages vivid writing by suggesting “freezing” instead of weaker expressions like “very cold.”"
        ),
    });

    group.set_all_rules_to(Some(true));

    group
}

#[cfg(test)]
mod tests {
    use crate::linting::tests::{
        assert_lint_count, assert_nth_suggestion_result, assert_suggestion_result,
    };

    use super::lint_group;

    #[test]
    fn get_rid_off() {
        assert_suggestion_result(
            "Please bump axios version to get rid off npm warning #624",
            lint_group(),
            "Please bump axios version to get rid of npm warning #624",
        );
    }

    #[test]
    fn gets_rid_off() {
        assert_suggestion_result(
            "Adding at as a runtime dependency gets rid off that error",
            lint_group(),
            "Adding at as a runtime dependency gets rid of that error",
        );
    }

    #[test]
    fn getting_rid_off() {
        assert_suggestion_result(
            "getting rid off of all the complexity of the different accesses method of API service providers",
            lint_group(),
            "getting rid of of all the complexity of the different accesses method of API service providers",
        );
    }

    #[test]
    fn got_rid_off() {
        assert_suggestion_result(
            "For now we got rid off circular deps in model tree structure and it's API.",
            lint_group(),
            "For now we got rid of circular dependencies in model tree structure and it's API.",
        );
    }

    #[test]
    fn gotten_rid_off() {
        assert_suggestion_result(
            "The baX variable thingy I have gotten rid off, that was due to a bad character in the encryption key.",
            lint_group(),
            "The baX variable thingy I have gotten rid of, that was due to a bad character in the encryption key.",
        );
    }

    #[test]
    fn get_ride_of() {
        assert_suggestion_result(
            "Get ride of \"WARNING Deprecated: markdown_github. Use gfm\"",
            lint_group(),
            "Get rid of \"WARNING Deprecated: markdown_github. Use gfm\"",
        );
    }

    #[test]
    fn get_ride_off() {
        assert_suggestion_result(
            "This exact hack was what I trying to get ride off. ",
            lint_group(),
            "This exact hack was what I trying to get rid of. ",
        );
    }

    #[test]
    fn getting_ride_of() {
        assert_suggestion_result(
            "If you have any idea how to fix this without getting ride of bootstrap I would be thankfull.",
            lint_group(),
            "If you have any idea how to fix this without getting rid of bootstrap I would be thankfull.",
        );
    }

    #[test]
    fn gets_ride_of() {
        assert_suggestion_result(
            ".. gets ride of a central back-end/server and eliminates all the risks associated to it.",
            lint_group(),
            ".. gets rid of a central back-end/server and eliminates all the risks associated to it.",
        );
    }

    #[test]
    fn gotten_ride_of() {
        assert_suggestion_result(
            "I have gotten ride of the react-table and everything works just fine.",
            lint_group(),
            "I have gotten rid of the react-table and everything works just fine.",
        );
    }

    #[test]
    fn got_ride_of() {
        assert_suggestion_result(
            "I had to adjust the labels on the free version because you guys got ride of ...",
            lint_group(),
            "I had to adjust the labels on the free version because you guys got rid of ...",
        );
    }

    #[test]
    fn issue_574() {
        assert_lint_count("run by one", lint_group(), 0);
    }

    #[test]
    fn turn_it_off_clean_lower() {
        assert_lint_count("turn it off", lint_group(), 0);
    }

    #[test]
    fn turn_it_off_clean_upper() {
        assert_lint_count("Turn it off", lint_group(), 0);
    }

    #[test]
    fn of_confusion() {
        assert_suggestion_result("Turn it of", lint_group(), "Turn it off");
    }

    #[test]
    fn i_and_of_confusion() {
        assert_suggestion_result("Turn i of", lint_group(), "Turn it off");
    }

    #[test]
    fn off_course() {
        assert_suggestion_result(
            "Yes, off course we should do that.",
            lint_group(),
            "Yes, of course we should do that.",
        );
    }

    #[test]
    fn o_course() {
        assert_suggestion_result(
            "Yes, o course we should do that.",
            lint_group(),
            "Yes, of course we should do that.",
        );
    }

    #[test]
    fn bad_rep() {
        assert_suggestion_result("bad rep", lint_group(), "bad rap");
    }

    #[test]
    fn baited_breath() {
        assert_suggestion_result("baited breath", lint_group(), "bated breath");
    }

    #[test]
    fn change_tact_atomic() {
        assert_suggestion_result("change tact", lint_group(), "change tack");
    }

    #[test]
    fn changed_tacks_atomic() {
        assert_suggestion_result("changed tacks", lint_group(), "changed tack");
    }

    #[test]
    fn changes_tacts_atomic() {
        assert_suggestion_result("changes tacts", lint_group(), "changes tack");
    }

    #[test]
    fn changing_tact_atomic() {
        assert_suggestion_result("changing tact", lint_group(), "changing tack");
    }

    #[test]
    fn change_of_tacks_atomic() {
        assert_suggestion_result("change of tacks", lint_group(), "change of tack");
    }

    #[test]
    fn change_of_tact_real_world() {
        assert_suggestion_result(
            "Change of tact : come give your concerns - Death Knight",
            lint_group(),
            "Change of tack : come give your concerns - Death Knight",
        );
    }

    #[test]
    fn change_of_tacts_real_world() {
        assert_suggestion_result(
            "2013.08.15 - A Change of Tacts | Hero MUX Wiki | Fandom",
            lint_group(),
            "2013.08.15 - A Change of Tack | Hero MUX Wiki | Fandom",
        );
    }

    #[test]
    fn changing_of_tacks_real_world() {
        assert_suggestion_result(
            "Duffy's changing of tacks hidden in her poetry collection ...",
            lint_group(),
            "Duffy's changing of tack hidden in her poetry collection ...",
        );
    }

    #[test]
    fn changes_of_tact_real_world() {
        assert_suggestion_result(
            "While the notes and the changes of tact started to ...",
            lint_group(),
            "While the notes and the changes of tack started to ...",
        );
    }

    #[test]
    fn hunger_pain() {
        assert_suggestion_result("hunger pain", lint_group(), "hunger pang");
    }

    #[test]
    fn in_mass() {
        assert_suggestion_result("in mass", lint_group(), "en masse");
    }

    #[test]
    fn let_along() {
        assert_suggestion_result("let along", lint_group(), "let alone");
    }

    #[test]
    fn sneaky_suspicion() {
        assert_suggestion_result("sneaky suspicion", lint_group(), "sneaking suspicion");
    }

    #[test]
    fn supposed_to() {
        assert_suggestion_result("suppose to", lint_group(), "supposed to");
    }

    #[test]
    fn spacial_attention() {
        assert_suggestion_result("spacial attention", lint_group(), "special attention");
    }

    #[test]
    fn now_on_hold() {
        assert_lint_count("Those are now on hold for month.", lint_group(), 0);
    }

    #[test]
    fn operative_system() {
        assert_suggestion_result(
            "COS is a operative system made with the COSMOS Kernel and written in C#, COS its literally the same than MS-DOS but written in C# and open-source.",
            lint_group(),
            "COS is a operating system made with the COSMOS Kernel and written in C#, COS its literally the same than MS-DOS but written in C# and open-source.",
        );
    }

    #[test]
    fn operative_systems() {
        assert_suggestion_result(
            "My dotfiles for my operative systems and other configurations.",
            lint_group(),
            "My dotfiles for my operating systems and other configurations.",
        );
    }

    #[test]
    fn point_is_moot() {
        assert_suggestion_result("Your point is mute.", lint_group(), "Your point is moot.");
    }

    #[test]
    fn issue_777() {
        assert_suggestion_result(
            "Last but not the least, with VS2013 you can use Web Essentials 2013",
            lint_group(),
            "Last but not least, with VS2013 you can use Web Essentials 2013",
        );
    }

    #[test]
    fn issue_790() {
        assert_suggestion_result(
            "This seems like a blanketed statement and I have not found any info to back up whether PyJWT is affected.",
            lint_group(),
            "This seems like a blanket statement and I have not found any info to back up whether PyJWT is affected.",
        );
    }

    #[test]
    fn guinea_bissau_missing_hyphen_only() {
        assert_suggestion_result("Guinea Bissau", lint_group(), "Guinea-Bissau");
    }

    fn detect_nerve_wracking_hyphen() {
        assert_suggestion_result(
            "We've gone through several major changes / upgrades to atlantis, and it's always a little bit nerve-wracking because if we mess something up we ...",
            lint_group(),
            "We've gone through several major changes / upgrades to atlantis, and it's always a little bit nerve-racking because if we mess something up we ...",
        );
    }

    #[test]
    fn detect_nerve_wrecking_hyphen() {
        assert_suggestion_result(
            "The issue happens to me on a daily basis, and it is nerve-wrecking because I become unsure if I have actually saved the diagram, but every time ...",
            lint_group(),
            "The issue happens to me on a daily basis, and it is nerve-racking because I become unsure if I have actually saved the diagram, but every time ...",
        );
    }

    #[test]
    fn detect_nerve_wracking_no_hyphen() {
        assert_suggestion_result(
            "Very nerve wracking landing in an unfamiliar mountainous airport in dead of night with no radar to show surrounding terrain.",
            lint_group(),
            "Very nerve-racking landing in an unfamiliar mountainous airport in dead of night with no radar to show surrounding terrain.",
        );
    }

    #[test]
    fn detect_nerve_wrecking_no_hyphen() {
        assert_suggestion_result(
            "I appreciate any kind of help since this is kind of nerve wrecking.",
            lint_group(),
            "I appreciate any kind of help since this is kind of nerve-racking.",
        );
    }

    #[test]
    fn detect_nerve_racking_no_hyphen() {
        assert_suggestion_result(
            "It's nerve racking to think about it because I have code inside the callback that resolves the member and somehow I feel like it's so ..",
            lint_group(),
            "It's nerve-racking to think about it because I have code inside the callback that resolves the member and somehow I feel like it's so ..",
        );
    }

    #[test]
    fn detect_atomic_whole_entire() {
        assert_suggestion_result("whole entire", lint_group(), "whole");
    }

    #[test]
    fn correct_atomic_a_whole_entire_to_a_whole() {
        assert_suggestion_result("a whole entire", lint_group(), "a whole");
    }

    #[test]
    fn correct_atomic_a_whole_entire_to_an_entire() {
        assert_nth_suggestion_result("a whole entire", lint_group(), "an entire", 1);
    }

    #[test]
    fn correct_real_world_whole_entire() {
        assert_suggestion_result(
            "[FR] support use system dns in whole entire app",
            lint_group(),
            "[FR] support use system dns in whole app",
        );
    }

    #[test]
    fn correct_real_world_a_whole_entire_to_a_whole() {
        assert_suggestion_result(
            "Start mapping a whole entire new planet using NASA’s MOLA.",
            lint_group(),
            "Start mapping a whole new planet using NASA’s MOLA.",
        );
    }

    #[test]
    fn correct_real_world_a_whole_entire_to_an_entire() {
        assert_nth_suggestion_result(
            "I am not sure I can pass in a whole entire query via the include.",
            lint_group(),
            "I am not sure I can pass in an entire query via the include.",
            1,
        );
    }

    fn in_detail_atomic() {
        assert_suggestion_result("in details", lint_group(), "in detail");
    }

    #[test]
    fn in_more_detail_atomic() {
        assert_suggestion_result("in more details", lint_group(), "in more detail");
    }

    #[test]
    fn in_detail_real_world() {
        assert_suggestion_result(
            "c++ - who can tell me \"*this pointer\" in details?",
            lint_group(),
            "c++ - who can tell me \"*this pointer\" in detail?",
        )
    }

    #[test]
    fn suggests_ticking_time_bomb() {
        assert_suggestion_result(
            "One element that can help up the stakes (and tension!) is a “ticking time clock.”",
            lint_group(),
            "One element that can help up the stakes (and tension!) is a “ticking time bomb.”",
        );
    }

    #[test]
    fn in_more_detail_real_world() {
        assert_suggestion_result(
            "Document the interface in more details · Issue #3 · owlbarn ...",
            lint_group(),
            "Document the interface in more detail · Issue #3 · owlbarn ...",
        );
    }

    #[test]
    fn detect_atomic_in_of_itself() {
        assert_suggestion_result("in of itself", lint_group(), "in and of itself");
    }

    #[test]
    fn correct_real_world_in_of_itself() {
        assert_suggestion_result(
            "This is not entirely unexpected in of itself, as Git and GitHub Desktop both generally prove fairly bad at delineating context intelligently...",
            lint_group(),
            "This is not entirely unexpected in and of itself, as Git and GitHub Desktop both generally prove fairly bad at delineating context intelligently...",
        )
    }

    #[test]
    fn detect_a_lot_worse_atomic() {
        assert_suggestion_result("a lot worst", lint_group(), "a lot worse");
    }

    #[test]
    fn detect_a_lot_worse_real_world() {
        assert_suggestion_result(
            "On a debug build, it's even a lot worst.",
            lint_group(),
            "On a debug build, it's even a lot worse.",
        );
    }

    #[test]
    fn suggests_ticking_clock() {
        assert_nth_suggestion_result(
            "The opportunity itself has a ticking time clock as all great opportunities do.",
            lint_group(),
            "The opportunity itself has a ticking clock as all great opportunities do.",
            1,
        );
    }

    #[test]
    fn detect_far_worse_atomic() {
        assert_suggestion_result("far worst", lint_group(), "far worse");
    }

    #[test]
    fn detect_far_worse_real_world() {
        assert_suggestion_result(
            "I mainly use Firefox (personal preference) and have noticed it has far worst performance than Chrome",
            lint_group(),
            "I mainly use Firefox (personal preference) and have noticed it has far worse performance than Chrome",
        );
    }

    #[test]
    fn detect_much_worse_atomic() {
        assert_suggestion_result("much worst", lint_group(), "much worse");
    }

    #[test]
    fn detect_much_worse_real_world() {
        assert_suggestion_result(
            "the generated image quality is much worst (actually nearly broken)",
            lint_group(),
            "the generated image quality is much worse (actually nearly broken)",
        );
    }

    #[test]
    fn detect_turn_for_the_worse_atomic() {
        assert_suggestion_result("turn for the worst", lint_group(), "turn for the worse");
    }

    #[test]
    fn detect_turn_for_the_worse_real_world() {
        assert_suggestion_result(
            "Very surprised to see this repo take such a turn for the worst.",
            lint_group(),
            "Very surprised to see this repo take such a turn for the worse.",
        );
    }

    #[test]
    fn detect_worst_and_worst_atomic() {
        assert_suggestion_result("worst and worst", lint_group(), "worse and worse");
    }

    #[test]
    fn detect_worst_and_worst_real_world() {
        assert_suggestion_result(
            "This control-L trick does not work for me. The padding is getting worst and worst.",
            lint_group(),
            "This control-L trick does not work for me. The padding is getting worse and worse.",
        );
    }

    #[test]
    fn detect_worse_and_worst_real_world() {
        assert_suggestion_result(
            "This progressively got worse and worst to the point that the machine (LEAD 1010) stopped moving alltogether.",
            lint_group(),
            "This progressively got worse and worse to the point that the machine (LEAD 1010) stopped moving alltogether.",
        );
    }

    #[test]
    fn detect_worse_than_atomic() {
        assert_suggestion_result("worst than", lint_group(), "worse than");
    }

    #[test]
    fn detect_worse_than_real_world() {
        assert_suggestion_result(
            "Project real image - inversion quality is worst than in StyleGAN2",
            lint_group(),
            "Project real image - inversion quality is worse than in StyleGAN2",
        );
    }

    #[test]
    fn detect_worst_ever_atomic() {
        assert_suggestion_result("worse ever", lint_group(), "worst ever");
    }

    #[test]
    fn detect_worst_ever_real_world() {
        assert_suggestion_result(
            "The Bcl package family is one of the worse ever published by Microsoft.",
            lint_group(),
            "The Bcl package family is one of the worst ever published by Microsoft.",
        );
    }

    #[test]
    fn detect_monumentous_atomic() {
        assert_suggestion_result("monumentous", lint_group(), "momentous");
    }

    #[test]
    fn detect_monumentous_real_world() {
        assert_suggestion_result(
            "I think that would be a monumentous step in the right direction, and would DEFINATLY turn heads in not just the music industry, but every ...",
            lint_group(),
            "I think that would be a momentous step in the right direction, and would DEFINATLY turn heads in not just the music industry, but every ...",
        );
    }

    #[test]
    fn detect_in_anyway_atomic() {
        assert_suggestion_result("in anyway", lint_group(), "in any way");
    }

    #[test]
    fn detect_in_anyway_real_world() {
        assert_suggestion_result(
            "The names should not affect your application in anyway and you can override extension names.",
            lint_group(),
            "The names should not affect your application in any way and you can override extension names.",
        );
    }

    #[test]
    fn detect_explanation_mark_atomic() {
        assert_suggestion_result("explanation mark", lint_group(), "exclamation mark");
    }

    #[test]
    fn detect_explanation_marks_atomic() {
        assert_suggestion_result("explanation marks", lint_group(), "exclamation marks");
    }

    #[test]
    fn detect_explanation_mark_real_world() {
        assert_suggestion_result(
            "Note that circled explanation mark, question mark, plus and arrows may be significantly harder to distinguish than their uncircled variants.",
            lint_group(),
            "Note that circled exclamation mark, question mark, plus and arrows may be significantly harder to distinguish than their uncircled variants.",
        );
    }

    #[test]
    fn detect_explanation_marks_real_world() {
        assert_suggestion_result(
            "this issue: html: properly handle explanation marks in comments",
            lint_group(),
            "this issue: html: properly handle exclamation marks in comments",
        );
    }

    #[test]
    fn detect_explanation_point_atomic() {
        assert_suggestion_result("explanation point", lint_group(), "exclamation point");
    }

    #[test]
    fn detect_explanation_point_real_world() {
        assert_suggestion_result(
            "js and makes an offhand mention that you can disable inbuilt plugin with an explanation point (e.g. !error ).",
            lint_group(),
            "js and makes an offhand mention that you can disable inbuilt plugin with an exclamation point (e.g. !error ).",
        );
    }

    #[test]
    fn detect_as_early_back_as() {
        assert_suggestion_result("as early back as", lint_group(), "as far back as");
    }

    #[test]
    fn detect_as_early_back_as_real_world() {
        assert_suggestion_result(
            "skin overrides also supports a wide variety of minecraft versions - as early back as 1.14.4.",
            lint_group(),
            "skin overrides also supports a wide variety of minecraft versions - as far back as 1.14.4.",
        );
    }

    #[test]
    fn detect_a_long_time() {
        assert_suggestion_result("along time", lint_group(), "a long time");
    }

    #[test]
    fn detect_a_long_time_real_world() {
        assert_suggestion_result(
            "Fast refreshing is very slow had to wait along time for it to update.",
            lint_group(),
            "Fast refreshing is very slow had to wait a long time for it to update.",
        );
    }

    #[test]
    fn detect_each_and_everyone() {
        assert_suggestion_result("each and everyone", lint_group(), "each and every one");
    }

    #[test]
    fn detect_each_and_everyone_real_world() {
        assert_suggestion_result(
            "I have modified each and everyone of them to keep only the best of the best!",
            lint_group(),
            "I have modified each and every one of them to keep only the best of the best!",
        );
    }

    #[test]
    fn test_instead_of() {
        assert_suggestion_result(
            "He used water in stead of soda.",
            lint_group(),
            "He used water instead of soda.",
        );
    }

    #[test]
    fn correct_an_another() {
        assert_suggestion_result(
            "Render shader to use it as texture in an another shader.",
            lint_group(),
            "Render shader to use it as texture in another shader.",
        );
    }

    #[test]
    fn test_instead_of_clean() {
        // Ensure no lint is triggered when it's already correct
        assert_lint_count("He used water instead of soda.", lint_group(), 0);
    }

    #[test]
    fn test_intact() {
        assert_suggestion_result(
            "The code remains in tact after the merge.",
            lint_group(),
            "The code remains intact after the merge.",
        );
    }

    #[test]
    fn correct_a_another() {
        assert_suggestion_result(
            "Audit login is a another package for laravel framework.",
            lint_group(),
            "Audit login is another package for laravel framework.",
        );
    }

    #[test]
    fn test_intact_clean() {
        assert_lint_count("The data set remains intact.", lint_group(), 0);
    }

    #[test]
    fn test_ive_got_to() {
        assert_suggestion_result(
            "I've go to finish this before Monday.",
            lint_group(),
            "I've got to finish this before Monday.",
        );
    }

    #[test]
    fn correct_another_an() {
        assert_suggestion_result(
            "Yet another an atomic deployment tool.",
            lint_group(),
            "Yet another atomic deployment tool.",
        );
    }

    #[test]
    fn test_for_a_long_time() {
        assert_suggestion_result(
            "I was stuck there for along time.",
            lint_group(),
            "I was stuck there for a long time.",
        );
    }

    #[test]
    fn correct_another_ones() {
        assert_nth_suggestion_result(
            "Change list params of a resource, another ones change too",
            lint_group(),
            "Change list params of a resource, other ones change too",
            2,
        );
    }

    #[test]
    fn test_in_a_while() {
        assert_suggestion_result(
            "I haven't checked in awhile.",
            lint_group(),
            "I haven't checked in a while.",
        );
        assert_suggestion_result(
            "We’ll talk again in while.",
            lint_group(),
            "We’ll talk again in a while.",
        );
    }

    #[test]
    fn correct_another_things() {
        assert_nth_suggestion_result(
            "Another things to fix in the Mask editor",
            lint_group(),
            "Other things to fix in the Mask editor",
            1,
        );
    }

    #[test]
    fn test_in_quite_a_while() {
        assert_suggestion_result(
            "I haven’t seen him in quite awhile.",
            lint_group(),
            "I haven’t seen him in quite a while.",
        );
    }

    #[test]
    fn test_human_beings() {
        assert_suggestion_result(
            "All humans beings deserve empathy.",
            lint_group(),
            "All human beings deserve empathy.",
        );
        assert_suggestion_result(
            "We should respect a human's beings fundamental rights.",
            lint_group(),
            "We should respect a human beings fundamental rights.",
        );
    }

    #[test]
    fn test_last_but_not_least() {
        assert_suggestion_result(
            "Last but not last, I'd like to thank my parents.",
            lint_group(),
            "Last but not least, I'd like to thank my parents.",
        );
    }

    #[test]
    fn test_half_an_hour() {
        assert_suggestion_result(
            "It took half an our to get there.",
            lint_group(),
            "It took half an hour to get there.",
        );
    }

    #[test]
    fn correct_the_another() {
        assert_suggestion_result(
            "Another possible cause is simply that the application does not have file creation permissions on the another machine.",
            lint_group(),
            "Another possible cause is simply that the application does not have file creation permissions on the other machine.",
        );
    }

    #[test]
    fn on_second_thought_clean() {
        assert_lint_count(
            "She considered driving home, but on second thought, she decided to walk.",
            lint_group(),
            0,
        );
    }

    #[test]
    fn on_second_thought_incorrect() {
        assert_suggestion_result(
            "I was going to buy it, but on second though, maybe I'll wait.",
            lint_group(),
            "I was going to buy it, but on second thought, maybe I'll wait.",
        );
    }

    #[test]
    fn correct_highly_kept_space() {
        assert_suggestion_result(
            "I assure you that frequency/angle dependence is a highly kept secret.",
            lint_group(),
            "I assure you that frequency/angle dependence is a well-kept secret.",
        );
    }

    #[test]
    fn expand_cuz() {
        assert_suggestion_result(
            "Stick around cuz I got a surprise for you at the end.",
            lint_group(),
            "Stick around because I got a surprise for you at the end.",
        );
    }

    #[test]
    fn on_second_thought_no_false_positive() {
        assert_lint_count(
            "My second though is that I'd prefer something else entirely.",
            lint_group(),
            0,
        );
    }

    #[test]
    fn excellent_clean() {
        assert_lint_count(
            "The performance was excellent, drawing praise from all critics.",
            lint_group(),
            0,
        );
    }

    #[test]
    fn excellent_incorrect() {
        assert_suggestion_result(
            "Her results were very good this semester.",
            lint_group(),
            "Her results were excellent this semester.",
        );
    }

    #[test]
    fn excellent_no_false_positive() {
        assert_lint_count(
            "He radiated a sense of very goodness in his charitable acts.",
            lint_group(),
            0,
        );
    }

    #[test]
    fn correct_highly_kept_no_hyphen() {
        assert_suggestion_result(
            "Well, Kushina's giving birth was already a highly-kept secret so it makes sense to operate with only the completely necessary personnel.",
            lint_group(),
            "Well, Kushina's giving birth was already a well-kept secret so it makes sense to operate with only the completely necessary personnel.",
        );
    }

    #[test]
    fn correct_on_face_value() {
        assert_suggestion_result(
            "Obviously what you want is possible and on face value it's a trivial change on our end.",
            lint_group(),
            "Obviously what you want is possible and at face value it's a trivial change on our end.",
        );
    }

    #[test]
    fn correct_trail_and_error() {
        assert_suggestion_result(
            "It was produced through trail and error.",
            lint_group(),
            "It was produced through trial and error.",
        );
    }

    #[test]
    fn correct_hone_in_on() {
        assert_suggestion_result(
            "This way you can use an object detector algorithm to hone in on subjects and tell sam to only focus in certain areas when looking to extend ...",
            lint_group(),
            "This way you can use an object detector algorithm to home in on subjects and tell sam to only focus in certain areas when looking to extend ...",
        );
    }

    #[test]
    fn correct_honing_in_on() {
        assert_suggestion_result(
            "I think I understand the syntax limitation you're honing in on.",
            lint_group(),
            "I think I understand the syntax limitation you're homing in on.",
        );
    }

    #[test]
    fn correct_hones_in_on() {
        assert_suggestion_result(
            "[FEATURE] Add a magnet that hones in on mobs",
            lint_group(),
            "[FEATURE] Add a magnet that homes in on mobs",
        );
    }

    #[test]
    fn correct_honed_in_on() {
        assert_suggestion_result(
            "But it took me quite a bit of faffing about checking things out before I honed in on the session as the problem and tried to dump out the ...",
            lint_group(),
            "But it took me quite a bit of faffing about checking things out before I homed in on the session as the problem and tried to dump out the ...",
        );
    }

    #[test]
    fn correct_unless_if() {
        assert_suggestion_result(
            "Simplex does not interpret the following invite link as an invite link unless if it has https:// in front of it.",
            lint_group(),
            "Simplex does not interpret the following invite link as an invite link unless it has https:// in front of it.",
        );
    }

    #[test]
    fn suffice_it_to_say() {
        assert_suggestion_result(
            "I don't fully grok the bug, but suffice to say it is not an RCD issue.",
            lint_group(),
            "I don't fully grok the bug, but suffice it to say it is not an RCD issue.",
        );
    }

    #[test]
    fn correct_for_awhile() {
        assert_suggestion_result(
            "Video Element Error: MEDA_ERR_DECODE when chrome is left open for awhile",
            lint_group(),
            "Video Element Error: MEDA_ERR_DECODE when chrome is left open for a while",
        );
    }

    #[test]
    fn correct_after_awhile() {
        assert_suggestion_result(
            "Links on portal stop working after awhile, requiring page refresh.",
            lint_group(),
            "Links on portal stop working after a while, requiring page refresh.",
        );
    }

    #[test]
    fn correct_after_while() {
        assert_suggestion_result(
            "bromite Crashes on all sites after while.",
            lint_group(),
            "bromite Crashes on all sites after a while.",
        );
    }

    #[test]
    fn correct_for_while() {
        assert_suggestion_result(
            "Build flutter releases in github actions for production only android for while.",
            lint_group(),
            "Build flutter releases in github actions for production only android for a while.",
        );
    }

    #[test]
    fn correct_like_a_plague() {
        assert_suggestion_result(
            "Below is the worst example of them all (avoid such coding like a plague):",
            lint_group(),
            "Below is the worst example of them all (avoid such coding like the plague):",
        );
    }

    #[test]
    fn correct_have_went() {
        assert_suggestion_result(
            "I have went into the btle.py file and added a print statement in _connect()",
            lint_group(),
            "I have gone into the btle.py file and added a print statement in _connect()",
        );
    }

    #[test]
    fn correct_had_went() {
        assert_suggestion_result(
            "Not sure if TroLoos had went from Tasmota->minimal->Tasmota, or directly Minimal->Tasmota, but going ESPHome->Minimal->Tasmota is not possible",
            lint_group(),
            "Not sure if TroLoos had gone from Tasmota->minimal->Tasmota, or directly Minimal->Tasmota, but going ESPHome->Minimal->Tasmota is not possible",
        );
    }

    #[test]
    fn correct_having_went() {
        assert_suggestion_result(
            "Having went through the setup guidelines and picking react starter, running npm run watch results in an error",
            lint_group(),
            "Having gone through the setup guidelines and picking react starter, running npm run watch results in an error",
        );
    }

    #[test]
    fn correct_has_went() {
        assert_suggestion_result(
            "I would like to report that the package request which you are loading has went into maintenance mode.",
            lint_group(),
            "I would like to report that the package request which you are loading has gone into maintenance mode.",
        );
    }

    #[test]
    fn correct_case_and_point_spaced() {
        assert_suggestion_result(
            "They are just not as high of a priority as other tasks that user's are requesting for, a case and point is I have never ran into this issue.",
            lint_group(),
            "They are just not as high of a priority as other tasks that user's are requesting for, a case in point is I have never ran into this issue.",
        );
    }

    #[test]
    fn correct_aswell() {
        assert_suggestion_result(
            "'wejoy' is a tool to read physical joystick devices, aswell as keyboards, create virtual joystick devices and output keyboard presses on a Linux system.",
            lint_group(),
            "'wejoy' is a tool to read physical joystick devices, as well as keyboards, create virtual joystick devices and output keyboard presses on a Linux system.",
        );
    }

    #[test]
    fn correct_has_past() {
        assert_suggestion_result(
            "Track the amount of time that has past since a point in time.",
            lint_group(),
            "Track the amount of time that has passed since a point in time.",
        );
    }

    #[test]
    fn correct_have_past() {
        assert_suggestion_result(
            "Another 14+ days have past, any updates on this?",
            lint_group(),
            "Another 14+ days have passed, any updates on this?",
        );
    }

    #[test]
    fn correct_had_past() {
        assert_suggestion_result(
            "Few days had past, so im starting to thinks there is a problem in my local version.",
            lint_group(),
            "Few days had passed, so im starting to thinks there is a problem in my local version.",
        );
    }

    #[test]
    fn correct_having_past() {
        assert_suggestion_result(
            "Return to computer, with enough time having past for the computer to go to full sleep.",
            lint_group(),
            "Return to computer, with enough time having passed for the computer to go to full sleep.",
        );
    }

    #[test]
    fn correct_in_case() {
        assert_suggestion_result(
            "Support for enum variable incase of reusable enum class",
            lint_group(),
            "Support for enum variable in case of reusable enum class",
        );
    }

    #[test]
    fn correct_worse_case_space() {
        assert_suggestion_result(
            "In the worse case scenario, remote code execution could be achieved.",
            lint_group(),
            "In the worst-case scenario, remote code execution could be achieved.",
        );
    }

    #[test]
    fn correct_worse_case_hyphen() {
        assert_suggestion_result(
            "Basically I want my pods to get the original client IP address... or at least have X-Forwarded-For header, in a worse-case scenario.",
            lint_group(),
            "Basically I want my pods to get the original client IP address... or at least have X-Forwarded-For header, in a worst-case scenario.",
        );
    }

    #[test]
    fn correct_worse_case_two_hyphens() {
        assert_suggestion_result(
            "In a worse-case-scenario, the scenario class code and the results being analysed, become out of sync, and so the wrong labels are applied.",
            lint_group(),
            "In a worst-case scenario, the scenario class code and the results being analysed, become out of sync, and so the wrong labels are applied.",
        );
    }

    #[test]
    fn correct_worst_case_space() {
        assert_suggestion_result(
            "The worst case scenario can be calculated without looking at streams of data.",
            lint_group(),
            "The worst-case scenario can be calculated without looking at streams of data.",
        );
    }

    #[test]
    fn correct_worst_case_two_hyphens() {
        assert_suggestion_result(
            "CAPD worst-case-scenario cloud simulator for naughty clouds.",
            lint_group(),
            "CAPD worst-case scenario cloud simulator for naughty clouds.",
        );
    }

    #[test]
<<<<<<< HEAD
    fn corrects_dont_wan() {
        assert_suggestion_result(
            "I don't wan to pay for this.",
            lint_group(),
            "I don't want to pay for this.",
=======
    fn correct_clients_side() {
        assert_suggestion_result(
            "I want to debug this server-side as I cannot find out why the connection is being refused from the client's side.",
            lint_group(),
            "I want to debug this server-side as I cannot find out why the connection is being refused from the client-side.",
>>>>>>> 127c0738
        );
    }

    #[test]
<<<<<<< HEAD
    fn corrects_mixed_case() {
        assert_suggestion_result(
            "Don't Wan that option.",
            lint_group(),
            "Don't Want that option.",
        );
    }

    #[test]
    fn does_not_flag_already_correct() {
        assert_lint_count("I don't want to leave.", lint_group(), 0);
    }

    #[test]
    fn detect_cursing_through_veins_atomic() {
        assert_suggestion_result(
            "cursing through veins",
            lint_group(),
            "coursing through veins",
        );
    }

    #[test]
    fn detect_cursing_through_veins_real_world() {
        assert_suggestion_result(
            "It felt like the drugs were cursing through veins.",
            lint_group(),
            "It felt like the drugs were coursing through veins.",
        );
    }

    #[test]
    fn does_not_flag_other_contexts() {
        assert_lint_count(
            "He was cursing through the entire meeting.",
            lint_group(),
            0,
=======
    fn correct_servers_side() {
        assert_suggestion_result(
            "A client-server model where the client can execute commands in a terminal on the server's side",
            lint_group(),
            "A client-server model where the client can execute commands in a terminal on the server-side",
>>>>>>> 127c0738
        );
    }
}<|MERGE_RESOLUTION|>--- conflicted
+++ resolved
@@ -2299,24 +2299,24 @@
     }
 
     #[test]
-<<<<<<< HEAD
     fn corrects_dont_wan() {
         assert_suggestion_result(
             "I don't wan to pay for this.",
             lint_group(),
             "I don't want to pay for this.",
-=======
+        );
+    }
+
+    #[test]
     fn correct_clients_side() {
         assert_suggestion_result(
             "I want to debug this server-side as I cannot find out why the connection is being refused from the client's side.",
             lint_group(),
             "I want to debug this server-side as I cannot find out why the connection is being refused from the client-side.",
->>>>>>> 127c0738
-        );
-    }
-
-    #[test]
-<<<<<<< HEAD
+        );
+    }
+
+    #[test]
     fn corrects_mixed_case() {
         assert_suggestion_result(
             "Don't Wan that option.",
@@ -2354,13 +2354,15 @@
             "He was cursing through the entire meeting.",
             lint_group(),
             0,
-=======
+        );
+    }
+
+    #[test]
     fn correct_servers_side() {
         assert_suggestion_result(
             "A client-server model where the client can execute commands in a terminal on the server's side",
             lint_group(),
             "A client-server model where the client can execute commands in a terminal on the server-side",
->>>>>>> 127c0738
         );
     }
 }
use crate::expr::Expr;
use crate::expr::FirstMatchOf;
use crate::expr::LongestMatchOf;
use crate::expr::MatchInfo;
use crate::expr::SequenceExpr;
<<<<<<< HEAD
use crate::{Lrc, TokenStringExt, patterns::WordSet};
=======
use crate::expr::{FirstMatchOf, LongestMatchOf};
use crate::{Lrc, Token, patterns::WordSet};
>>>>>>> d3839605

use super::{ExprLinter, Lint, LintKind, Suggestion};

/// Common noun-verb pairs that are often confused
const NOUN_VERB_PAIRS: &[(&str, &str)] = &[
    ("advice", "advise"),
    ("belief", "believe"),
    ("breath", "breathe"),
    ("effect", "affect"), // "Effect" is also a verb meaning "to bring about".
    ("intent", "intend"),
    // ("proof", "prove"),  // "Proof" is also a verb, a synonym of "proofread".
    // Add more pairs here as needed
];

/// Pronouns that can come before verbs but not nouns
const PRONOUNS: &[&str] = &["he", "I", "it", "she", "they", "we", "who", "you"];

/// Adverbs that can come before verbs but not nouns
/// Note: "Sometimes" can come before a noun.
const ADVERBS: &[&str] = &["always", "never", "often", "seldom"];

/// Modal verbs that can come before other verbs but not nouns
const MODAL_VERBS_ETC: &[&str] = &[
    "can",
    "cannot",
    "can't",
    "could",
    "couldn't",
    "may",
    "might",
    "mightn't",
    "must",
    "mustn't",
    "shall",
    "shan't",
    "should",
    "shouldn't",
    "will",
    "won't",
    "would",
    "wouldn't",
    // not modals per se, but modal-like
    "do",
    "don't",
];

/// Linter that corrects common noun/verb confusions
pub struct NounInsteadOfVerb {
    expr: Box<dyn Expr>,
}

impl Default for NounInsteadOfVerb {
    fn default() -> Self {
        let pre_context = FirstMatchOf::new(vec![
            Box::new(WordSet::new(PRONOUNS)),
            Box::new(WordSet::new(MODAL_VERBS_ETC)),
            Box::new(WordSet::new(ADVERBS)),
        ]);

        let nouns = Lrc::new(WordSet::new(
            &NOUN_VERB_PAIRS
                .iter()
                .map(|&(noun, _)| noun)
                .collect::<Vec<_>>(),
        ));

        let basic_pattern = Lrc::new(
            SequenceExpr::default()
                .then(pre_context)
                .then_whitespace()
                .then(nouns.clone()),
        );

        let pattern_followed_by_punctuation = SequenceExpr::default()
            .then(basic_pattern.clone())
            .then_punctuation();

        let pattern_followed_by_word = SequenceExpr::default()
            .then(basic_pattern.clone())
            .then_whitespace()
            .then_any_word();

        Self {
            expr: Box::new(LongestMatchOf::new(vec![
                Box::new(pattern_followed_by_punctuation),
                Box::new(pattern_followed_by_word),
                Box::new(basic_pattern),
            ])),
        }
    }
}

impl ExprLinter for NounInsteadOfVerb {
    fn expr(&self) -> &dyn Expr {
        self.expr.as_ref()
    }

<<<<<<< HEAD
    fn match_to_lint(&self, match_info: MatchInfo<'_>, src: &[char]) -> Option<Lint> {
        let toks = match_info.matched_tokens;
        eprintln!("🏃 '{}' 🏃", toks.span()?.get_content_string(src));
=======
    fn match_to_lint(&self, toks: &[Token], src: &[char]) -> Option<Lint> {
>>>>>>> d3839605
        // If we have the next word token, try to rule out compound nouns
        if toks.len() > 4 {
            let following_tok = &toks[4];
            if following_tok.kind.is_noun() && !following_tok.kind.is_preposition() {
                // But first rule out marginal "nouns"
                let following_lower = following_tok.span.get_content_string(src).to_lowercase();
                if following_lower != "it"
                    && following_lower != "me"
                    && following_lower != "on"
                    && following_lower != "that"
                {
                    return None;
                }
            }
        }

        let noun_tok = &toks[2];
        let noun_chars = noun_tok.span.get_content(src);
        let noun_text = noun_tok.span.get_content_string(src);
        let noun_lower = noun_text.to_lowercase();

        let verb = NOUN_VERB_PAIRS
            .iter()
            .find(|(noun, _)| *noun == noun_lower)
            .map(|(_, verb)| verb)?;

        Some(Lint {
            span: noun_tok.span,
            lint_kind: LintKind::WordChoice,
            suggestions: vec![Suggestion::replace_with_match_case(
                verb.chars().collect(),
                noun_chars,
            )],
            message: format!("`{noun_text}` is a noun, the verb should be `{verb}`."),
            priority: 63,
        })
    }

    fn description(&self) -> &'static str {
        "Corrects nouns used instead of verbs when the two are related."
    }
}

#[cfg(test)]
mod tests {
    use super::NounInsteadOfVerb;
    use crate::linting::tests::{assert_lint_count, assert_suggestion_result};

    // made up unit tests

    #[test]
    fn corrects_belief_instead_of_verb() {
        assert_suggestion_result(
            "I belief in you.",
            NounInsteadOfVerb::default(),
            "I believe in you.",
        );
    }

    #[test]
    #[ignore = "`to` can't disambiguate since it's valid between verbs and nouns"]
    fn corrects_breath_instead_of_verb() {
        assert_suggestion_result(
            "Remember to breath deeply.",
            NounInsteadOfVerb::default(),
            "Remember to breathe deeply.",
        );
    }

    #[test]
    fn does_not_flag_correct_believe() {
        assert_lint_count("I believe in you.", NounInsteadOfVerb::default(), 0);
    }

    #[test]
    fn does_not_flag_correct_breath() {
        assert_lint_count("Take a deep breath.", NounInsteadOfVerb::default(), 0);
    }

    // real-world example unit tests

    #[test]
    fn fix_when_i_breath_you_breath() {
        assert_suggestion_result(
            "When I breath, you breath!",
            NounInsteadOfVerb::default(),
            "When I breathe, you breathe!",
        );
    }

    #[test]
    fn fix_weather_climate_and_the_air_we_breath() {
        assert_suggestion_result(
            "Weather Climate and the Air We Breath",
            NounInsteadOfVerb::default(),
            "Weather Climate and the Air We Breathe",
        );
    }

    #[test]
    fn fix_always_breath() {
        assert_suggestion_result(
            "breathing. remember to always breath.",
            NounInsteadOfVerb::default(),
            "breathing. remember to always breathe.",
        );
    }

    #[test]
    fn fix_never_breath_a_word() {
        assert_suggestion_result(
            "And never breath a word about your loss; If you can force your heart and nerve and sinew.",
            NounInsteadOfVerb::default(),
            "And never breathe a word about your loss; If you can force your heart and nerve and sinew.",
        );
    }

    #[test]
    fn fix_breath_for_seconds() {
        assert_suggestion_result(
            "Once turned on, the LED on the TX unit would breath for a few seconds, then go completely dead and not responding to objects in front of the sensors.",
            NounInsteadOfVerb::default(),
            "Once turned on, the LED on the TX unit would breathe for a few seconds, then go completely dead and not responding to objects in front of the sensors.",
        );
    }

    #[test]
    fn fix_breath_a_little_more_life() {
        assert_suggestion_result(
            "... up to 12% more performance, could breath a little more life into systems as old as Sandy Bridge.",
            NounInsteadOfVerb::default(),
            "... up to 12% more performance, could breathe a little more life into systems as old as Sandy Bridge.",
        );
    }

    #[test]
    fn fix_the_diversity_we_breath() {
        assert_suggestion_result(
            "The Diversity We Breath: Community Diversity",
            NounInsteadOfVerb::default(),
            "The Diversity We Breathe: Community Diversity",
        );
    }

    #[test]
    fn fix_belief() {
        assert_suggestion_result(
            "While I have no plans to return to aerospace I belief it gives me a unique perspective to many challenges.",
            NounInsteadOfVerb::default(),
            "While I have no plans to return to aerospace I believe it gives me a unique perspective to many challenges.",
        );
    }

    #[test]
    fn fix_we_belief() {
        assert_suggestion_result(
            "In contrast to other vendors in e-mobility, we belief that true transparency is only trustworthy if the entire process ...",
            NounInsteadOfVerb::default(),
            "In contrast to other vendors in e-mobility, we believe that true transparency is only trustworthy if the entire process ...",
        );
    }

    #[test]
    #[ignore = "`underwater` is a marginal noun so `breath underwater` matches the compound noun test."]
    fn fix_i_can_breath() {
        assert_suggestion_result(
            "Steps to reproduce Expected behaviour I can breath underwater.",
            NounInsteadOfVerb::default(),
            "Steps to reproduce Expected behaviour I can breathe underwater.",
        );
    }

    #[test]
    fn fix_caps_should_breath() {
        assert_suggestion_result(
            "CAPS 1 2 3 4 5 A B C D SHOULD BREATH A BIT MORE ?",
            NounInsteadOfVerb::default(),
            "CAPS 1 2 3 4 5 A B C D SHOULD BREATHE A BIT MORE ?",
        );
    }

    #[test]
    fn fix_can_you_advice_me() {
        assert_suggestion_result(
            "Can you advice me how to train?",
            NounInsteadOfVerb::default(),
            "Can you advise me how to train?",
        );
    }

    #[test]
    fn fix_we_can_advice_you() {
        assert_suggestion_result(
            "Feel free to share more details about your use case, so we can advice you specifically based on your case.",
            NounInsteadOfVerb::default(),
            "Feel free to share more details about your use case, so we can advise you specifically based on your case.",
        );
    }

    #[test]
    fn fix_would_advice_against() {
        assert_suggestion_result(
            "So that I would advice against using a spindle in laser mode.",
            NounInsteadOfVerb::default(),
            "So that I would advise against using a spindle in laser mode.",
        );
    }

    #[test]
    fn fix_advice_to_listen() {
        assert_suggestion_result(
            "The idea of this applicaton was inspired by Ray Dalio, who always advice to listen to people who know more than us by experience.",
            NounInsteadOfVerb::default(),
            "The idea of this applicaton was inspired by Ray Dalio, who always advise to listen to people who know more than us by experience.",
        );
    }

    #[test]
    #[ignore = "`You` is an object pronoun in this example. `It` is also both subject and object."]
    fn dont_fix_advice_on_that() {
        assert_lint_count(
            "I don't do table returning functions in my code so can't offer you advice on that.",
            NounInsteadOfVerb::default(),
            0,
        );
    }

    #[test]
    fn fix_advice_to_stick_with_openvscode() {
        assert_suggestion_result(
            "But unless you really need it, I would advice to stick with openvscode as there are nearly the same.",
            NounInsteadOfVerb::default(),
            "But unless you really need it, I would advise to stick with openvscode as there are nearly the same.",
        );
    }

    #[test]
    fn fix_advice_to_back_up_os_image() {
        assert_suggestion_result(
            "I would advice to back up all OS image before any update, because you could lose something what was working previously.",
            NounInsteadOfVerb::default(),
            "I would advise to back up all OS image before any update, because you could lose something what was working previously.",
        );
    }

    #[test]
    fn fix_advice_to_use_ms_store() {
        assert_suggestion_result(
            "I know we can always advice to use the MS store to download JASP instead",
            NounInsteadOfVerb::default(),
            "I know we can always advise to use the MS store to download JASP instead",
        );
    }

    #[test]
    fn fix_should_intent_be() {
        assert_suggestion_result(
            "Should intent be on the blocklist?",
            NounInsteadOfVerb::default(),
            "Should intent be on the blocklist?",
        );
    }

    #[test]
    fn fix_if_you_intent() {
        assert_suggestion_result(
            "If you intent to use a 64 bits machine, change line 74",
            NounInsteadOfVerb::default(),
            "If you intend to use a 64 bits machine, change line 74",
        );
    }

    #[test]
    fn fix_what_you_would_intent_to_do() {
        assert_suggestion_result(
            "May I ask what you would intent to do with such a feature?",
            NounInsteadOfVerb::default(),
            "May I ask what you would intend to do with such a feature?",
        );
    }

    #[test]
    fn dont_flag_intent_records() {
        assert_lint_count(
            "there are always intent records associated to the txns",
            NounInsteadOfVerb::default(),
            0,
        );
    }

    #[test]
    fn fix_did_you_always_intent_to() {
        assert_suggestion_result(
            "Did you always intent to fight malware? No.",
            NounInsteadOfVerb::default(),
            "Did you always intend to fight malware? No.",
        );
    }

    #[test]
    fn fix_we_recommend_you_create_a_new_issue_on_github_explaining_what_you_intent_to_do() {
        assert_suggestion_result(
            "... we recommend you create a new issue on github explaining what you intent to do.",
            NounInsteadOfVerb::default(),
            "... we recommend you create a new issue on github explaining what you intend to do.",
        );
    }

    #[test]
    fn fix_intent_to_use_non_imported_symbol() {
        assert_suggestion_result(
            "There's a warning reported for this code, saying that it may intent to use non-imported symbol",
            NounInsteadOfVerb::default(),
            "There's a warning reported for this code, saying that it may intend to use non-imported symbol",
        );
    }
}<|MERGE_RESOLUTION|>--- conflicted
+++ resolved
@@ -3,12 +3,7 @@
 use crate::expr::LongestMatchOf;
 use crate::expr::MatchInfo;
 use crate::expr::SequenceExpr;
-<<<<<<< HEAD
-use crate::{Lrc, TokenStringExt, patterns::WordSet};
-=======
-use crate::expr::{FirstMatchOf, LongestMatchOf};
-use crate::{Lrc, Token, patterns::WordSet};
->>>>>>> d3839605
+use crate::{Lrc, patterns::WordSet};
 
 use super::{ExprLinter, Lint, LintKind, Suggestion};
 
@@ -106,13 +101,8 @@
         self.expr.as_ref()
     }
 
-<<<<<<< HEAD
     fn match_to_lint(&self, match_info: MatchInfo<'_>, src: &[char]) -> Option<Lint> {
         let toks = match_info.matched_tokens;
-        eprintln!("🏃 '{}' 🏃", toks.span()?.get_content_string(src));
-=======
-    fn match_to_lint(&self, toks: &[Token], src: &[char]) -> Option<Lint> {
->>>>>>> d3839605
         // If we have the next word token, try to rule out compound nouns
         if toks.len() > 4 {
             let following_tok = &toks[4];

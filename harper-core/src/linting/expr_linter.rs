use crate::expr::{Expr, ExprExt};
use blanket::blanket;

use crate::{Document, LSend, Token, TokenStringExt};

use super::{Lint, Linter};

#[derive(Clone, Copy)]
pub enum Unit {
    /// Default: Process text in chunks (clauses between commas)
    Chunk,
    /// Process text in full sentences
    Sentence,
}

/// A trait that searches for tokens that fulfil [`Expr`]s in a [`Document`].
///
/// Makes use of [`TokenStringExt::iter_chunks`] by default, or [`TokenStringExt::iter_sentences`] to process either
/// a chunk (clause) or a sentence at a time.
#[blanket(derive(Box))]
pub trait ExprLinter: LSend {
    /// A simple getter for the expression you want Harper to search for.
    fn expr(&self) -> &dyn Expr;
    /// If any portions of a [`Document`] match [`Self::expr`], they are passed through [`ExprLinter::match_to_lint`]
    /// or [`ExprLinter::match_to_lint_with_context`] to be transformed into a [`Lint`] for editor consumption.
    ///
    /// Transform matched tokens into a [`Lint`] for editor consumption.
    ///
    /// This is the simple version that only sees the matched tokens. For context-aware linting,
    /// implement `match_to_lint_with_context` instead.
    ///
    /// Return `None` to skip producing a lint for this match.
    fn match_to_lint(&self, matched_tokens: &[Token], source: &[char]) -> Option<Lint> {
        self.match_to_lint_with_context(matched_tokens, source, None)
    }

    /// Transform matched tokens into a [`Lint`] with access to surrounding context.
    ///
    /// The context provides access to tokens before and after the match. When implementing
    /// this method, you can call `self.match_to_lint()` as a fallback if the context isn't needed.
    ///
    /// Return `None` to skip producing a lint for this match.
    fn match_to_lint_with_context(
        &self,
        matched_tokens: &[Token],
        source: &[char],
        _context: Option<(&[Token], &[Token])>,
    ) -> Option<Lint> {
        // Default implementation falls back to the simple version
        self.match_to_lint(matched_tokens, source)
    }
    /// A user-facing description of what kinds of grammatical errors this rule looks for.
    /// It is usually shown in settings menus.
    fn description(&self) -> &str;
    /// The unit of analysis for this linter.
    /// Use [`Unit::Sentence`] if you need commas to be included in the analysis.
    fn get_unit(&self) -> Unit {
        Unit::Chunk
    }
}

/// Helper function to find the only occurrence of a token matching a predicate
///
/// Returns `Some(token)` if exactly one token matches the predicate, `None` otherwise.
/// TODO: This can be used in the [`ThenThan`] linter when #1819 is merged.
pub fn find_the_only_token_matching<'a, F>(
    tokens: &'a [Token],
    source: &[char],
    predicate: F,
) -> Option<&'a Token>
where
    F: Fn(&Token, &[char]) -> bool,
{
    let mut matches = tokens.iter().filter(|&tok| predicate(tok, source));
    match (matches.next(), matches.next()) {
        (Some(tok), None) => Some(tok),
        _ => None,
    }
}

impl<L> Linter for L
where
    L: ExprLinter,
{
    fn lint(&mut self, document: &Document) -> Vec<Lint> {
        let mut lints = Vec::new();
        let source = document.get_source();

        let iter: Box<dyn Iterator<Item = &[Token]>> = match self.get_unit() {
            Unit::Chunk => Box::new(document.iter_chunks()),
            Unit::Sentence => Box::new(document.iter_sentences()),
        };

        for chunk in iter {
            lints.extend(run_on_chunk(self, chunk, source));
        }

        lints
    }

    fn description(&self) -> &str {
        self.description()
    }
}

pub fn run_on_chunk<'a>(
    linter: &'a impl ExprLinter,
    unit: &'a [Token],
    source: &'a [char],
) -> impl Iterator<Item = Lint> + 'a {
    linter
        .expr()
        .iter_matches(unit, source)
        .filter_map(|match_span| {
<<<<<<< HEAD
            linter.match_to_lint(&unit[match_span.start..match_span.end], source)
=======
            linter.match_to_lint_with_context(
                &chunk[match_span.start..match_span.end],
                source,
                Some((&chunk[..match_span.start], &chunk[match_span.end..])),
            )
>>>>>>> fac06999
        })
}

#[cfg(test)]
mod tests {
<<<<<<< HEAD
    use super::*;
    use crate::expr::SequenceExpr;
    use crate::linting::Suggestion;
    use crate::linting::tests::{assert_no_lints, assert_suggestion_result};

    pub struct FooBar {
        expr: Box<dyn Expr>,
        unit: Unit,
    }

    impl FooBar {
        pub fn new(unit: Unit) -> Self {
            Self {
                expr: Box::new(SequenceExpr::fixed_phrase("foo, bar")),
                unit,
            }
        }
    }

    impl Default for FooBar {
        fn default() -> Self {
            Self::new(Unit::Chunk)
        }
    }

    impl ExprLinter for FooBar {
        fn expr(&self) -> &dyn Expr {
            self.expr.as_ref()
=======
    use crate::expr::{Expr, FixedPhrase};
    use crate::linting::tests::assert_suggestion_result;
    use crate::linting::{ExprLinter, Suggestion};
    use crate::token_string_ext::TokenStringExt;
    use crate::{Lint, Token};

    pub struct TestSimpleLinter {
        expr: Box<dyn Expr>,
    }

    impl Default for TestSimpleLinter {
        fn default() -> Self {
            Self {
                expr: Box::new(FixedPhrase::from_phrase("two")),
            }
        }
    }

    impl ExprLinter for TestSimpleLinter {
        fn expr(&self) -> &dyn Expr {
            &*self.expr
>>>>>>> fac06999
        }

        fn match_to_lint(&self, toks: &[Token], _src: &[char]) -> Option<Lint> {
            Some(Lint {
                span: toks.span()?,
<<<<<<< HEAD
                suggestions: vec![Suggestion::ReplaceWith("foo and bar".chars().collect())],
=======
                message: "simple".to_string(),
                suggestions: vec![Suggestion::ReplaceWith(vec!['2'])],
>>>>>>> fac06999
                ..Default::default()
            })
        }

        fn description(&self) -> &str {
<<<<<<< HEAD
            "A test"
        }

        fn get_unit(&self) -> Unit {
            self.unit
        }
    }

    #[test]
    fn cant_match_a_phrase_containing_commas() {
        assert_no_lints("one, two, foo, bar, three, four", FooBar::default());
    }

    #[test]
    fn matches_a_phrase_containing_commas() {
        assert_suggestion_result(
            "one, two, foo, bar, three, four",
            FooBar::new(Unit::Sentence),
            "one, two, foo and bar, three, four",
        );
=======
            "test linter"
        }
    }

    pub struct TestContextLinter {
        expr: Box<dyn Expr>,
    }

    impl Default for TestContextLinter {
        fn default() -> Self {
            Self {
                expr: Box::new(FixedPhrase::from_phrase("two")),
            }
        }
    }

    impl ExprLinter for TestContextLinter {
        fn expr(&self) -> &dyn Expr {
            &*self.expr
        }

        fn match_to_lint_with_context(
            &self,
            toks: &[Token],
            src: &[char],
            context: Option<(&[Token], &[Token])>,
        ) -> Option<Lint> {
            if let Some((before, after)) = context {
                let before = before.span()?.get_content_string(src);
                let after = after.span()?.get_content_string(src);

                let (message, suggestions) = if before.eq_ignore_ascii_case("one ")
                    && after.eq_ignore_ascii_case(" three")
                {
                    (
                        "ascending".to_string(),
                        vec![Suggestion::ReplaceWith(vec!['>'])],
                    )
                } else if before.eq_ignore_ascii_case("three ")
                    && after.eq_ignore_ascii_case(" one")
                {
                    (
                        "descending".to_string(),
                        vec![Suggestion::ReplaceWith(vec!['<'])],
                    )
                } else {
                    (
                        "dunno".to_string(),
                        vec![Suggestion::ReplaceWith(vec!['?'])],
                    )
                };

                return Some(Lint {
                    span: toks.span()?,
                    message,
                    suggestions,
                    ..Default::default()
                });
            } else {
                None
            }
        }

        fn description(&self) -> &str {
            "context linter"
        }
    }

    #[test]
    fn simple_test_123() {
        assert_suggestion_result("one two three", TestSimpleLinter::default(), "one 2 three");
    }

    #[test]
    fn context_test_123() {
        assert_suggestion_result("one two three", TestContextLinter::default(), "one > three");
    }

    #[test]
    fn context_test_321() {
        assert_suggestion_result("three two one", TestContextLinter::default(), "three < one");
>>>>>>> fac06999
    }
}<|MERGE_RESOLUTION|>--- conflicted
+++ resolved
@@ -112,21 +112,16 @@
         .expr()
         .iter_matches(unit, source)
         .filter_map(|match_span| {
-<<<<<<< HEAD
-            linter.match_to_lint(&unit[match_span.start..match_span.end], source)
-=======
             linter.match_to_lint_with_context(
-                &chunk[match_span.start..match_span.end],
+                &unit[match_span.start..match_span.end],
                 source,
-                Some((&chunk[..match_span.start], &chunk[match_span.end..])),
+                Some((&unit[..match_span.start], &unit[match_span.end..])),
             )
->>>>>>> fac06999
         })
 }
 
 #[cfg(test)]
-mod tests {
-<<<<<<< HEAD
+mod tests_sentences {
     use super::*;
     use crate::expr::SequenceExpr;
     use crate::linting::Suggestion;
@@ -155,46 +150,17 @@
     impl ExprLinter for FooBar {
         fn expr(&self) -> &dyn Expr {
             self.expr.as_ref()
-=======
-    use crate::expr::{Expr, FixedPhrase};
-    use crate::linting::tests::assert_suggestion_result;
-    use crate::linting::{ExprLinter, Suggestion};
-    use crate::token_string_ext::TokenStringExt;
-    use crate::{Lint, Token};
-
-    pub struct TestSimpleLinter {
-        expr: Box<dyn Expr>,
-    }
-
-    impl Default for TestSimpleLinter {
-        fn default() -> Self {
-            Self {
-                expr: Box::new(FixedPhrase::from_phrase("two")),
-            }
-        }
-    }
-
-    impl ExprLinter for TestSimpleLinter {
-        fn expr(&self) -> &dyn Expr {
-            &*self.expr
->>>>>>> fac06999
         }
 
         fn match_to_lint(&self, toks: &[Token], _src: &[char]) -> Option<Lint> {
             Some(Lint {
                 span: toks.span()?,
-<<<<<<< HEAD
                 suggestions: vec![Suggestion::ReplaceWith("foo and bar".chars().collect())],
-=======
-                message: "simple".to_string(),
-                suggestions: vec![Suggestion::ReplaceWith(vec!['2'])],
->>>>>>> fac06999
                 ..Default::default()
             })
         }
 
         fn description(&self) -> &str {
-<<<<<<< HEAD
             "A test"
         }
 
@@ -215,7 +181,44 @@
             FooBar::new(Unit::Sentence),
             "one, two, foo and bar, three, four",
         );
-=======
+    }
+}
+
+#[cfg(test)]
+mod tests_context {
+    use crate::expr::{Expr, FixedPhrase};
+    use crate::linting::tests::assert_suggestion_result;
+    use crate::linting::{ExprLinter, Suggestion};
+    use crate::token_string_ext::TokenStringExt;
+    use crate::{Lint, Token};
+
+    pub struct TestSimpleLinter {
+        expr: Box<dyn Expr>,
+    }
+
+    impl Default for TestSimpleLinter {
+        fn default() -> Self {
+            Self {
+                expr: Box::new(FixedPhrase::from_phrase("two")),
+            }
+        }
+    }
+
+    impl ExprLinter for TestSimpleLinter {
+        fn expr(&self) -> &dyn Expr {
+            &*self.expr
+        }
+
+        fn match_to_lint(&self, toks: &[Token], _src: &[char]) -> Option<Lint> {
+            Some(Lint {
+                span: toks.span()?,
+                message: "simple".to_string(),
+                suggestions: vec![Suggestion::ReplaceWith(vec!['2'])],
+                ..Default::default()
+            })
+        }
+
+        fn description(&self) -> &str {
             "test linter"
         }
     }
@@ -297,6 +300,5 @@
     #[test]
     fn context_test_321() {
         assert_suggestion_result("three two one", TestContextLinter::default(), "three < one");
->>>>>>> fac06999
     }
 }
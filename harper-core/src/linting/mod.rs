--- conflicted
+++ resolved
@@ -47,11 +47,8 @@
 mod nobody;
 mod number_suffix_capitalization;
 mod of_course;
-<<<<<<< HEAD
+mod one_and_the_same;
 mod open_compounds;
-=======
-mod one_and_the_same;
->>>>>>> 967d2896
 mod out_of_date;
 mod oxford_comma;
 mod oxymorons;

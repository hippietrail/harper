//! Frameworks and rules that locate errors in text.
//!
//! See the [`Linter`] trait and the [documentation for authoring a rule](https://writewithharper.com/docs/contributors/author-a-rule) for more information.

mod an_a;
mod avoid_curses;
mod boring_words;
mod capitalize_personal_pronouns;
mod closed_compounds;
mod compound_nouns;
mod correct_number_suffix;
mod currency_placement;
mod dashes;
mod despite_of;
mod dot_initialisms;
mod ellipsis_length;
mod hereby;
mod lets_confusion;
mod likewise;
mod linking_verbs;
mod lint;
mod lint_group;
mod lint_kind;
mod long_sentences;
mod matcher;
mod merge_linters;
mod merge_words;
mod multiple_sequential_pronouns;
mod no_oxford_comma;
mod nobody;
mod number_suffix_capitalization;
mod oxford_comma;
mod pattern_linter;
mod phrase_corrections;
mod plural_conjugate;
mod possessive_your;
mod pronoun_contraction;
mod proper_noun_capitalization_linters;
mod repeated_words;
mod sentence_capitalization;
mod somewhat_something;
mod spaces;
mod spell_check;
mod spelled_numbers;
mod suggestion;
mod terminating_conjunctions;
mod that_which;
mod unclosed_quotes;
mod use_genitive;
mod whereas;
mod wrong_quotes;

pub use an_a::AnA;
pub use avoid_curses::AvoidCurses;
pub use boring_words::BoringWords;
pub use capitalize_personal_pronouns::CapitalizePersonalPronouns;
pub use closed_compounds::Overnight;
pub use closed_compounds::{
    Anybody, Anyhow, Anywhere, Backplane, Devops, Everywhere, Henceforth, However, Insofar,
    Instead, Intact, Into, Itself, Middleware, Misunderstand, Misunderstood, Misuse, Misused,
    Multicore, Multimedia, Multithreading, Myself, Nonetheless, Nothing, Notwithstanding, Overall,
    Overclocking, Overload, Postpone, Proofread, Regardless, Somebody, Somehow, Somewhere,
    Therefore, Thereupon, Underclock, Upset, Upward, Whereupon, Widespread, Worldwide,
};
pub use compound_nouns::CompoundNouns;
pub use correct_number_suffix::CorrectNumberSuffix;
pub use currency_placement::CurrencyPlacement;
pub use despite_of::DespiteOf;
pub use dot_initialisms::DotInitialisms;
pub use ellipsis_length::EllipsisLength;
pub use hereby::Hereby;
pub use lets_confusion::LetsConfusion;
pub use likewise::Likewise;
pub use linking_verbs::LinkingVerbs;
pub use lint::Lint;
pub use lint_group::{LintGroup, LintGroupConfig};
pub use lint_kind::LintKind;
pub use long_sentences::LongSentences;
pub use matcher::Matcher;
pub use merge_words::MergeWords;
pub use multiple_sequential_pronouns::MultipleSequentialPronouns;
pub use no_oxford_comma::NoOxfordComma;
pub use nobody::Nobody;
pub use number_suffix_capitalization::NumberSuffixCapitalization;
pub use oxford_comma::OxfordComma;
pub use pattern_linter::PatternLinter;
pub use phrase_corrections::{
    AndAlike, BadRap, BatedBreath, BeckAndCall, ChangeTack, EnMasse, HumanLife, HungerPang,
<<<<<<< HEAD
    LetAlone, LoAndBehold, NeedHelp, NoLonger, OfCourse, SneakingSuspicion, SpecialAttention,
    SupposeTo, ThanOthers, ThatChallenged, TurnItOff,
=======
    LetAlone, LoAndBehold, NeedHelp, NoLonger, OfCourse, SneakingSuspicion, SupposedTo,
    ThatChallenged, TurnItOff,
>>>>>>> ab1a823c
};
pub use plural_conjugate::PluralConjugate;
pub use possessive_your::PossessiveYour;
pub use pronoun_contraction::PronounContraction;
pub use proper_noun_capitalization_linters::{
    AmazonNames, Americas, AppleNames, AzureNames, ChineseCommunistParty, GoogleNames, Holidays,
    Koreas, MetaNames, MicrosoftNames, UnitedOrganizations,
};
pub use repeated_words::RepeatedWords;
pub use sentence_capitalization::SentenceCapitalization;
pub use somewhat_something::SomewhatSomething;
pub use spaces::Spaces;
pub use spell_check::SpellCheck;
pub use spelled_numbers::SpelledNumbers;
pub use suggestion::Suggestion;
pub use terminating_conjunctions::TerminatingConjunctions;
pub use that_which::ThatWhich;
pub use unclosed_quotes::UnclosedQuotes;
pub use use_genitive::UseGenitive;
pub use whereas::Whereas;
pub use wrong_quotes::WrongQuotes;

use crate::Document;

/// A __stateless__ rule that searches documents for grammatical errors.
///
/// Commonly implemented via [`PatternLinter`].
///
/// See also: [`LintGroup`].
#[cfg(not(feature = "concurrent"))]
pub trait Linter {
    /// Analyzes a document and produces zero or more [`Lint`]s.
    /// We pass `self` mutably for caching purposes.
    fn lint(&mut self, document: &Document) -> Vec<Lint>;
    /// A user-facing description of what kinds of grammatical errors this rule looks for.
    /// It is usually shown in settings menus.
    fn description(&self) -> &str;
}

/// A __stateless__ rule that searches documents for grammatical errors.
///
/// Commonly implemented via [`PatternLinter`].
///
/// See also: [`LintGroup`].
#[cfg(feature = "concurrent")]
pub trait Linter: Send + Sync {
    /// Analyzes a document and produces zero or more [`Lint`]s.
    /// We pass `self` mutably for caching purposes.
    fn lint(&mut self, document: &Document) -> Vec<Lint>;
    /// A user-facing description of what kinds of grammatical errors this rule looks for.
    /// It is usually shown in settings menus.
    fn description(&self) -> &str;
}

#[cfg(test)]
mod tests {
    use super::Linter;
    use crate::Document;

    pub fn assert_lint_count(text: &str, mut linter: impl Linter, count: usize) {
        let test = Document::new_markdown_default_curated(text);
        let lints = linter.lint(&test);
        dbg!(&lints);
        assert_eq!(lints.len(), count);
    }

    /// Assert the total number of suggestions produced by a [`Linter`], spread across all produced
    /// [`Lint`]s.
    pub fn assert_suggestion_count(text: &str, mut linter: impl Linter, count: usize) {
        let test = Document::new_markdown_default_curated(text);
        let lints = linter.lint(&test);
        assert_eq!(
            lints.iter().map(|l| l.suggestions.len()).sum::<usize>(),
            count
        );
    }

    /// Runs a provided linter on text, applies the first suggestion from each
    /// lint and asserts whether the result is equal to a given value.
    pub fn assert_suggestion_result(text: &str, mut linter: impl Linter, expected_result: &str) {
        let test = Document::new_markdown_default_curated(text);
        let lints = linter.lint(&test);

        let mut text: Vec<char> = text.chars().collect();

        for lint in lints {
            dbg!(&lint);
            if let Some(sug) = lint.suggestions.first() {
                sug.apply(lint.span, &mut text);
            }
        }

        let transformed_str: String = text.iter().collect();

        assert_eq!(transformed_str.as_str(), expected_result);

        // Applying the suggestions should fix all the lints.
        assert_lint_count(&transformed_str, linter, 0);
    }
}<|MERGE_RESOLUTION|>--- conflicted
+++ resolved
@@ -86,13 +86,8 @@
 pub use pattern_linter::PatternLinter;
 pub use phrase_corrections::{
     AndAlike, BadRap, BatedBreath, BeckAndCall, ChangeTack, EnMasse, HumanLife, HungerPang,
-<<<<<<< HEAD
     LetAlone, LoAndBehold, NeedHelp, NoLonger, OfCourse, SneakingSuspicion, SpecialAttention,
-    SupposeTo, ThanOthers, ThatChallenged, TurnItOff,
-=======
-    LetAlone, LoAndBehold, NeedHelp, NoLonger, OfCourse, SneakingSuspicion, SupposedTo,
-    ThatChallenged, TurnItOff,
->>>>>>> ab1a823c
+    SupposedTo, ThanOthers, ThatChallenged, TurnItOff,
 };
 pub use plural_conjugate::PluralConjugate;
 pub use possessive_your::PossessiveYour;

//! Frameworks and rules that locate errors in text.
//!
//! See the [`Linter`] trait and the [documentation for authoring a rule](https://writewithharper.com/docs/contributors/author-a-rule) for more information.

mod an_a;
mod avoid_curses;
mod boring_words;
mod capitalize_personal_pronouns;
mod closed_compounds;
mod compound_nouns;
mod correct_number_suffix;
mod currency_placement;
mod dashes;
mod despite_of;
mod dot_initialisms;
mod ellipsis_length;
mod hereby;
mod lets_confusion;
mod likewise;
mod linking_verbs;
mod lint;
mod lint_group;
mod lint_kind;
mod long_sentences;
mod matcher;
mod merge_linters;
mod merge_words;
mod multiple_sequential_pronouns;
mod no_oxford_comma;
mod nobody;
mod number_suffix_capitalization;
mod oxford_comma;
mod pattern_linter;
mod phrase_corrections;
mod plural_conjugate;
mod possessive_your;
mod pronoun_contraction;
mod proper_noun_capitalization_linters;
mod repeated_words;
mod sentence_capitalization;
mod somewhat_something;
mod spaces;
mod spell_check;
mod spelled_numbers;
mod suggestion;
mod terminating_conjunctions;
mod that_which;
mod unclosed_quotes;
mod use_genitive;
mod whereas;
mod wrong_quotes;

pub use an_a::AnA;
pub use avoid_curses::AvoidCurses;
pub use boring_words::BoringWords;
pub use capitalize_personal_pronouns::CapitalizePersonalPronouns;
pub use closed_compounds::Overnight;
pub use closed_compounds::{
    Anybody, Anyhow, Anywhere, Backplane, Devops, Everywhere, Henceforth, However, Insofar,
    Instead, Intact, Into, Itself, Middleware, Misunderstand, Misunderstood, Misuse, Misused,
    Multicore, Multimedia, Multithreading, Myself, Nonetheless, Nothing, Notwithstanding, Overall,
    Overclocking, Overload, Postpone, Proofread, Regardless, Somebody, Somehow, Somewhere,
    Therefore, Thereupon, Underclock, Upset, Upward, Whereupon, Widespread, Worldwide,
};
pub use compound_nouns::CompoundNouns;
pub use correct_number_suffix::CorrectNumberSuffix;
pub use currency_placement::CurrencyPlacement;
pub use despite_of::DespiteOf;
pub use dot_initialisms::DotInitialisms;
pub use ellipsis_length::EllipsisLength;
pub use hereby::Hereby;
pub use lets_confusion::LetsConfusion;
pub use likewise::Likewise;
pub use linking_verbs::LinkingVerbs;
pub use lint::Lint;
pub use lint_group::{LintGroup, LintGroupConfig};
pub use lint_kind::LintKind;
pub use long_sentences::LongSentences;
pub use matcher::Matcher;
pub use merge_words::MergeWords;
pub use multiple_sequential_pronouns::MultipleSequentialPronouns;
pub use no_oxford_comma::NoOxfordComma;
pub use nobody::Nobody;
pub use number_suffix_capitalization::NumberSuffixCapitalization;
pub use oxford_comma::OxfordComma;
pub use pattern_linter::PatternLinter;
pub use phrase_corrections::{
    AndAlike, BadRap, BatedBreath, BeckAndCall, ChangeTack, EnMasse, HumanLife, HungerPang,
    LetAlone, LoAndBehold, NeedHelp, NoLonger, OfCourse, SneakingSuspicion, SpecialAttention,
    SupposedTo, ThanOthers, ThatChallenged, TurnItOff,
};
pub use plural_conjugate::PluralConjugate;
pub use possessive_your::PossessiveYour;
pub use pronoun_contraction::PronounContraction;
pub use proper_noun_capitalization_linters::{
<<<<<<< HEAD
    AmazonNames, Americas, AppleNames, AzureNames, ChineseCommunistParty, GoogleNames, Holidays,
    Koreas, Malaysia, MetaNames, MicrosoftNames, UnitedOrganizations,
=======
    AmazonNames, Americas, AppleNames, Australia, AzureNames, ChineseCommunistParty, GoogleNames,
    Holidays, Koreas, MetaNames, MicrosoftNames, UnitedOrganizations,
>>>>>>> 0e482945
};
pub use repeated_words::RepeatedWords;
pub use sentence_capitalization::SentenceCapitalization;
pub use somewhat_something::SomewhatSomething;
pub use spaces::Spaces;
pub use spell_check::SpellCheck;
pub use spelled_numbers::SpelledNumbers;
pub use suggestion::Suggestion;
pub use terminating_conjunctions::TerminatingConjunctions;
pub use that_which::ThatWhich;
pub use unclosed_quotes::UnclosedQuotes;
pub use use_genitive::UseGenitive;
pub use whereas::Whereas;
pub use wrong_quotes::WrongQuotes;

use crate::Document;

/// A __stateless__ rule that searches documents for grammatical errors.
///
/// Commonly implemented via [`PatternLinter`].
///
/// See also: [`LintGroup`].
#[cfg(not(feature = "concurrent"))]
pub trait Linter {
    /// Analyzes a document and produces zero or more [`Lint`]s.
    /// We pass `self` mutably for caching purposes.
    fn lint(&mut self, document: &Document) -> Vec<Lint>;
    /// A user-facing description of what kinds of grammatical errors this rule looks for.
    /// It is usually shown in settings menus.
    fn description(&self) -> &str;
}

/// A __stateless__ rule that searches documents for grammatical errors.
///
/// Commonly implemented via [`PatternLinter`].
///
/// See also: [`LintGroup`].
#[cfg(feature = "concurrent")]
pub trait Linter: Send + Sync {
    /// Analyzes a document and produces zero or more [`Lint`]s.
    /// We pass `self` mutably for caching purposes.
    fn lint(&mut self, document: &Document) -> Vec<Lint>;
    /// A user-facing description of what kinds of grammatical errors this rule looks for.
    /// It is usually shown in settings menus.
    fn description(&self) -> &str;
}

#[cfg(test)]
mod tests {
    use super::Linter;
    use crate::Document;

    pub fn assert_lint_count(text: &str, mut linter: impl Linter, count: usize) {
        let test = Document::new_markdown_default_curated(text);
        let lints = linter.lint(&test);
        dbg!(&lints);
        assert_eq!(lints.len(), count);
    }

    /// Assert the total number of suggestions produced by a [`Linter`], spread across all produced
    /// [`Lint`]s.
    pub fn assert_suggestion_count(text: &str, mut linter: impl Linter, count: usize) {
        let test = Document::new_markdown_default_curated(text);
        let lints = linter.lint(&test);
        assert_eq!(
            lints.iter().map(|l| l.suggestions.len()).sum::<usize>(),
            count
        );
    }

    /// Runs a provided linter on text, applies the first suggestion from each
    /// lint and asserts whether the result is equal to a given value.
    pub fn assert_suggestion_result(text: &str, mut linter: impl Linter, expected_result: &str) {
        let test = Document::new_markdown_default_curated(text);
        let lints = linter.lint(&test);

        let mut text: Vec<char> = text.chars().collect();

        for lint in lints {
            dbg!(&lint);
            if let Some(sug) = lint.suggestions.first() {
                sug.apply(lint.span, &mut text);
            }
        }

        let transformed_str: String = text.iter().collect();

        assert_eq!(transformed_str.as_str(), expected_result);

        // Applying the suggestions should fix all the lints.
        assert_lint_count(&transformed_str, linter, 0);
    }
}<|MERGE_RESOLUTION|>--- conflicted
+++ resolved
@@ -93,13 +93,8 @@
 pub use possessive_your::PossessiveYour;
 pub use pronoun_contraction::PronounContraction;
 pub use proper_noun_capitalization_linters::{
-<<<<<<< HEAD
-    AmazonNames, Americas, AppleNames, AzureNames, ChineseCommunistParty, GoogleNames, Holidays,
+    AmazonNames, Americas, AppleNames, Australia, AzureNames, ChineseCommunistParty, GoogleNames, Holidays,
     Koreas, Malaysia, MetaNames, MicrosoftNames, UnitedOrganizations,
-=======
-    AmazonNames, Americas, AppleNames, Australia, AzureNames, ChineseCommunistParty, GoogleNames,
-    Holidays, Koreas, MetaNames, MicrosoftNames, UnitedOrganizations,
->>>>>>> 0e482945
 };
 pub use repeated_words::RepeatedWords;
 pub use sentence_capitalization::SentenceCapitalization;

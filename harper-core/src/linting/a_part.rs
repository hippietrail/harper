--- conflicted
+++ resolved
@@ -1,11 +1,7 @@
 use crate::expr::Expr;
 use crate::expr::FirstMatchOf;
 use crate::expr::FixedPhrase;
-<<<<<<< HEAD
-use crate::expr::LongestMatchOf;
 use crate::expr::MatchInfo;
-=======
->>>>>>> 9bbe9b70
 use crate::{
     TokenStringExt,
     linting::{ExprLinter, Lint, LintKind, Suggestion},

use crate::{
<<<<<<< HEAD
    Dialect,
    expr::{Expr, FixedPhrase, LongestMatchOf, MatchInfo, SequenceExpr},
=======
    Dialect, Token,
    expr::{Expr, FirstMatchOf, FixedPhrase, SequenceExpr},
>>>>>>> 9bbe9b70
    linting::{LintKind, Suggestion},
    patterns::{InflectionOfBe, WordSet},
};

use super::{ExprLinter, Lint};

pub struct InOnTheCards {
    expr: Box<dyn Expr>,
}

impl InOnTheCards {
    pub fn new(dialect: Dialect) -> Self {
        // Quick research suggested that Australian and Canadian English agree with American English.
        let preposition = match dialect {
            Dialect::British => "in",
            _ => "on",
        };

        let pre_context = FirstMatchOf::new(vec![
            Box::new(InflectionOfBe::new()),
            Box::new(WordSet::new(&[
                "isn't", "it's", "wasn't", "weren't", "not", "isnt", "its", "wasnt", "werent",
            ])),
        ]);

        let expr = SequenceExpr::default()
            .then(pre_context)
            .t_ws()
            .t_aco(preposition)
            .then(FixedPhrase::from_phrase(" the cards"));

        Self {
            expr: Box::new(expr),
        }
    }
}

impl ExprLinter for InOnTheCards {
    fn expr(&self) -> &dyn Expr {
        self.expr.as_ref()
    }

    fn match_to_lint(&self, match_info: MatchInfo<'_>, src: &[char]) -> Option<Lint> {
        let toks = match_info.matched_tokens;
        let prep_span = toks[2].span;
        let prep = prep_span.get_content(src);

        let sugg = Suggestion::ReplaceWith(
            [
                match prep[0] {
                    'i' => 'o',
                    'o' => 'i',
                    'I' => 'O',
                    'O' => 'I',
                    _ => return None,
                },
                prep[1],
            ]
            .to_vec(),
        );

        let message = "Corrects either `in the cards` or `on the cards` to the other, depending on the dialect.".into();

        Some(Lint {
            span: prep_span,
            lint_kind: LintKind::Regionalism,
            suggestions: vec![sugg],
            message,
            priority: 63,
        })
    }

    fn description(&self) -> &str {
        "Corrects either `in the cards` or `on the cards` to the other, depending on the dialect."
    }
}

#[cfg(test)]
mod tests {
    use crate::{
        Dialect,
        linting::{
            InOnTheCards,
            tests::{assert_lint_count, assert_suggestion_result},
        },
    };

    // On the cards

    #[test]
    fn correct_are_on_for_american() {
        assert_suggestion_result(
            "Both these features are on the cards, but for now we want to let users know if they have requested an invalid example.",
            InOnTheCards::new(Dialect::American),
            "Both these features are in the cards, but for now we want to let users know if they have requested an invalid example.",
        );
    }

    #[test]
    fn dont_correct_is_on_for_british() {
        assert_lint_count(
            "Yes, I think this is on the cards.",
            InOnTheCards::new(Dialect::British),
            0,
        );
    }

    #[test]
    fn correct_not_on_for_american() {
        assert_suggestion_result(
            "If a permanent unique identifier is not on the cards any time soon for WebHID, we should consider a WebUSB alternative.",
            InOnTheCards::new(Dialect::American),
            "If a permanent unique identifier is not in the cards any time soon for WebHID, we should consider a WebUSB alternative.",
        );
    }

    #[test]
    fn correct_be_on_for_american() {
        assert_suggestion_result(
            "a full breach of genomics (patient?) data can be on the cards since S3 AWS bucket credentials can be slurped from the process's memory",
            InOnTheCards::new(Dialect::American),
            "a full breach of genomics (patient?) data can be in the cards since S3 AWS bucket credentials can be slurped from the process's memory",
        );
    }

    #[test]
    fn correct_was_on_for_american() {
        assert_suggestion_result(
            "Virtualising the message summaries ObservableCollection was on the cards so I also take note of your last point.",
            InOnTheCards::new(Dialect::American),
            "Virtualising the message summaries ObservableCollection was in the cards so I also take note of your last point.",
        );
    }

    #[test]
    fn correct_isnt_on_no_apostrophe_for_american() {
        assert_suggestion_result(
            "parallelising that part isnt on the cards since there would be no noticeable ...",
            InOnTheCards::new(Dialect::American),
            "parallelising that part isnt in the cards since there would be no noticeable ...",
        );
    }

    #[test]
    fn correct_its_on_for_american() {
        assert_suggestion_result(
            "Regarding extensive documentation, as mentioned, its on the cards, project being sponsored by the aforementioned organisations.",
            InOnTheCards::new(Dialect::American),
            "Regarding extensive documentation, as mentioned, its in the cards, project being sponsored by the aforementioned organisations.",
        );
    }

    #[test]
    fn correct_were_on_for_american() {
        assert_suggestion_result(
            "lots of high altitudes were on the cards again",
            InOnTheCards::new(Dialect::American),
            "lots of high altitudes were in the cards again",
        );
    }

    #[test]
    fn correct_isnt_on_for_american() {
        assert_suggestion_result(
            "downgrading to an end-of-life operating system isn't on the cards",
            InOnTheCards::new(Dialect::American),
            "downgrading to an end-of-life operating system isn't in the cards",
        );
    }

    #[test]
    fn correct_wasnt_on_for_american() {
        assert_suggestion_result(
            "it's only a middleground for an org because passwordless wasn't on the cards previously",
            InOnTheCards::new(Dialect::American),
            "it's only a middleground for an org because passwordless wasn't in the cards previously",
        );
    }

    // In the cards

    #[test]
    fn correct_was_in_for_british() {
        assert_suggestion_result(
            "Just wondering if it was in the cards or not for something like the Quest3 to get support in the future.",
            InOnTheCards::new(Dialect::British),
            "Just wondering if it was on the cards or not for something like the Quest3 to get support in the future.",
        );
    }

    #[test]
    fn dont_correct_is_in_for_american() {
        assert_lint_count(
            "Not sure if such a project is in the cards",
            InOnTheCards::new(Dialect::American),
            0,
        );
    }

    #[test]
    fn correct_not_in_for_british() {
        assert_suggestion_result(
            "Is that just not in the cards for WASM at this time?",
            InOnTheCards::new(Dialect::British),
            "Is that just not on the cards for WASM at this time?",
        );
    }

    #[test]
    fn correct_be_in_for_british() {
        assert_suggestion_result(
            "Would this be in the cards?",
            InOnTheCards::new(Dialect::British),
            "Would this be on the cards?",
        );
    }

    #[test]
    fn correct_are_in_for_british() {
        assert_suggestion_result(
            "Manifest files are in the cards but haven't been implemented yet.",
            InOnTheCards::new(Dialect::British),
            "Manifest files are on the cards but haven't been implemented yet.",
        );
    }

    #[test]
    fn correct_its_in_for_british() {
        assert_suggestion_result(
            "As far as an error, that probably would be helpful but doesn't sound like its in the cards.",
            InOnTheCards::new(Dialect::British),
            "As far as an error, that probably would be helpful but doesn't sound like its on the cards.",
        );
    }

    #[test]
    fn correct_were_in_for_british() {
        assert_suggestion_result(
            "a year or two given the major overhauls that were in the cards at the time",
            InOnTheCards::new(Dialect::British),
            "a year or two given the major overhauls that were on the cards at the time",
        );
    }

    #[test]
    fn correct_isnt_in_for_british() {
        assert_suggestion_result(
            "I'm going to close this as opting out of the installation framework that Electron gives us isn't in the cards for the project at this time.",
            InOnTheCards::new(Dialect::British),
            "I'm going to close this as opting out of the installation framework that Electron gives us isn't on the cards for the project at this time.",
        );
    }

    #[test]
    fn correct_wasnt_in_for_british() {
        assert_suggestion_result(
            "doing something better than just swapping our internal log package for glog wasn’t in the cards back then",
            InOnTheCards::new(Dialect::British),
            "doing something better than just swapping our internal log package for glog wasn’t on the cards back then",
        );
    }

    #[test]
    fn correct_werent_in_for_british() {
        assert_suggestion_result(
            "I had thought stacked borrows was mostly in a final tweaking phase and major changes weren't in the cards.",
            InOnTheCards::new(Dialect::British),
            "I had thought stacked borrows was mostly in a final tweaking phase and major changes weren't on the cards.",
        );
    }
}<|MERGE_RESOLUTION|>--- conflicted
+++ resolved
@@ -1,11 +1,7 @@
 use crate::{
-<<<<<<< HEAD
     Dialect,
-    expr::{Expr, FixedPhrase, LongestMatchOf, MatchInfo, SequenceExpr},
-=======
-    Dialect, Token,
+    expr::MatchInfo,
     expr::{Expr, FirstMatchOf, FixedPhrase, SequenceExpr},
->>>>>>> 9bbe9b70
     linting::{LintKind, Suggestion},
     patterns::{InflectionOfBe, WordSet},
 };

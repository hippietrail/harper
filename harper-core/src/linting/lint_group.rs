use std::collections::BTreeMap;
use std::hash::Hash;
use std::hash::{BuildHasher, Hasher};
use std::mem;
use std::num::NonZero;
use std::sync::Arc;

use cached::proc_macro::cached;
use foldhash::quality::RandomState;
use hashbrown::HashMap;
use lru::LruCache;
use serde::{Deserialize, Serialize};

use super::adjective_of_a::AdjectiveOfA;
use super::an_a::AnA;
use super::avoid_curses::AvoidCurses;
use super::back_in_the_day::BackInTheDay;
use super::boring_words::BoringWords;
use super::capitalize_personal_pronouns::CapitalizePersonalPronouns;
use super::chock_full::ChockFull;
use super::comma_fixes::CommaFixes;
use super::compound_nouns::CompoundNouns;
use super::confident::Confident;
use super::correct_number_suffix::CorrectNumberSuffix;
use super::despite_of::DespiteOf;
use super::dot_initialisms::DotInitialisms;
use super::ellipsis_length::EllipsisLength;
use super::expand_time_shorthands::ExpandTimeShorthands;
use super::first_aid_kit::FirstAidKit;
use super::for_noun::ForNoun;
use super::hedging::Hedging;
use super::hereby::Hereby;
use super::hop_hope::HopHope;
use super::how_to::HowTo;
use super::hyphenate_number_day::HyphenateNumberDay;
use super::in_front::InFront;
use super::inflected_verb_after_to::InflectedVerbAfterTo;
use super::left_right_hand::LeftRightHand;
use super::lets_confusion::LetsConfusion;
use super::likewise::Likewise;
use super::linking_verbs::LinkingVerbs;
use super::long_sentences::LongSentences;
use super::merge_words::MergeWords;
use super::modal_of::ModalOf;
use super::multiple_sequential_pronouns::MultipleSequentialPronouns;
use super::nobody::Nobody;
use super::number_suffix_capitalization::NumberSuffixCapitalization;
use super::of_course::OfCourse;
use super::out_of_date::OutOfDate;
use super::oxymorons::Oxymorons;
use super::pattern_linter::run_on_chunk;
use super::phrasal_verb_as_compound_noun::PhrasalVerbAsCompoundNoun;
use super::pique_interest::PiqueInterest;
use super::possessive_your::PossessiveYour;
use super::pronoun_contraction::PronounContraction;
use super::pronoun_knew::PronounKnew;
use super::proper_noun_capitalization_linters;
use super::repeated_words::RepeatedWords;
use super::sentence_capitalization::SentenceCapitalization;
use super::somewhat_something::SomewhatSomething;
use super::spaces::Spaces;
use super::spell_check::SpellCheck;
use super::spelled_numbers::SpelledNumbers;
use super::that_which::ThatWhich;
use super::the_how_why::TheHowWhy;
use super::the_my::TheMy;
use super::then_than::ThenThan;
use super::unclosed_quotes::UnclosedQuotes;
use super::use_genitive::UseGenitive;
use super::was_aloud::WasAloud;
use super::whereas::Whereas;
use super::widely_accepted::WidelyAccepted;
use super::wordpress_dotcom::WordPressDotcom;
use super::{CurrencyPlacement, Linter, NoOxfordComma, OxfordComma};
use super::{Lint, PatternLinter};
use crate::linting::dashes::Dashes;
use crate::linting::{closed_compounds, phrase_corrections};
use crate::{CharString, Dialect, Document, TokenStringExt};
use crate::{Dictionary, MutableDictionary};

#[derive(Debug, Serialize, Deserialize, Default, Clone, PartialEq, Eq)]
#[serde(transparent)]
pub struct LintGroupConfig {
    /// A `BTreeMap` so that the config has a stable ordering when written to disk.
    inner: BTreeMap<String, Option<bool>>,
}

#[cached]
fn curated_config() -> LintGroupConfig {
    // The Dictionary and Dialect do not matter, we're just after the config.
    let group = LintGroup::new_curated(MutableDictionary::new().into(), Dialect::American);
    group.config
}

impl LintGroupConfig {
    pub fn set_rule_enabled(&mut self, key: impl ToString, val: bool) {
        self.inner.insert(key.to_string(), Some(val));
    }

    /// Remove any configuration attached to a rule.
    /// This allows it to assume its default (curated) state.
    pub fn unset_rule_enabled(&mut self, key: impl AsRef<str>) {
        self.inner.remove(key.as_ref());
    }

    pub fn set_rule_enabled_if_unset(&mut self, key: impl AsRef<str>, val: bool) {
        if !self.inner.contains_key(key.as_ref()) {
            self.set_rule_enabled(key.as_ref().to_string(), val);
        }
    }

    pub fn is_rule_enabled(&self, key: &str) -> bool {
        self.inner.get(key).cloned().flatten().unwrap_or(false)
    }

    /// Clear all config options.
    /// This will reset them all to disabled.
    pub fn clear(&mut self) {
        for val in self.inner.values_mut() {
            *val = None
        }
    }

    /// Merge the contents of another [`LintGroupConfig`] into this one.
    /// The other config will be left empty after this operation.
    ///
    /// Conflicting keys will be overridden by the value in the other group.
    pub fn merge_from(&mut self, other: &mut LintGroupConfig) {
        for (key, val) in other.inner.iter() {
            if val.is_none() {
                continue;
            }

            self.inner.insert(key.to_string(), *val);
        }

        other.clear();
    }

    /// Fill the group with the values for the curated lint group.
    pub fn fill_with_curated(&mut self) {
        let mut temp = Self::new_curated();
        mem::swap(self, &mut temp);
        self.merge_from(&mut temp);
    }

    pub fn new_curated() -> Self {
        curated_config()
    }
}

impl Hash for LintGroupConfig {
    fn hash<H: Hasher>(&self, hasher: &mut H) {
        for (key, value) in &self.inner {
            hasher.write(key.as_bytes());
            if let Some(value) = value {
                hasher.write_u8(1);
                hasher.write_u8(*value as u8);
            } else {
                // Do it twice so we fill the same number of bytes as the other branch.
                hasher.write_u8(0);
                hasher.write_u8(0);
            }
        }
    }
}

pub struct LintGroup {
    pub config: LintGroupConfig,
    /// We use a binary map here so the ordering is stable.
    linters: BTreeMap<String, Box<dyn Linter>>,
    /// We use a binary map here so the ordering is stable.
    pattern_linters: BTreeMap<String, Box<dyn PatternLinter>>,
    /// Since [`PatternLinter`]s operate on a chunk-basis, we can store a
    /// mapping of `Chunk -> Lint` and only re-run the pattern linters
    /// when a chunk changes.
    ///
    /// Since the pattern linter results also depend on the config, we hash it and pass it as part
    /// of the key.
    chunk_pattern_cache: LruCache<(CharString, u64), Vec<Lint>>,
    hasher_builder: RandomState,
}

impl LintGroup {
    pub fn empty() -> Self {
        Self {
            config: LintGroupConfig::default(),
            linters: BTreeMap::new(),
            pattern_linters: BTreeMap::new(),
            chunk_pattern_cache: LruCache::new(NonZero::new(10000).unwrap()),
            hasher_builder: RandomState::default(),
        }
    }

    /// Check if the group already contains a linter with a given name.
    pub fn contains_key(&self, name: impl AsRef<str>) -> bool {
        self.linters.contains_key(name.as_ref()) || self.pattern_linters.contains_key(name.as_ref())
    }

    /// Add a [`Linter`] to the group, returning whether the operation was successful.
    /// If it returns `false`, it is because a linter with that key already existed in the group.
    pub fn add(&mut self, name: impl AsRef<str>, linter: Box<dyn Linter>) -> bool {
        if self.contains_key(&name) {
            false
        } else {
            self.linters.insert(name.as_ref().to_string(), linter);
            true
        }
    }

    /// Add a [`PatternLinter`] to the group, returning whether the operation was successful.
    /// If it returns `false`, it is because a linter with that key already existed in the group.
    ///
    /// This function is not significantly different from [`Self::add`], but allows us to take
    /// advantage of some properties of [`PatternLinter`]s for cache optimization.
    pub fn add_pattern_linter(
        &mut self,
        name: impl AsRef<str>,
        linter: Box<dyn PatternLinter>,
    ) -> bool {
        if self.contains_key(&name) {
            false
        } else {
            self.pattern_linters
                .insert(name.as_ref().to_string(), linter);
            true
        }
    }

    /// Merge the contents of another [`LintGroup`] into this one.
    /// The other lint group will be left empty after this operation.
    pub fn merge_from(&mut self, other: &mut LintGroup) {
        self.config.merge_from(&mut other.config);

        let other_linters = std::mem::take(&mut other.linters);
        self.linters.extend(other_linters);

        let other_pattern_linters = std::mem::take(&mut other.pattern_linters);
        self.pattern_linters.extend(other_pattern_linters);
    }

    pub fn iter_keys(&self) -> impl Iterator<Item = &str> {
        self.linters
            .keys()
            .chain(self.pattern_linters.keys())
            .map(|v| v.as_str())
    }

    /// Set all contained rules to a specific value.
    /// Passing `None` will unset that rule, allowing it to assume its default state.
    pub fn set_all_rules_to(&mut self, enabled: Option<bool>) {
        let keys = self.iter_keys().map(|v| v.to_string()).collect::<Vec<_>>();

        for key in keys {
            match enabled {
                Some(v) => self.config.set_rule_enabled(key, v),
                None => self.config.unset_rule_enabled(key),
            }
        }
    }

    pub fn all_descriptions(&self) -> HashMap<&str, &str> {
        self.linters
            .iter()
            .map(|(key, value)| (key.as_str(), value.description()))
            .chain(
                self.pattern_linters
                    .iter()
                    .map(|(key, value)| (key.as_str(), PatternLinter::description(value))),
            )
            .collect()
    }

    /// Swap out [`Self::config`] with another [`LintGroupConfig`].
    pub fn with_lint_config(mut self, config: LintGroupConfig) -> Self {
        self.config = config;
        self
    }

    pub fn new_curated(dictionary: Arc<impl Dictionary + 'static>, dialect: Dialect) -> Self {
        let mut out = Self::empty();

        macro_rules! insert_struct_rule {
            ($rule:ident, $default_config:expr) => {
                out.add(stringify!($rule), Box::new($rule::default()));
                out.config
                    .set_rule_enabled(stringify!($rule), $default_config);
            };
        }

        macro_rules! insert_pattern_rule {
            ($rule:ident, $default_config:expr) => {
                out.add_pattern_linter(stringify!($rule), Box::new($rule::default()));
                out.config
                    .set_rule_enabled(stringify!($rule), $default_config);
            };
        }

        out.merge_from(&mut phrase_corrections::lint_group());
        out.merge_from(&mut proper_noun_capitalization_linters::lint_group(
            dictionary.clone(),
        ));
        out.merge_from(&mut closed_compounds::lint_group());

        // Add all the more complex rules to the group.
        insert_struct_rule!(AdjectiveOfA, true);
        insert_struct_rule!(AnA, true);
        insert_struct_rule!(AvoidCurses, true);
        insert_pattern_rule!(BackInTheDay, true);
        insert_pattern_rule!(BoringWords, false);
        insert_struct_rule!(CapitalizePersonalPronouns, true);
        insert_pattern_rule!(ChockFull, true);
        insert_struct_rule!(CommaFixes, true);
        insert_struct_rule!(CompoundNouns, true);
        insert_pattern_rule!(Confident, true);
        insert_struct_rule!(CorrectNumberSuffix, true);
        insert_struct_rule!(CurrencyPlacement, true);
        insert_pattern_rule!(Dashes, true);
        insert_pattern_rule!(DespiteOf, true);
        insert_pattern_rule!(DotInitialisms, true);
        insert_struct_rule!(EllipsisLength, true);
        insert_pattern_rule!(ExpandTimeShorthands, true);
        insert_struct_rule!(FirstAidKit, true);
        insert_struct_rule!(ForNoun, true);
        insert_pattern_rule!(Hedging, true);
        insert_pattern_rule!(Hereby, true);
        insert_struct_rule!(HopHope, true);
        insert_struct_rule!(HowTo, true);
        insert_pattern_rule!(HyphenateNumberDay, true);
        insert_pattern_rule!(LeftRightHand, true);
        insert_struct_rule!(LetsConfusion, true);
        insert_pattern_rule!(Likewise, true);
        insert_struct_rule!(LinkingVerbs, false);
        insert_struct_rule!(LongSentences, true);
        insert_struct_rule!(MergeWords, true);
        insert_pattern_rule!(ModalOf, true);
        insert_pattern_rule!(MultipleSequentialPronouns, true);
        insert_struct_rule!(NoOxfordComma, false);
        insert_pattern_rule!(Nobody, true);
        insert_struct_rule!(NumberSuffixCapitalization, true);
        insert_struct_rule!(OfCourse, true);
        insert_pattern_rule!(OutOfDate, true);
        insert_struct_rule!(OxfordComma, true);
        insert_pattern_rule!(Oxymorons, true);
        insert_struct_rule!(PhrasalVerbAsCompoundNoun, true);
        insert_pattern_rule!(PiqueInterest, true);
        insert_pattern_rule!(PossessiveYour, true);
        insert_struct_rule!(PronounContraction, true);
        insert_struct_rule!(PronounKnew, true);
        insert_struct_rule!(RepeatedWords, true);
        insert_pattern_rule!(SomewhatSomething, true);
        insert_struct_rule!(Spaces, true);
        insert_struct_rule!(SpelledNumbers, false);
        insert_pattern_rule!(ThatWhich, true);
        insert_pattern_rule!(TheHowWhy, true);
        insert_struct_rule!(TheHowWhy, true);
        insert_struct_rule!(TheMy, true);
        insert_pattern_rule!(ThenThan, true);
        insert_struct_rule!(UnclosedQuotes, true);
        insert_pattern_rule!(UseGenitive, false);
        insert_pattern_rule!(WasAloud, true);
        insert_pattern_rule!(Whereas, true);
        insert_pattern_rule!(WidelyAccepted, true);
        insert_struct_rule!(WidelyAccepted, true);
<<<<<<< HEAD
        insert_pattern_rule!(Confident, true);
        insert_pattern_rule!(Oxymorons, true);
        insert_pattern_rule!(Hedging, true);
        insert_pattern_rule!(ExpandTimeShorthands, true);
        insert_pattern_rule!(ModalOf, true);
        insert_pattern_rule!(ForNoun, true);
        insert_struct_rule!(InFront, true);
=======
        insert_struct_rule!(WordPressDotcom, true);
>>>>>>> 47aa8495

        out.add(
            "SpellCheck",
            Box::new(SpellCheck::new(dictionary.clone(), dialect)),
        );
        out.config.set_rule_enabled("SpellCheck", true);

        out.add(
            "InflectedVerbAfterTo",
            Box::new(InflectedVerbAfterTo::new(dictionary.clone(), dialect)),
        );
        out.config.set_rule_enabled("InflectedVerbAfterTo", true);

        out.add(
            "SentenceCapitalization",
            Box::new(SentenceCapitalization::new(dictionary.clone(), dialect)),
        );
        out.config.set_rule_enabled("SentenceCapitalization", true);

        out
    }

    /// Create a new curated group with all config values cleared out.
    pub fn new_curated_empty_config(
        dictionary: Arc<impl Dictionary + 'static>,
        dialect: Dialect,
    ) -> Self {
        let mut group = Self::new_curated(dictionary, dialect);
        group.config.clear();
        group
    }
}

impl Default for LintGroup {
    fn default() -> Self {
        Self::empty()
    }
}

impl Linter for LintGroup {
    fn lint(&mut self, document: &Document) -> Vec<Lint> {
        let mut results = Vec::new();

        // Normal linters
        for (key, linter) in &mut self.linters {
            if self.config.is_rule_enabled(key) {
                results.extend(linter.lint(document));
            }
        }

        // Pattern linters
        for chunk in document.iter_chunks() {
            let Some(chunk_span) = chunk.span() else {
                continue;
            };

            let chunk_chars = document.get_span_content(&chunk_span);
            let config_hash = self.hasher_builder.hash_one(&self.config);
            let key = (chunk_chars.into(), config_hash);

            let mut chunk_results = if let Some(hit) = self.chunk_pattern_cache.get(&key) {
                hit.clone()
            } else {
                let mut pattern_lints = Vec::new();

                for (key, linter) in &mut self.pattern_linters {
                    if self.config.is_rule_enabled(key) {
                        pattern_lints.extend(run_on_chunk(linter, chunk, document.get_source()));
                    }
                }

                // Make the spans relative to the chunk start
                for lint in &mut pattern_lints {
                    lint.span.pull_by(chunk_span.start);
                }

                self.chunk_pattern_cache.put(key, pattern_lints.clone());
                pattern_lints
            };

            // Bring the spans back into document-space
            for lint in &mut chunk_results {
                lint.span.push_by(chunk_span.start);
            }

            results.append(&mut chunk_results);
        }

        results
    }

    fn description(&self) -> &str {
        "A collection of linters that can be run as one."
    }
}

#[cfg(test)]
mod tests {
    use std::sync::Arc;

    use crate::{Dialect, Document, FstDictionary, MutableDictionary, linting::Linter};

    use super::LintGroup;

    #[test]
    fn can_get_all_descriptions() {
        let group =
            LintGroup::new_curated(Arc::new(MutableDictionary::default()), Dialect::American);
        group.all_descriptions();
    }

    #[test]
    fn lint_descriptions_are_clean() {
        let mut group = LintGroup::new_curated(FstDictionary::curated(), Dialect::American);
        let pairs: Vec<_> = group
            .all_descriptions()
            .into_iter()
            .map(|(a, b)| (a.to_string(), b.to_string()))
            .collect();

        for (key, value) in pairs {
            let doc = Document::new_markdown_default_curated(&value);
            eprintln!("{key}: {value}");

            if !group.lint(&doc).is_empty() {
                dbg!(&group.lint(&doc));
                panic!();
            }
        }
    }
}<|MERGE_RESOLUTION|>--- conflicted
+++ resolved
@@ -324,6 +324,7 @@
         insert_struct_rule!(ForNoun, true);
         insert_pattern_rule!(Hedging, true);
         insert_pattern_rule!(Hereby, true);
+        insert_pattern_rule!(InFront, true);
         insert_struct_rule!(HopHope, true);
         insert_struct_rule!(HowTo, true);
         insert_pattern_rule!(HyphenateNumberDay, true);
@@ -362,17 +363,7 @@
         insert_pattern_rule!(Whereas, true);
         insert_pattern_rule!(WidelyAccepted, true);
         insert_struct_rule!(WidelyAccepted, true);
-<<<<<<< HEAD
-        insert_pattern_rule!(Confident, true);
-        insert_pattern_rule!(Oxymorons, true);
-        insert_pattern_rule!(Hedging, true);
-        insert_pattern_rule!(ExpandTimeShorthands, true);
-        insert_pattern_rule!(ModalOf, true);
-        insert_pattern_rule!(ForNoun, true);
-        insert_struct_rule!(InFront, true);
-=======
         insert_struct_rule!(WordPressDotcom, true);
->>>>>>> 47aa8495
 
         out.add(
             "SpellCheck",

--- conflicted
+++ resolved
@@ -117,11 +117,8 @@
 use super::spaces::Spaces;
 use super::spell_check::SpellCheck;
 use super::spelled_numbers::SpelledNumbers;
-<<<<<<< HEAD
 use super::split_words::SplitWords;
-=======
 use super::that_than::ThatThan;
->>>>>>> bac082b1
 use super::that_which::ThatWhich;
 use super::the_how_why::TheHowWhy;
 use super::the_my::TheMy;
@@ -526,16 +523,10 @@
         insert_expr_rule!(SoughtAfter, true);
         insert_struct_rule!(Spaces, true);
         insert_struct_rule!(SpelledNumbers, false);
-<<<<<<< HEAD
         insert_struct_rule!(SplitWords, true);
-        insert_pattern_rule!(ThatWhich, true);
-        insert_pattern_rule!(TheHowWhy, true);
-        insert_struct_rule!(TheHowWhy, true);
-=======
         insert_expr_rule!(ThatThan, true);
         insert_expr_rule!(ThatWhich, true);
         insert_expr_rule!(TheHowWhy, true);
->>>>>>> bac082b1
         insert_struct_rule!(TheMy, true);
         insert_expr_rule!(ThenThan, true);
         insert_expr_rule!(ThingThink, true);

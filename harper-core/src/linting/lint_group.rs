--- conflicted
+++ resolved
@@ -339,6 +339,7 @@
         insert_pattern_rule!(Nobody, true);
         insert_struct_rule!(NumberSuffixCapitalization, true);
         insert_struct_rule!(OfCourse, true);
+        insert_pattern_rule!(OneAndTheSame, true);
         insert_pattern_rule!(OutOfDate, true);
         insert_struct_rule!(OxfordComma, true);
         insert_pattern_rule!(Oxymorons, true);
@@ -362,17 +363,7 @@
         insert_pattern_rule!(Whereas, true);
         insert_pattern_rule!(WidelyAccepted, true);
         insert_struct_rule!(WidelyAccepted, true);
-<<<<<<< HEAD
-        insert_pattern_rule!(Confident, true);
-        insert_pattern_rule!(Oxymorons, true);
-        insert_pattern_rule!(Hedging, true);
-        insert_pattern_rule!(ExpandTimeShorthands, true);
-        insert_pattern_rule!(ModalOf, true);
-        insert_pattern_rule!(ForNoun, true);
-        insert_pattern_rule!(OneAndTheSame, true);
-=======
         insert_struct_rule!(WordPressDotcom, true);
->>>>>>> 1c87e4f6
 
         out.add(
             "SpellCheck",

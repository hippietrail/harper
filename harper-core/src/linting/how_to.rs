--- conflicted
+++ resolved
@@ -64,14 +64,9 @@
         self.expr.as_ref()
     }
 
-<<<<<<< HEAD
     fn match_to_lint(&self, match_info: MatchInfo<'_>, _src: &[char]) -> Option<Lint> {
         let toks = match_info.matched_tokens;
-        let span = toks[0..2].span()?;
-=======
-    fn match_to_lint(&self, toks: &[Token], _src: &[char]) -> Option<Lint> {
         let span = toks[2..4].span()?;
->>>>>>> 1214bd8e
         let fix: Vec<char> = "to ".chars().collect();
 
         Some(Lint {

use harper_brill::UPOS;

<<<<<<< HEAD
use crate::expr::All;
use crate::expr::Expr;
use crate::expr::MatchInfo;
use crate::expr::OwnedExprExt;
use crate::expr::SequenceExpr;
use crate::patterns::UPOSSet;
=======
>>>>>>> 7e6aec91
use crate::{
    CharStringExt, Token, TokenKind, TokenStringExt,
    expr::{All, Expr, OwnedExprExt, SequenceExpr},
    linting::{ExprLinter, Lint, LintKind, Suggestion},
    patterns::{InflectionOfBe, UPOSSet},
};

pub struct HowTo {
    expr: Box<dyn Expr>,
}

impl Default for HowTo {
    fn default() -> Self {
        let mut pattern = All::default();

        let pos_pattern = SequenceExpr::default()
            .then_anything()
            .then_anything()
            .t_aco("how")
            .then_whitespace()
            .then(|tok: &Token, src: &[char]| {
                // TODO this is a temporary hack until PR #1730 is merged
                // TODO we should use then_verb_lemma() instead
                is_verb_lemma(tok, src)
            });
        pattern.add(pos_pattern);

        let exceptions = SequenceExpr::default()
            .then_unless(UPOSSet::new(&[UPOS::PART]))
            .then_anything()
            .then_anything()
            .then_anything()
            .then_unless(
                InflectionOfBe::new().or(SequenceExpr::default().then_kind_any_or_words(
                    &[
                        TokenKind::is_auxiliary_verb,
                        TokenKind::is_adjective,
                        TokenKind::is_conjunction,
                        TokenKind::is_proper_noun,
                    ] as &[_],
                    &["did", "come", "does"],
                )),
            );

        pattern.add(SequenceExpr::default().then(exceptions));

        Self {
            expr: Box::new(pattern),
        }
    }
}

// TODO this is a temporary hack until PR #1730 is merged
fn is_verb_lemma(tok: &Token, src: &[char]) -> bool {
    tok.kind.is_verb() && {
        let verb = tok.span.get_content(src);
        !(verb.ends_with_ignore_ascii_case_str("s")
            || verb.ends_with_ignore_ascii_case_str("ed")
            || verb.ends_with_ignore_ascii_case_str("ing"))
    }
}

impl ExprLinter for HowTo {
    fn expr(&self) -> &dyn Expr {
        self.expr.as_ref()
    }

    fn match_to_lint(&self, match_info: MatchInfo<'_>, _src: &[char]) -> Option<Lint> {
        let toks = match_info.matched_tokens;
        let span = toks[2..4].span()?;
        let fix: Vec<char> = "to ".chars().collect();

        Some(Lint {
            span,
            lint_kind: LintKind::WordChoice,
            suggestions: vec![Suggestion::InsertAfter(fix)],
            message: "Insert `to` after `how` (e.g., `how to clone`).".into(),
            priority: 63,
        })
    }

    fn description(&self) -> &str {
        "Detects the omission of `to` in constructions like `how clone / how install` and suggests `how to …`."
    }
}

#[cfg(test)]
mod tests {
    use super::HowTo;
    use crate::linting::tests::{assert_lint_count, assert_no_lints, assert_suggestion_result};

    #[test]
    fn flags_missing_to() {
        assert_suggestion_result(
            "Here's how clone the repository.",
            HowTo::default(),
            "Here's how to clone the repository.",
        );
    }

    #[test]
    fn ignores_correct_phrase() {
        assert_lint_count("Here's how to clone the repository.", HowTo::default(), 0);
    }

    #[test]
    fn flags_other_verbs() {
        assert_suggestion_result(
            "Learn how install Rust.",
            HowTo::default(),
            "Learn how to install Rust.",
        );
    }

    #[test]
    fn ros_package_install() {
        assert_suggestion_result(
            "Can someone explain how install this ROS package on Humble?",
            HowTo::default(),
            "Can someone explain how to install this ROS package on Humble?",
        );
    }

    #[test]
    fn extract_and_install_app() {
        assert_suggestion_result(
            "Here’s a quick guide on how install an app you’ve extracted from a tarball.",
            HowTo::default(),
            "Here’s a quick guide on how to install an app you’ve extracted from a tarball.",
        );
    }

    #[test]
    fn dll_files() {
        assert_suggestion_result(
            "This video shows how fix missing DLL files on Windows.",
            HowTo::default(),
            "This video shows how to fix missing DLL files on Windows.",
        );
    }

    #[test]
    fn dofus_on_ubuntu() {
        assert_suggestion_result(
            "Full tutorial on how install Dofus under Ubuntu.",
            HowTo::default(),
            "Full tutorial on how to install Dofus under Ubuntu.",
        );
    }

    #[test]
    fn tar_gz_install() {
        assert_suggestion_result(
            "Find out how install software shipped as a .tar.gz archive.",
            HowTo::default(),
            "Find out how to install software shipped as a .tar.gz archive.",
        );
    }

    #[test]
    fn thrift_libraries() {
        assert_suggestion_result(
            "Anyone know how install the Thrift libraries from source?",
            HowTo::default(),
            "Anyone know how to install the Thrift libraries from source?",
        );
    }

    #[test]
    fn windows_adk() {
        assert_suggestion_result(
            "Lost the Windows ADK again—remind me how install it?",
            HowTo::default(),
            "Lost the Windows ADK again—remind me how to install it?",
        );
    }

    #[test]
    fn accounting_errors() {
        assert_suggestion_result(
            "Eight common accounting errors and how fix them.",
            HowTo::default(),
            "Eight common accounting errors and how to fix them.",
        );
    }

    #[test]
    fn sentence_fragments() {
        assert_suggestion_result(
            "Here’s what sentence fragments are and how fix them.",
            HowTo::default(),
            "Here’s what sentence fragments are and how to fix them.",
        );
    }

    #[test]
    fn zipper_slider() {
        assert_suggestion_result(
            "Quick demo on how fix a broken zipper slider.",
            HowTo::default(),
            "Quick demo on how to fix a broken zipper slider.",
        );
    }

    #[test]
    fn door_lock() {
        assert_suggestion_result(
            "Tips on how fix a door that won’t lock.",
            HowTo::default(),
            "Tips on how to fix a door that won’t lock.",
        );
    }

    #[test]
    fn already_correct_install() {
        assert_lint_count(
            "See how to install the package with apt.",
            HowTo::default(),
            0,
        );
    }

    #[test]
    fn already_correct_fix() {
        assert_lint_count(
            "He showed me how to fix the zipper in ten minutes.",
            HowTo::default(),
            0,
        );
    }

    #[test]
    fn how_are_you() {
        assert_lint_count("How are you?", HowTo::default(), 0);
    }

    #[test]
    fn how_calm_you_are() {
        assert_lint_count("I like how calm you are.", HowTo::default(), 0);
    }

    #[test]
    fn how_will_you_make_up() {
        assert_lint_count(
            "How will you make up for your mistakes?",
            HowTo::default(),
            0,
        );
    }

    #[test]
    fn storytelling_clause() {
        assert_lint_count(
            "I will tell about how leaving my husband led to my dog winning a Nobel Prize.",
            HowTo::default(),
            0,
        );
    }

    #[test]
    fn dont_flag_how_did_you() {
        assert_lint_count("How did you get to school every day?", HowTo::default(), 0);
    }

    #[test]
    fn dont_flag_how_come() {
        assert_lint_count(
            "How come this has to be a special case?",
            HowTo::default(),
            0,
        );
    }

    #[test]
    fn allows_how_has() {
        assert_lint_count("How Has This Been Tested?", HowTo::default(), 0);
    }

    #[test]
    fn issue_1492() {
        assert_no_lints(
            "I hope to provide some insight into correct HTML formatting, in addition to how authors can avoid these issues.",
            HowTo::default(),
        );

        assert_no_lints("But how does something like this...", HowTo::default());
    }

    #[test]
    fn allow_issue_1298() {
        assert_no_lints(
            "The story of how and why things came to this point.",
            HowTo::default(),
        );
    }

    #[test]
    fn dont_flag_false_positive_pr_1846() {
        assert_no_lints(
            "About how Microsoft, Google, and others are training people in Rust.",
            HowTo::default(),
        )
    }

    #[test]
    fn dont_flag_false_positives_1492_how_indexes() {
        assert_no_lints(
            "controls how indexes will be added to unwrapped keys of flat array-like objects",
            HowTo::default(),
        );
    }
}<|MERGE_RESOLUTION|>--- conflicted
+++ resolved
@@ -1,19 +1,7 @@
 use harper_brill::UPOS;
 
-<<<<<<< HEAD
-use crate::expr::All;
-use crate::expr::Expr;
-use crate::expr::MatchInfo;
-use crate::expr::OwnedExprExt;
-use crate::expr::SequenceExpr;
-use crate::patterns::UPOSSet;
-=======
->>>>>>> 7e6aec91
 use crate::{
-    CharStringExt, Token, TokenKind, TokenStringExt,
-    expr::{All, Expr, OwnedExprExt, SequenceExpr},
-    linting::{ExprLinter, Lint, LintKind, Suggestion},
-    patterns::{InflectionOfBe, UPOSSet},
+    expr::{All, Expr, MatchInfo, OwnedExprExt, SequenceExpr}, linting::{ExprLinter, Lint, LintKind, Suggestion}, patterns::{InflectionOfBe, UPOSSet}, CharStringExt, Token, TokenKind, TokenStringExt
 };
 
 pub struct HowTo {

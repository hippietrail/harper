--- conflicted
+++ resolved
@@ -1,15 +1,11 @@
 use is_macro::Is;
 use serde::{Deserialize, Serialize};
 
-<<<<<<< HEAD
-use crate::{ConjunctionData, NounData, Number, PronounData, Punctuation, Quote, WordMetadata};
-use std::hash::{Hash, Hasher};
-=======
 use crate::{
     ConjunctionData, NounData, Number, PronounData, Punctuation, Quote, Tense, VerbData,
     WordMetadata,
 };
->>>>>>> 47aa8495
+use std::hash::{Hash, Hasher};
 
 #[derive(Debug, Is, Clone, Serialize, Deserialize, Default, Eq, PartialEq)]
 #[serde(tag = "kind", content = "value")]
